import string
from math import atan2
import numpy as np

from .. import functions as fn
from ..Point import Point
from ..Qt import QtCore, QtGui
from .GraphicsObject import GraphicsObject
from .ScatterPlotItem import Symbols
from .TextItem import TextItem
from .UIGraphicsItem import UIGraphicsItem
from .ViewBox import ViewBox
from .. import plotDataMappings

__all__ = ['TargetItem', 'TargetLabel']

class TargetItem(UIGraphicsItem):
    """Draws a draggable target symbol (circle plus crosshair).

    The size of TargetItem will remain fixed on screen even as the view is zoomed.
    Includes an optional text label.
    """

    sigPositionChanged = QtCore.Signal(object)
    sigPositionChangeFinished = QtCore.Signal(object)

    def __init__(
        self,
        pos=None,
        size=10,
        symbol="crosshair",
        pen=None,
        hoverPen=None,
        brush=None,
        hoverBrush=None,
        movable=True,
        label=None,
        labelOpts=None,
    ):
        r"""
        Parameters
        ----------
        pos : list, tuple, QPointF, QPoint, Optional
            Initial position of the symbol.  Default is (0, 0)
        size : int
            Size of the symbol in pixels.  Default is 10.
        pen : QPen, tuple, list or str
            Pen to use when drawing line. Can be any arguments that are valid
            for :func:`~pyqtgraph.mkPen`. Default pen is transparent yellow.
        brush : QBrush, tuple, list, or str
            Defines the brush that fill the symbol. Can be any arguments that
            is valid for :func:`~pyqtgraph.mkBrush`. Default is transparent
            blue.
        movable : bool
            If True, the symbol can be dragged to a new position by the user.
        hoverPen : QPen, tuple, list, or str
            Pen to use when drawing symbol when hovering over it. Can be any
            arguments that are valid for :func:`~pyqtgraph.mkPen`. Default pen
            is red.
        hoverBrush : QBrush, tuple, list or str
            Brush to use to fill the symbol when hovering over it. Can be any
            arguments that is valid for :func:`~pyqtgraph.mkBrush`. Default is
            transparent blue.
        symbol : QPainterPath or str
            QPainterPath to use for drawing the target, should be centered at
            ``(0, 0)`` with ``max(width, height) == 1.0``.  Alternatively a string
            which can be any symbol accepted by
            :func:`~pyqtgraph.ScatterPlotItem.setSymbol`
        label : bool, str or callable, optional
            Text to be displayed in a label attached to the symbol, or None to
            show no label (default is None). May optionally include formatting
            strings to display the symbol value, or a callable that accepts x
            and y as inputs.  If True, the label is ``x = {: >.3n}\ny = {: >.3n}``
            False or None will result in no text being displayed
        labelOpts : dict
            A dict of keyword arguments to use when constructing the text
            label. See :class:`TargetLabel` and :class:`~pyqtgraph.TextItem`
        """
<<<<<<< HEAD
        super().__init__(self)

        # mappings from data space to view space:
        self.xMapping = plotDataMappings.get('identity')
        self.yMapping = plotDataMappings.get('identity')

=======
        super().__init__()
>>>>>>> e60f33ae
        self.movable = movable
        self.moving = False
        self._label = None
        self.mouseHovering = False

        if pen is None:
            pen = (255, 255, 0)
        self.setPen(pen)

        if hoverPen is None:
            hoverPen = (255, 0, 255)
        self.setHoverPen(hoverPen)

        if brush is None:
            brush = (0, 0, 255, 50)
        self.setBrush(brush)

        if hoverBrush is None:
            hoverBrush = (0, 255, 255, 100)
        self.setHoverBrush(hoverBrush)

        self.currentPen = self.pen
        self.currentBrush = self.brush

        self._shape = None

        self._pos    = Point(np.nan, np.nan)
        self._vs_pos = Point(np.nan, np.nan)
        if pos is None: pos = Point(1E-100, 1E-100)
        self.setPos(pos)

        if isinstance(symbol, str):
            try:
                self._path = Symbols[symbol]
            except KeyError:
                raise KeyError("symbol name found in available Symbols")
        elif isinstance(symbol, QtGui.QPainterPath):
            self._path = symbol
        else:
            raise TypeError("Unknown type provided as symbol")

        self.scale = size
        self.setPath(self._path)
        self.setLabel(label, labelOpts)

<<<<<<< HEAD
    @property
    def sigDragged(self):
        warnings.warn(
            "'sigDragged' has been deprecated and will be removed in 0.13.0.  Use "
            "`sigPositionChangeFinished` instead",
            DeprecationWarning,
            stacklevel=2,
        )
        return self.sigPositionChangeFinished
        
    def setVSPos(self, vs_pos):
        """ Set position based on view space coordinate """
        ds_xpos = self.xMapping.reverseFloat(vs_pos[0])
        if np.isnan(ds_xpos):
            # print(f"view space x coordinate {vs_pos[1]} out of conversion range")
            return
        ds_ypos = self.yMapping.reverseFloat(vs_pos[1])
        if np.isnan(ds_ypos):
            # print(f"view space y coordinate {vs_pos[1]} out of conversion range")
            return
        self.setPos( Point(ds_xpos, ds_ypos) )
        # print(f"setting from view space: {vs_pos} --> {(ds_xpos, ds_ypos)} --> {self._vs_pos}")


=======
>>>>>>> e60f33ae
    def setPos(self, *args):
        """Method to set the position to ``(x, y)`` within the plot view

        Parameters
        ----------
        args : tuple or list or QtCore.QPointF or QtCore.QPoint or Point or float
            Two float values or a container that specifies ``(x, y)`` position where the
            TargetItem should be placed

        Raises
        ------
        TypeError
<<<<<<< HEAD
            if args cannot be used to instantiate a pg.Point
=======
            If args cannot be used to instantiate a Point
>>>>>>> e60f33ae
        """
        try:
            newPos = Point(*args)
        except TypeError:
            raise
        except Exception:
            raise TypeError(f"Could not make Point from arguments: {args!r}")

        if self._pos != newPos:
            self._pos    = newPos
            self._vs_pos = Point(
                self.xMapping.mapFloat( self._pos.x() ),
                self.yMapping.mapFloat( self._pos.y() )
            )
            super().setPos(self._vs_pos)
            self.sigPositionChanged.emit(self)

    def setMappings(self, xMapping, yMapping):
        """ Updates mapping for x and y axis, None retains previous mapping """
        # print(f"InfiniteLine, new mappings: {xMapping} / {yMapping}")
        if xMapping is not None:
            self.xMapping = xMapping
        if yMapping is not None:
            self.yMapping = yMapping
        self._vs_pos = Point(
            self.xMapping.mapFloat( self._pos.x() ),
            self.yMapping.mapFloat( self._pos.y() )
        )
        # print(f"updated mapped position: {self._pos} -> {self._vs_pos}")
        self.viewTransformChanged()
        super().setPos(self._vs_pos)
        # self.sigPositionChanged.emit(self)

    def setBrush(self, *args, **kwargs):
        """Set the brush that fills the symbol. Allowable arguments are any that
        are valid for :func:`~pyqtgraph.mkBrush`.
        """
        self.brush = fn.mkBrush(*args, **kwargs)
        if not self.mouseHovering:
            self.currentBrush = self.brush
            self.update()

    def setHoverBrush(self, *args, **kwargs):
        """Set the brush that fills the symbol when hovering over it. Allowable
        arguments are any that are valid for :func:`~pyqtgraph.mkBrush`.
        """
        self.hoverBrush = fn.mkBrush(*args, **kwargs)
        if self.mouseHovering:
            self.currentBrush = self.hoverBrush
            self.update()

    def setPen(self, *args, **kwargs):
        """Set the pen for drawing the symbol. Allowable arguments are any that
        are valid for :func:`~pyqtgraph.mkPen`."""
        self.pen = fn.mkPen(*args, **kwargs)
        if not self.mouseHovering:
            self.currentPen = self.pen
            self.update()

    def setHoverPen(self, *args, **kwargs):
        """Set the pen for drawing the symbol when hovering over it. Allowable
        arguments are any that are valid for
        :func:`~pyqtgraph.mkPen`."""
        self.hoverPen = fn.mkPen(*args, **kwargs)
        if self.mouseHovering:
            self.currentPen = self.hoverPen
            self.update()

    def boundingRect(self):
        return self.shape().boundingRect()

    def paint(self, p, *_):
        p.setPen(self.currentPen)
        p.setBrush(self.currentBrush)
        p.drawPath(self.shape())

    def setPath(self, path):
        if path != self._path:
            self._path = path
            self._shape = None
        return None

    def shape(self):
        if self._shape is None:
            s = self.generateShape()
            if s is None:
                return self._path
            self._shape = s

            # beware--this can cause the view to adjust
            # which would immediately invalidate the shape.
            self.prepareGeometryChange()
        return self._shape

    def generateShape(self):
        dt = self.deviceTransform()
        if dt is None:
            self._shape = self._path
            return None
        v = dt.map(QtCore.QPointF(1, 0)) - dt.map(QtCore.QPointF(0, 0))
        dti = fn.invertQTransform(dt)
        devPos = dt.map(QtCore.QPointF(0, 0))
        tr = QtGui.QTransform()
        tr.translate(devPos.x(), devPos.y())
        va = atan2(v.y(), v.x())
        tr.rotateRadians(va)
        tr.scale(self.scale, self.scale)
        return dti.map(tr.map(self._path))

    def mouseDragEvent(self, ev):
        # dragging coordinates are all in view space
        if not self.movable or ev.button() != QtCore.Qt.MouseButton.LeftButton:
            return
        ev.accept()
        if ev.isStart():
            self.symbolOffset = super().pos() - self.mapToView(ev.buttonDownPos())
            self.moving = True

        if not self.moving:
            return
        self.setVSPos(self.symbolOffset + self.mapToView(ev.pos()))

        if ev.isFinish():
            self.moving = False
            self.sigPositionChangeFinished.emit(self)

    def mouseClickEvent(self, ev):
        if self.moving and ev.button() == QtCore.Qt.MouseButton.RightButton:
            ev.accept()
            self.moving = False
            self.sigPositionChanged.emit(self)
            self.sigPositionChangeFinished.emit(self)

    def setMouseHover(self, hover):
        # Inform the item that the mouse is(not) hovering over it
        if self.mouseHovering is hover:
            return
        self.mouseHovering = hover
        if hover:
            self.currentBrush = self.hoverBrush
            self.currentPen = self.hoverPen
        else:
            self.currentBrush = self.brush
            self.currentPen = self.pen
        self.update()

    def hoverEvent(self, ev):
        if self.movable and (not ev.isExit()) and ev.acceptDrags(QtCore.Qt.MouseButton.LeftButton):
            self.setMouseHover(True)
        else:
            self.setMouseHover(False)

    def viewTransformChanged(self):
        GraphicsObject.viewTransformChanged(self)
        self._shape = None  # invalidate shape, recompute later if requested.
        self.update()

    def pos(self):
        """Provides the current position of the TargetItem

        Returns
        -------
        Point
            pg.Point of the current position of the TargetItem
        """
        return self._pos

    def label(self):
        """Provides the TargetLabel if it exists

        Returns
        -------
        TargetLabel or None
            If a TargetLabel exists for this TargetItem, return that, otherwise
            return None
        """
        return self._label

    def setLabel(self, text=None, labelOpts=None):
        """Method to call to enable or disable the TargetLabel for displaying text

        Parameters
        ----------
        text : Callable or str, optional
            Details how to format the text, by default None
            If None, do not show any text next to the TargetItem
            If Callable, then the label will display the result of ``text(x, y)``
            If a fromatted string, then the output of ``text.format(x, y)`` will be
            displayed
            If a non-formatted string, then the text label will display ``text``, by
            default None
        labelOpts : dict, optional
            These arguments are passed on to :class:`~pyqtgraph.TextItem`
        """
        if not text:
            if self._label is not None and self._label.scene() is not None:
                # remove the label if it's already added
                self._label.scene().removeItem(self._label)
            self._label = None
        else:
            # provide default text if text is True
            if text is True:
                # convert to default value or empty string
                text = "x = {: .3n}\ny = {: .3n}"

            labelOpts = {} if labelOpts is None else labelOpts
            if self._label is not None:
                self._label.scene().removeItem(self._label)
            self._label = TargetLabel(self, text=text, **labelOpts)


class TargetLabel(TextItem):
    """A TextItem that attaches itself to a TargetItem.

    This class extends TextItem with the following features :
      * Automatically positions adjacent to the symbol at a fixed position.
      * Automatically reformats text when the symbol location has changed.

    Parameters
    ----------
    target : TargetItem
        The TargetItem to which this label will be attached to.
    text : str or callable, Optional
        Governs the text displayed, can be a fixed string or a format string
        that accepts the x, and y position of the target item; or be a callable
        method that accepts a tuple (x, y) and returns a string to be displayed.
        If None, an empty string is used.  Default is None
    offset : tuple or list or QPointF or QPoint
        Position to set the anchor of the TargetLabel away from the center of
        the target in pixels, by default it is (20, 0).
    anchor : tuple or list or QPointF or QPoint
        Position to rotate the TargetLabel about, and position to set the
        offset value to see :class:`~pyqtgraph.TextItem` for more information.
    kwargs : dict 
        kwargs contains arguments that are passed onto
        :class:`~pyqtgraph.TextItem` constructor, excluding text parameter
    """

    def __init__(
        self,
        target,
        text="",
        offset=(20, 0),
        anchor=(0, 0.5),
        **kwargs,
    ):
        if isinstance(offset, Point):
            self.offset = offset
        elif isinstance(offset, (tuple, list)):
            self.offset = Point(*offset)
        elif isinstance(offset, (QtCore.QPoint, QtCore.QPointF)):
            self.offset = Point(offset.x(), offset.y())
        else:
            raise TypeError("Offset parameter is the wrong data type")

        super().__init__(anchor=anchor, **kwargs)
        self.setParentItem(target)
        self.target = target
        self.setFormat(text)

        self.target.sigPositionChanged.connect(self.valueChanged)
        self.valueChanged()

    def format(self):
        return self._format

    def setFormat(self, text):
        """Method to set how the TargetLabel should display the text.  This
        method should be called from TargetItem.setLabel directly.

        Parameters
        ----------
        text : Callable or str
            Details how to format the text.
            If Callable, then the label will display the result of ``text(x, y)``
            If a fromatted string, then the output of ``text.format(x, y)`` will be
            displayed
            If a non-formatted string, then the text label will display ``text``
        """
        if not callable(text):
            parsed = list(string.Formatter().parse(text))
            if parsed and parsed[0][1] is not None:
                self.setProperty("formattableText", True)
            else:
                self.setText(text)
                self.setProperty("formattableText", False)
        else:
            self.setProperty("formattableText", False)
        self._format = text
        self.valueChanged()

    def valueChanged(self):
        x, y = self.target.pos()
        if self.property("formattableText"):
            self.setText(self._format.format(float(x), float(y)))
        elif callable(self._format):
            self.setText(self._format(x, y))

    def viewTransformChanged(self):
        viewbox = self.getViewBox()
        if isinstance(viewbox, ViewBox):
            viewPixelSize = viewbox.viewPixelSize()
            scaledOffset = QtCore.QPointF(
                self.offset.x() * viewPixelSize[0], self.offset.y() * viewPixelSize[1]
            )
            self.setPos(scaledOffset)
        return super().viewTransformChanged()

    def mouseClickEvent(self, ev):
        return self.parentItem().mouseClickEvent(ev)

    def mouseDragEvent(self, ev):
        targetItem = self.parentItem()
        if not targetItem.movable or ev.button() != QtCore.Qt.MouseButton.LeftButton:
            return
        ev.accept()
        if ev.isStart():
            targetItem.symbolOffset = targetItem.pos() - self.mapToView(
                ev.buttonDownPos()
            )
            targetItem.moving = True

        if not targetItem.moving:
            return
        targetItem.setPos(targetItem.symbolOffset + self.mapToView(ev.pos()))

        if ev.isFinish():
            targetItem.moving = False
            targetItem.sigPositionChangeFinished.emit(self)<|MERGE_RESOLUTION|>--- conflicted
+++ resolved
@@ -76,16 +76,12 @@
             A dict of keyword arguments to use when constructing the text
             label. See :class:`TargetLabel` and :class:`~pyqtgraph.TextItem`
         """
-<<<<<<< HEAD
         super().__init__(self)
 
         # mappings from data space to view space:
         self.xMapping = plotDataMappings.get('identity')
         self.yMapping = plotDataMappings.get('identity')
 
-=======
-        super().__init__()
->>>>>>> e60f33ae
         self.movable = movable
         self.moving = False
         self._label = None
@@ -131,7 +127,6 @@
         self.setPath(self._path)
         self.setLabel(label, labelOpts)
 
-<<<<<<< HEAD
     @property
     def sigDragged(self):
         warnings.warn(
@@ -155,9 +150,6 @@
         self.setPos( Point(ds_xpos, ds_ypos) )
         # print(f"setting from view space: {vs_pos} --> {(ds_xpos, ds_ypos)} --> {self._vs_pos}")
 
-
-=======
->>>>>>> e60f33ae
     def setPos(self, *args):
         """Method to set the position to ``(x, y)`` within the plot view
 
@@ -170,11 +162,7 @@
         Raises
         ------
         TypeError
-<<<<<<< HEAD
             if args cannot be used to instantiate a pg.Point
-=======
-            If args cannot be used to instantiate a Point
->>>>>>> e60f33ae
         """
         try:
             newPos = Point(*args)
