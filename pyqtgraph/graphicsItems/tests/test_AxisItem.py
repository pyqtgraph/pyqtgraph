import pyqtgraph as pg

app = pg.mkQApp()

def test_AxisItem_stopAxisAtTick(monkeypatch):
    def test_bottom(p, axisSpec, tickSpecs, textSpecs):
        assert view.mapToView(axisSpec[1]).x() == 0.25
        assert view.mapToView(axisSpec[2]).x() == 0.75

    def test_left(p, axisSpec, tickSpecs, textSpecs):
        assert view.mapToView(axisSpec[1]).y() == 0.875
        assert view.mapToView(axisSpec[2]).y() == 0.125

    plot = pg.PlotWidget()
    view = plot.plotItem.getViewBox()
    bottom = plot.getAxis("bottom")
    bottom.setRange(0, 1)
    bticks = [(0.25, "a"), (0.6, "b"), (0.75, "c")]
    bottom.setTicks([bticks, bticks])
    bottom.setStyle(stopAxisAtTick=(True, True))
    monkeypatch.setattr(bottom, "drawPicture", test_bottom)

    left = plot.getAxis("left")
    lticks = [(0.125, "a"), (0.55, "b"), (0.875, "c")]
    left.setTicks([lticks, lticks])
    left.setRange(0, 1)
    left.setStyle(stopAxisAtTick=(True, True))
    monkeypatch.setattr(left, "drawPicture", test_left)

    plot.show()
    app.processEvents()
    plot.close()


<<<<<<< HEAD
def test_AxisItem_viewUnlink(monkeypatch):
=======
def test_AxisItem_viewUnlink():
>>>>>>> 6e2df003
    plot = pg.PlotWidget()
    view = plot.plotItem.getViewBox()
    axis = plot.getAxis("bottom")
    assert axis.linkedView() == view
<<<<<<< HEAD
    axis.linkToView(None)
=======
    axis.unlinkFromView()
>>>>>>> 6e2df003
    assert axis.linkedView() is None


class FakeSignal:

    def __init__(self):
        self.calls = []

    def connect(self, *args, **kwargs):
        self.calls.append('connect')

    def disconnect(self, *args, **kwargs):
        self.calls.append('disconnect')


class FakeView:

    def __init__(self):
        self.sigYRangeChanged = FakeSignal()
        self.sigXRangeChanged = FakeSignal()
        self.sigResized = FakeSignal()


<<<<<<< HEAD
def test_AxisItem_bottomRelink(monkeypatch):
=======
def test_AxisItem_bottomRelink():
>>>>>>> 6e2df003
    axis = pg.AxisItem('bottom')
    fake_view = FakeView()
    axis.linkToView(fake_view)
    assert axis.linkedView() == fake_view
    assert fake_view.sigYRangeChanged.calls == []
    assert fake_view.sigXRangeChanged.calls == ['connect']
    assert fake_view.sigResized.calls == ['connect']
<<<<<<< HEAD
    axis.linkToView(None)
=======
    axis.unlinkFromView()
>>>>>>> 6e2df003
    assert fake_view.sigYRangeChanged.calls == []
    assert fake_view.sigXRangeChanged.calls == ['connect', 'disconnect']
    assert fake_view.sigResized.calls == ['connect', 'disconnect']


<<<<<<< HEAD
def test_AxisItem_leftRelink(monkeypatch):
=======
def test_AxisItem_leftRelink():
>>>>>>> 6e2df003
    axis = pg.AxisItem('left')
    fake_view = FakeView()
    axis.linkToView(fake_view)
    assert axis.linkedView() == fake_view
    assert fake_view.sigYRangeChanged.calls == ['connect']
    assert fake_view.sigXRangeChanged.calls == []
    assert fake_view.sigResized.calls == ['connect']
<<<<<<< HEAD
    axis.linkToView(None)
=======
    axis.unlinkFromView()
>>>>>>> 6e2df003
    assert fake_view.sigYRangeChanged.calls == ['connect', 'disconnect']
    assert fake_view.sigXRangeChanged.calls == []
    assert fake_view.sigResized.calls == ['connect', 'disconnect']<|MERGE_RESOLUTION|>--- conflicted
+++ resolved
@@ -32,20 +32,12 @@
     plot.close()
 
 
-<<<<<<< HEAD
-def test_AxisItem_viewUnlink(monkeypatch):
-=======
 def test_AxisItem_viewUnlink():
->>>>>>> 6e2df003
     plot = pg.PlotWidget()
     view = plot.plotItem.getViewBox()
     axis = plot.getAxis("bottom")
     assert axis.linkedView() == view
-<<<<<<< HEAD
-    axis.linkToView(None)
-=======
     axis.unlinkFromView()
->>>>>>> 6e2df003
     assert axis.linkedView() is None
 
 
@@ -69,11 +61,7 @@
         self.sigResized = FakeSignal()
 
 
-<<<<<<< HEAD
-def test_AxisItem_bottomRelink(monkeypatch):
-=======
 def test_AxisItem_bottomRelink():
->>>>>>> 6e2df003
     axis = pg.AxisItem('bottom')
     fake_view = FakeView()
     axis.linkToView(fake_view)
@@ -81,21 +69,13 @@
     assert fake_view.sigYRangeChanged.calls == []
     assert fake_view.sigXRangeChanged.calls == ['connect']
     assert fake_view.sigResized.calls == ['connect']
-<<<<<<< HEAD
-    axis.linkToView(None)
-=======
     axis.unlinkFromView()
->>>>>>> 6e2df003
     assert fake_view.sigYRangeChanged.calls == []
     assert fake_view.sigXRangeChanged.calls == ['connect', 'disconnect']
     assert fake_view.sigResized.calls == ['connect', 'disconnect']
 
 
-<<<<<<< HEAD
-def test_AxisItem_leftRelink(monkeypatch):
-=======
 def test_AxisItem_leftRelink():
->>>>>>> 6e2df003
     axis = pg.AxisItem('left')
     fake_view = FakeView()
     axis.linkToView(fake_view)
@@ -103,11 +83,7 @@
     assert fake_view.sigYRangeChanged.calls == ['connect']
     assert fake_view.sigXRangeChanged.calls == []
     assert fake_view.sigResized.calls == ['connect']
-<<<<<<< HEAD
-    axis.linkToView(None)
-=======
     axis.unlinkFromView()
->>>>>>> 6e2df003
     assert fake_view.sigYRangeChanged.calls == ['connect', 'disconnect']
     assert fake_view.sigXRangeChanged.calls == []
     assert fake_view.sigResized.calls == ['connect', 'disconnect']