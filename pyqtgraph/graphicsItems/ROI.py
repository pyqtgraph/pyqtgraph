--- conflicted
+++ resolved
@@ -24,17 +24,11 @@
 from .. import getConfigOption
 
 __all__ = [
-<<<<<<< HEAD
-    'ROI',
-    'TestROI', 'RectROI', 'EllipseROI', 'CircleROI', 'PolygonROI',
-    'LineROI', 'MultiLineROI', 'MultiRectROI', 'LineSegmentROI', 'PolyLineROI', 'SpiralROI', 'CrosshairROI',
-    'TriangleROI'
-=======
+
     'ROI', 
     'TestROI', 'RectROI', 'EllipseROI', 'CircleROI', 'PolygonROI', 
     'LineROI', 'MultiLineROI', 'MultiRectROI', 'LineSegmentROI', 'PolyLineROI', 
-    'CrosshairROI',
->>>>>>> 4752b777
+    'CrosshairROI','TriangleROI'
 ]
 
 
@@ -154,12 +148,7 @@
         self.translateSnap = translateSnap
         self.rotateSnap = rotateSnap
         self.scaleSnap = scaleSnap
-<<<<<<< HEAD
-        #self.setFlag(self.ItemIsSelectable, True)
-
-=======
-    
->>>>>>> 4752b777
+
     def getState(self):
         return self.stateCopy()
 
@@ -324,26 +313,13 @@
 
         newState = self.stateCopy()
         newState['pos'] = newState['pos'] + pt
-<<<<<<< HEAD
-
-        ## snap position
-        #snap = kargs.get('snap', None)
-        #if (snap is not False)   and   not (snap is None and self.translateSnap is False):
-
-=======
-        
->>>>>>> 4752b777
+
         snap = kargs.get('snap', None)
         if snap is None:
             snap = self.translateSnap
         if snap is not False:
             newState['pos'] = self.getSnapPosition(newState['pos'], snap=snap)
-<<<<<<< HEAD
-
-        #d = ev.scenePos() - self.mapToScene(self.pressPos)
-=======
-        
->>>>>>> 4752b777
+
         if self.maxBounds is not None:
             r = self.stateRect(newState)
             d = Point(0,0)
@@ -356,12 +332,7 @@
             elif self.maxBounds.bottom() < r.bottom():
                 d[1] = self.maxBounds.bottom() - r.bottom()
             newState['pos'] += d
-<<<<<<< HEAD
-
-        #self.state['pos'] = newState['pos']
-=======
-        
->>>>>>> 4752b777
+
         update = kargs.get('update', True)
         finish = kargs.get('finish', True)
         self.setPos(newState['pos'], update=update, finish=finish)
@@ -600,12 +571,7 @@
         ## Subclasses may wish to override this to disable the menu entry.
         ## Note: by default, handles are not user-removable even if this method returns True.
         return True
-<<<<<<< HEAD
-
-
-=======
-        
->>>>>>> 4752b777
+
     def getLocalHandlePositions(self, index=None):
         """Returns the position of handles in the ROI's coordinate system.
 
@@ -786,14 +752,7 @@
         else:
             raise Exception("New point location must be given in either 'parent' or 'scene' coordinates.")
 
-<<<<<<< HEAD
-
-        ## transform p0 and p1 into parent's coordinates (same as scene coords if there is no parent). I forget why.
-        #p0 = self.mapSceneToParent(p0)
-        #p1 = self.mapSceneToParent(p1)
-
-=======
->>>>>>> 4752b777
+
         ## Handles with a 'center' need to know their local position relative to the center point (lp0, lp1)
         if 'center' in h:
             c = h['center']
@@ -810,12 +769,7 @@
             h['item'].setPos(newPos)
             h['pos'] = newPos
             self.freeHandleMoved = True
-<<<<<<< HEAD
-            #self.sigRegionChanged.emit(self)  ## should be taken care of by call to stateChanged()
-
-=======
-            
->>>>>>> 4752b777
+
         elif h['type'] == 's':
             ## If a handle and its center have the same x or y value, we can't scale across that axis.
             if h['center'][0] == h['pos'][0]:
@@ -906,12 +860,7 @@
                     return
             self.setPos(newState['pos'], update=False)
             self.setAngle(ang, update=False)
-<<<<<<< HEAD
-            #self.state = newState
-
-=======
-            
->>>>>>> 4752b777
+
             ## If this is a free-rotate handle, its distance from the center may change.
 
             if h['type'] == 'rf':
@@ -985,14 +934,7 @@
                 if h['item'] in self.childItems():
                     p = h['pos']
                     h['item'].setPos(h['pos'] * self.state['size'])
-<<<<<<< HEAD
-                #else:
-                #    trans = self.state['pos']-self.lastState['pos']
-                #    h['item'].setPos(h['pos'] + h['item'].parentItem().mapFromParent(trans))
-
-=======
-                    
->>>>>>> 4752b777
+
             self.update()
             self.sigRegionChanged.emit(self)
         elif self.freeHandleMoved:
@@ -1014,12 +956,7 @@
         tr.rotate(-state['angle'])
         r = tr.mapRect(r)
         return r.adjusted(state['pos'][0], state['pos'][1], state['pos'][0], state['pos'][1])
-<<<<<<< HEAD
-
-
-=======
-    
->>>>>>> 4752b777
+
     def getSnapPosition(self, pos, snap=None):
         ## Given that pos has been requested, return the nearest snap-to position
         ## optionally, snap may be passed in to specify a rectangular snap grid.
@@ -1204,12 +1141,7 @@
         """
         if width == 0 or height == 0:
             return np.empty((width, height), dtype=float)
-<<<<<<< HEAD
-
-        # QImage(width, height, format)
-=======
-        
->>>>>>> 4752b777
+
         im = QtGui.QImage(width, height, QtGui.QImage.Format_ARGB32)
         im.fill(0x0)
         p = QtGui.QPainter(im)
@@ -1239,30 +1171,7 @@
         t1 = SRTTransform(relativeTo)
         t2 = SRTTransform(st)
         return t2/t1
-<<<<<<< HEAD
-
-
-        #st = self.getState()
-
-        ### rotation
-        #ang = (st['angle']-relativeTo['angle']) * 180. / 3.14159265358
-        #rot = QtGui.QTransform()
-        #rot.rotate(-ang)
-
-        ### We need to come up with a universal transformation--one that can be applied to other objects
-        ### such that all maintain alignment.
-        ### More specifically, we need to turn the ROI's position and angle into
-        ### a rotation _around the origin_ and a translation.
-
-        #p0 = Point(relativeTo['pos'])
-
-        ### base position, rotated
-        #p1 = rot.map(p0)
-
-        #trans = Point(st['pos']) - p1
-        #return trans, ang
-=======
->>>>>>> 4752b777
+
 
     def applyGlobalTransform(self, tr):
         st = self.getState()
@@ -1284,11 +1193,7 @@
 
     Handles may be dragged to change the position, size, orientation, or other
     properties of the ROI they are attached to.
-<<<<<<< HEAD
-
-
-=======
->>>>>>> 4752b777
+
     """
     types = {   ## defines number of sides, start angle for each handle type
         't': (4, np.pi/4),
@@ -1320,12 +1225,8 @@
         self.setAcceptedMouseButtons(QtCore.Qt.NoButton)
         self.deletable = deletable
         if deletable:
-<<<<<<< HEAD
-            self.setAcceptedMouseButtons(QtCore.Qt.RightButton)
-        #self.updateShape()
-=======
             self.setAcceptedMouseButtons(QtCore.Qt.RightButton)        
->>>>>>> 4752b777
+
         self.setZValue(11)
 
     def connectROI(self, roi):
@@ -1334,18 +1235,7 @@
 
     def disconnectROI(self, roi):
         self.rois.remove(roi)
-<<<<<<< HEAD
-        #for i, r in enumerate(self.roi):
-            #if r[0] == roi:
-                #self.roi.pop(i)
-
-    #def close(self):
-        #for r in self.roi:
-            #r.removeHandle(self)
-
-=======
-            
->>>>>>> 4752b777
+
     def setDeletable(self, b):
         self.deletable = b
         if b:
@@ -1370,16 +1260,7 @@
         else:
             self.currentPen = self.pen
         self.update()
-<<<<<<< HEAD
-        #if (not ev.isExit()) and ev.acceptDrags(QtCore.Qt.LeftButton):
-            #self.currentPen = fn.mkPen(255, 255,0)
-        #else:
-            #self.currentPen = self.pen
-        #self.update()
-
-
-=======
->>>>>>> 4752b777
+
 
     def mouseClickEvent(self, ev):
         ## right-click cancels drag
@@ -1393,19 +1274,8 @@
                 self.raiseContextMenu(ev)
             self.sigClicked.emit(self, ev)
         else:
-<<<<<<< HEAD
-            ev.ignore()
-
-            #elif self.deletable:
-                #ev.accept()
-                #self.raiseContextMenu(ev)
-            #else:
-                #ev.ignore()
-
-=======
             ev.ignore()        
-                
->>>>>>> 4752b777
+
     def buildMenu(self):
         menu = QtGui.QMenu()
         menu.setTitle("Handle")
@@ -1475,45 +1345,12 @@
                 self.path.lineTo(x, y)
 
     def paint(self, p, opt, widget):
-<<<<<<< HEAD
-        ### determine rotation of transform
-        #m = self.sceneTransform()
-        ##mi = m.inverted()[0]
-        #v = m.map(QtCore.QPointF(1, 0)) - m.map(QtCore.QPointF(0, 0))
-        #va = np.arctan2(v.y(), v.x())
-
-        ### Determine length of unit vector in painter's coords
-        ##size = mi.map(Point(self.radius, self.radius)) - mi.map(Point(0, 0))
-        ##size = (size.x()*size.x() + size.y() * size.y()) ** 0.5
-        #size = self.radius
-
-        #bounds = QtCore.QRectF(-size, -size, size*2, size*2)
-        #if bounds != self.bounds:
-            #self.bounds = bounds
-            #self.prepareGeometryChange()
-        p.setRenderHints(p.Antialiasing, True)
-        p.setPen(self.currentPen)
-
-        #p.rotate(va * 180. / 3.1415926)
-        #p.drawPath(self.path)
-        p.drawPath(self.shape())
-        #ang = self.startAng + va
-        #dt = 2*np.pi / self.sides
-        #for i in range(0, self.sides):
-            #x1 = size * cos(ang)
-            #y1 = size * sin(ang)
-            #x2 = size * cos(ang+dt)
-            #y2 = size * sin(ang+dt)
-            #ang += dt
-            #p.drawLine(Point(x1, y1), Point(x2, y2))
-
-=======
         p.setRenderHints(p.Antialiasing, True)
         p.setPen(self.currentPen)
         
         p.drawPath(self.shape())
             
->>>>>>> 4752b777
+
     def shape(self):
         if self._shape is None:
             s = self.generateShape()
@@ -1525,13 +1362,6 @@
 
     def boundingRect(self):
         s1 = self.shape()
-<<<<<<< HEAD
-        #print "   s1:", s1
-        #s2 = self.shape()
-        #print "   s2:", s2
-
-=======
->>>>>>> 4752b777
         return self.shape().boundingRect()
 
     def generateShape(self):
@@ -1551,23 +1381,11 @@
         tr.rotate(va * 180. / 3.1415926)
 
         return dti.map(tr.map(self.path))
-<<<<<<< HEAD
-
-
-=======
-        
->>>>>>> 4752b777
+
     def viewTransformChanged(self):
         GraphicsObject.viewTransformChanged(self)
         self._shape = None  ## invalidate shape, recompute later if requested.
         self.update()
-<<<<<<< HEAD
-
-    #def itemChange(self, change, value):
-        #if change == self.ItemScenePositionHasChanged:
-            #self.updateShape()
-=======
->>>>>>> 4752b777
 
 
 class TestROI(ROI):
@@ -1605,12 +1423,6 @@
             center = [0.5, 0.5]
         else:
             center = [0, 0]
-<<<<<<< HEAD
-
-        #self.addTranslateHandle(center)
-=======
-            
->>>>>>> 4752b777
         self.addScaleHandle([1, 1], center)
         if sideScalers:
             self.addScaleHandle([1, 0.5], [center[0], 0.5])
@@ -1811,14 +1623,10 @@
     def _addHandles(self):
         self.addRotateHandle([1.0, 0.5], [0.5, 0.5])
         self.addScaleHandle([0.5*2.**-0.5 + 0.5, 0.5*2.**-0.5 + 0.5], [0.5, 0.5])
-<<<<<<< HEAD
-
-=======
-            
+   
     def _clearPath(self):
         self.path = None
-        
->>>>>>> 4752b777
+
     def paint(self, p, opt, widget):
         r = self.boundingRect()
         p.setRenderHint(QtGui.QPainter.Antialiasing)
@@ -1914,24 +1722,10 @@
             self.addFreeHandle(p)
         self.setZValue(1000)
         print("Warning: PolygonROI is deprecated. Use PolyLineROI instead.")
-<<<<<<< HEAD
-
-
+    
     def listPoints(self):
         return [p['item'].pos() for p in self.handles]
 
-    #def movePoint(self, *args, **kargs):
-        #ROI.movePoint(self, *args, **kargs)
-        #self.prepareGeometryChange()
-        #for h in self.handles:
-            #h['pos'] = h['item'].pos()
-
-=======
-            
-    def listPoints(self):
-        return [p['item'].pos() for p in self.handles]
-            
->>>>>>> 4752b777
     def paint(self, p, *args):
         p.setRenderHint(QtGui.QPainter.Antialiasing)
         p.setPen(self.currentPen)
@@ -2179,14 +1973,6 @@
         ROI.__init__(self, pos, [1,1], **args)
         if len(positions) > 2:
             raise Exception("LineSegmentROI must be defined by exactly 2 positions. For more points, use PolyLineROI.")
-<<<<<<< HEAD
-
-        self.endpoints = []
-        for i, p in enumerate(positions):
-            self.endpoints.append(self.addFreeHandle(p, item=handles[i]))
-
-=======
-        
         for i, p in enumerate(positions):
             self.addFreeHandle(p, item=handles[i])
             
@@ -2194,8 +1980,7 @@
     def endpoints(self):
         # must not be cached because self.handles may change.
         return [h['item'] for h in self.handles]
-        
->>>>>>> 4752b777
+
     def listPoints(self):
         return [p['item'].pos() for p in self.handles]
 
@@ -2241,10 +2026,7 @@
 
         See ROI.getArrayRegion() for a description of the arguments.
         """
-<<<<<<< HEAD
-
-=======
->>>>>>> 4752b777
+
         imgPts = [self.mapToItem(img, h.pos()) for h in self.endpoints]
         rgns = []
         coords = []
@@ -2282,82 +2064,7 @@
         return LineSegmentROI.hoverEvent(self, ev)
 
 
-<<<<<<< HEAD
-class SpiralROI(ROI):
-    def __init__(self, pos=None, size=None, **args):
-        if size == None:
-            size = [100e-6,100e-6]
-        if pos == None:
-            pos = [0,0]
-        ROI.__init__(self, pos, size, **args)
-        self.translateSnap = False
-        self.addFreeHandle([0.25,0], name='a')
-        self.addRotateFreeHandle([1,0], [0,0], name='r')
-        #self.getRadius()
-        #QtCore.connect(self, QtCore.SIGNAL('regionChanged'), self.
-
-
-    def getRadius(self):
-        radius = Point(self.handles[1]['item'].pos()).length()
-        #r2 = radius[1]
-        #r3 = r2[0]
-        return radius
-
-    def boundingRect(self):
-        r = self.getRadius()
-        return QtCore.QRectF(-r*1.1, -r*1.1, 2.2*r, 2.2*r)
-        #return self.bounds
-
-    #def movePoint(self, *args, **kargs):
-        #ROI.movePoint(self, *args, **kargs)
-        #self.prepareGeometryChange()
-        #for h in self.handles:
-            #h['pos'] = h['item'].pos()/self.state['size'][0]
-
-    def stateChanged(self, finish=True):
-        ROI.stateChanged(self, finish=finish)
-        if len(self.handles) > 1:
-            self.path = QtGui.QPainterPath()
-            h0 = Point(self.handles[0]['item'].pos()).length()
-            a = h0/(2.0*np.pi)
-            theta = 30.0*(2.0*np.pi)/360.0
-            self.path.moveTo(QtCore.QPointF(a*theta*cos(theta), a*theta*sin(theta)))
-            x0 = a*theta*cos(theta)
-            y0 = a*theta*sin(theta)
-            radius = self.getRadius()
-            theta += 20.0*(2.0*np.pi)/360.0
-            i = 0
-            while Point(x0, y0).length() < radius and i < 1000:
-                x1 = a*theta*cos(theta)
-                y1 = a*theta*sin(theta)
-                self.path.lineTo(QtCore.QPointF(x1,y1))
-                theta += 20.0*(2.0*np.pi)/360.0
-                x0 = x1
-                y0 = y1
-                i += 1
-
-
-            return self.path
-
-
-    def shape(self):
-        p = QtGui.QPainterPath()
-        p.addEllipse(self.boundingRect())
-        return p
-
-    def paint(self, p, *args):
-        p.setRenderHint(QtGui.QPainter.Antialiasing)
-        #path = self.shape()
-        p.setPen(self.currentPen)
-        p.drawPath(self.path)
-        p.setPen(QtGui.QPen(QtGui.QColor(255,0,0)))
-        p.drawPath(self.shape())
-        p.setPen(QtGui.QPen(QtGui.QColor(0,0,255)))
-        p.drawRect(self.boundingRect())
-
-
-=======
->>>>>>> 4752b777
+
 class CrosshairROI(ROI):
     """A crosshair ROI whose position is at the center of the crosshairs. By default, it is scalable, rotatable and translatable."""
 
@@ -2379,17 +2086,7 @@
 
     def boundingRect(self):
         return self.shape().boundingRect()
-<<<<<<< HEAD
-
-    #def getRect(self):
-        ### same as boundingRect -- for internal use so that boundingRect can be re-implemented in subclasses
-        #size = self.size()
-        #return QtCore.QRectF(-size[0]/2., -size[1]/2., size[0], size[1]).normalized()
-
-
-=======
-    
->>>>>>> 4752b777
+
     def shape(self):
         if self._shape is None:
             radius = self.getState()['size'][1]
@@ -2403,60 +2100,12 @@
             stroker.setWidth(10)
             outline = stroker.createStroke(p)
             self._shape = self.mapFromDevice(outline)
-<<<<<<< HEAD
-
-
-            ##h1 = self.handles[0]['item'].pos()
-            ##h2 = self.handles[1]['item'].pos()
-            #w1 = Point(-0.5, 0)*self.size()
-            #w2 = Point(0.5, 0)*self.size()
-            #h1 = Point(0, -0.5)*self.size()
-            #h2 = Point(0, 0.5)*self.size()
-
-            #dh = h2-h1
-            #dw = w2-w1
-            #if dh.length() == 0 or dw.length() == 0:
-                #return p
-            #pxv = self.pixelVectors(dh)[1]
-            #if pxv is None:
-                #return p
-
-            #pxv *= 4
-
-            #p.moveTo(h1+pxv)
-            #p.lineTo(h2+pxv)
-            #p.lineTo(h2-pxv)
-            #p.lineTo(h1-pxv)
-            #p.lineTo(h1+pxv)
-
-            #pxv = self.pixelVectors(dw)[1]
-            #if pxv is None:
-                #return p
-
-            #pxv *= 4
-
-            #p.moveTo(w1+pxv)
-            #p.lineTo(w2+pxv)
-            #p.lineTo(w2-pxv)
-            #p.lineTo(w1-pxv)
-            #p.lineTo(w1+pxv)
-
-=======
-        
->>>>>>> 4752b777
         return self._shape
 
     def paint(self, p, *args):
         radius = self.getState()['size'][1]
         p.setRenderHint(QtGui.QPainter.Antialiasing)
         p.setPen(self.currentPen)
-<<<<<<< HEAD
-        #p.translate(r.left(), r.top())
-        #p.scale(r.width()/10., r.height()/10.) ## need to scale up a little because drawLine has trouble dealing with 0.5
-        #p.drawLine(0,5, 10,5)
-        #p.drawLine(5,0, 5,10)
-        #p.restore()
-
         p.drawLine(Point(0, -radius), Point(0, radius))
         p.drawLine(Point(-radius, 0), Point(radius, 0))
 
@@ -2498,12 +2147,7 @@
         t.scale(r.width(), r.height())
         self.path.addPolygon(t.map(self.poly))
         return self.path
-=======
-        
-        p.drawLine(Point(0, -radius), Point(0, radius))
-        p.drawLine(Point(-radius, 0), Point(radius, 0))
-        
-        
+
 class RulerROI(LineSegmentROI):
     def paint(self, p, *args):
         LineSegmentROI.paint(self, p, *args)
@@ -2531,5 +2175,4 @@
         if pxl is None:
             return r
         pxw = 50 * pxl
-        return r.adjusted(-50, -50, 50, 50)
->>>>>>> 4752b777
+        return r.adjusted(-50, -50, 50, 50)