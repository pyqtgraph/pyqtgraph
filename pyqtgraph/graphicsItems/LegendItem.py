# -*- coding: utf-8 -*-
import math

from .GraphicsWidget import GraphicsWidget
from .LabelItem import LabelItem
from ..Qt import QtGui, QtCore
from .. import functions as fn
from ..icons import invisibleEye
from ..Point import Point
from .ScatterPlotItem import ScatterPlotItem, drawSymbol
from .PlotDataItem import PlotDataItem
from .GraphicsWidgetAnchor import GraphicsWidgetAnchor
from .BarGraphItem import BarGraphItem

__all__ = ['LegendItem', 'ItemSample']


class LegendItem(GraphicsWidget, GraphicsWidgetAnchor):
    """
    Displays a legend used for describing the contents of a plot.

    LegendItems are most commonly created by calling :meth:`PlotItem.addLegend
    <pyqtgraph.PlotItem.addLegend>`.

    Note that this item should *not* be added directly to a PlotItem (via
    :meth:`PlotItem.addItem <pyqtgraph.PlotItem.addItem>`). Instead, make it a
    direct descendant of the PlotItem::

        legend.setParentItem(plotItem)

    """

    def __init__(self, size=None, offset=None, horSpacing=25, verSpacing=0,
                 pen=None, brush=None, labelTextColor=None, frame=True,
<<<<<<< HEAD
                 labelTextSize='9pt', colCount=1, **kwargs):
=======
                 labelTextSize='9pt', rowCount=1, colCount=1,
                 sampleType=None, **kwargs):
>>>>>>> bac2ff5b
        """
        ==============  ===============================================================
        **Arguments:**
        size            Specifies the fixed size (width, height) of the legend. If
                        this argument is omitted, the legend will automatically resize
                        to fit its contents.
        offset          Specifies the offset position relative to the legend's parent.
                        Positive values offset from the left or top; negative values
                        offset from the right or bottom. If offset is None, the
                        legend must be anchored manually by calling anchor() or
                        positioned by calling setPos().
        horSpacing      Specifies the spacing between the line symbol and the label.
        verSpacing      Specifies the spacing between individual entries of the legend
                        vertically. (Can also be negative to have them really close)
        pen             Pen to use when drawing legend border. Any single argument
                        accepted by :func:`mkPen <pyqtgraph.mkPen>` is allowed.
        brush           QBrush to use as legend background filling. Any single argument
                        accepted by :func:`mkBrush <pyqtgraph.mkBrush>` is allowed.
        labelTextColor  Pen to use when drawing legend text. Any single argument
                        accepted by :func:`mkPen <pyqtgraph.mkPen>` is allowed.
        labelTextSize   Size to use when drawing legend text. Accepts CSS style
                        string arguments, e.g. '9pt'.
<<<<<<< HEAD
        colCount        Specifies the integer number of columns that the legend should
                        be divided into. The number of rows will be calculated
                        based on this argument. This is useful for plots with many
                        curves displayed simultaneously. Default: 1 column.
=======
        sampleType      Customizes the item sample class of the `LegendItem`.
>>>>>>> bac2ff5b
        ==============  ===============================================================

        """
        GraphicsWidget.__init__(self)
        GraphicsWidgetAnchor.__init__(self)
        self.setFlag(self.ItemIgnoresTransformations)
        self.layout = QtGui.QGraphicsGridLayout()
        self.layout.setVerticalSpacing(verSpacing)
        self.layout.setHorizontalSpacing(horSpacing)

        self.setLayout(self.layout)
        self.items = []
        self.size = size
        self.offset = offset
        self.frame = frame
        self.columnCount = colCount
        self.rowCount = 1
        if size is not None:
            self.setGeometry(QtCore.QRectF(0, 0, self.size[0], self.size[1]))

        if sampleType is not None:
            if not issubclass(sampleType, GraphicsWidget):
                raise RuntimeError("Only classes of type `GraphicsWidgets` "
                                   "are allowed as `sampleType`")
            self.sampleType = sampleType
        else:
            self.sampleType = ItemSample

        self.opts = {
            'pen': fn.mkPen(pen),
            'brush': fn.mkBrush(brush),
            'labelTextColor': labelTextColor,
            'labelTextSize': labelTextSize,
            'offset': offset,
        }
        self.opts.update(kwargs)

    def setSampleType(self, sample):
        """Set the new sample item claspes"""
        if sample is self.sampleType:
            return

        # Clear the legend, but before create a list of items
        items = list(self.items)
        self.sampleType = sample
        self.clear()

        # Refill the legend with the item list and new sample item
        for sample, label in items:
            plot_item = sample.item
            plot_name = label.text
            self.addItem(plot_item, plot_name)

        self.updateSize()

    def offset(self):
        """Get the offset position relative to the parent."""
        return self.opts['offset']

    def setOffset(self, offset):
        """Set the offset position relative to the parent."""
        self.opts['offset'] = offset

        offset = Point(self.opts['offset'])
        anchorx = 1 if offset[0] <= 0 else 0
        anchory = 1 if offset[1] <= 0 else 0
        anchor = (anchorx, anchory)
        self.anchor(itemPos=anchor, parentPos=anchor, offset=offset)

    def pen(self):
        """Get the QPen used to draw the border around the legend."""
        return self.opts['pen']

    def setPen(self, *args, **kargs):
        """Set the pen used to draw a border around the legend.

        Accepts the same arguments as :func:`~pyqtgraph.mkPen`.
        """
        pen = fn.mkPen(*args, **kargs)
        self.opts['pen'] = pen

        self.update()

    def brush(self):
        """Get the QBrush used to draw the legend background."""
        return self.opts['brush']

    def setBrush(self, *args, **kargs):
        """Set the brush used to draw the legend background.

        Accepts the same arguments as :func:`~pyqtgraph.mkBrush`.
        """
        brush = fn.mkBrush(*args, **kargs)
        if self.opts['brush'] == brush:
            return
        self.opts['brush'] = brush

        self.update()

    def labelTextColor(self):
        """Get the QColor used for the item labels."""
        return self.opts['labelTextColor']

    def setLabelTextColor(self, *args, **kargs):
        """Set the color of the item labels.

        Accepts the same arguments as :func:`~pyqtgraph.mkColor`.
        """
        self.opts['labelTextColor'] = fn.mkColor(*args, **kargs)
        for sample, label in self.items:
            label.setAttr('color', self.opts['labelTextColor'])

        self.update()

    def labelTextSize(self):
        """Get the `labelTextSize` used for the item labels."""
        return self.opts['labelTextSize']

    def setLabelTextSize(self, size):
        """Set the `size` of the item labels.

        Accepts the CSS style string arguments, e.g. '8pt'.
        """
        self.opts['labelTextSize'] = size
        for _, label in self.items:
            label.setAttr('size', self.opts['labelTextSize'])

        self.update()

    def setParentItem(self, p):
        """Set the parent."""
        ret = GraphicsWidget.setParentItem(self, p)
        if self.opts['offset'] is not None:
            offset = Point(self.opts['offset'])
            anchorx = 1 if offset[0] <= 0 else 0
            anchory = 1 if offset[1] <= 0 else 0
            anchor = (anchorx, anchory)
            self.anchor(itemPos=anchor, parentPos=anchor, offset=offset)
        return ret

    def addItem(self, item, name):
        """
        Add a new entry to the legend.

        ==============  ========================================================
        **Arguments:**
        item            A :class:`~pyqtgraph.PlotDataItem` from which the line
                        and point style of the item will be determined or an
                        instance of ItemSample (or a subclass), allowing the
                        item display to be customized.
        title           The title to display for this item. Simple HTML allowed.
        ==============  ========================================================
        """
        label = LabelItem(name, color=self.opts['labelTextColor'],
                          justify='left', size=self.opts['labelTextSize'])
        if isinstance(item, self.sampleType):
            sample = item
        else:
            sample = self.sampleType(item)
        self.items.append((sample, label))
        self._addItemToLayout(sample, label)
        self.updateSize()

    def _addItemToLayout(self, sample, label):
        col = self.layout.columnCount()
        row = self.layout.rowCount()
        if row:
            row -= 1
        nCol = self.columnCount * 2
        # FIRST ROW FULL
        if col == nCol:
            for col in range(0, nCol, 2):
                # FIND RIGHT COLUMN
                if not self.layout.itemAt(row, col):
                    break
            if col + 2 == nCol:
                # MAKE NEW ROW
                col = 0
                row += 1
        self.layout.addItem(sample, row, col)
        self.layout.addItem(label, row, col + 1)
        # Keep rowCount in sync with the number of rows if items are added
        self.rowCount = max(self.rowCount, row + 1)

    def setColumnCount(self, columnCount):
        """change the orientation of all items of the legend
        """
        if columnCount != self.columnCount:
            self.columnCount = columnCount
            self.rowCount = math.ceil(len(self.items) / columnCount)
            for i in range(self.layout.count() - 1, -1, -1):
                self.layout.removeAt(i)  # clear layout
            for sample, label in self.items:
                self._addItemToLayout(sample, label)
            self.updateSize()

    def getLabel(self, plotItem):
        """Return the labelItem inside the legend for a given plotItem

        The label-text can be changed via labenItem.setText
        """
        out = [(it, lab) for it, lab in self.items if it.item == plotItem]
        try:
            return out[0][1]
        except IndexError:
            return None

    def removeItem(self, item):
        """Removes one item from the legend.

        ==============  ========================================================
        **Arguments:**
        item            The item to remove or its name.
        ==============  ========================================================
        """
        for sample, label in self.items:
            if sample.item is item or label.text == item:
                self.items.remove((sample, label))  # remove from itemlist
                self.layout.removeItem(sample)  # remove from layout
                sample.close()  # remove from drawing
                self.layout.removeItem(label)
                label.close()
                self.updateSize()  # redraq box
                return  # return after first match

    def clear(self):
        """Remove all items from the legend."""
        for sample, label in self.items:
            self.layout.removeItem(sample)
            sample.close()
            self.layout.removeItem(label)
            label.close()

        self.items = []
        self.updateSize()

    def updateSize(self):
        if self.size is not None:
            return
        height = 0
        width = 0
        for row in range(self.layout.rowCount()):
            row_height = 0
            col_width = 0
            for col in range(self.layout.columnCount()):
                item = self.layout.itemAt(row, col)
                if item:
                    col_width += item.width() + 3
                    row_height = max(row_height, item.height())
            width = max(width, col_width)
            height += row_height
        self.setGeometry(0, 0, width, height)
        return

    def boundingRect(self):
        return QtCore.QRectF(0, 0, self.width(), self.height())

    def paint(self, p, *args):
        if self.frame:
            p.setPen(self.opts['pen'])
            p.setBrush(self.opts['brush'])
            p.drawRect(self.boundingRect())

    def hoverEvent(self, ev):
        ev.acceptDrags(QtCore.Qt.LeftButton)

    def mouseDragEvent(self, ev):
        if ev.button() == QtCore.Qt.LeftButton:
            ev.accept()
            dpos = ev.pos() - ev.lastPos()
            self.autoAnchor(self.pos() + dpos)


class ItemSample(GraphicsWidget):
    """Class responsible for drawing a single item in a LegendItem (sans label)
    """

    def __init__(self, item):
        GraphicsWidget.__init__(self)
        self.item = item

    def boundingRect(self):
        return QtCore.QRectF(0, 0, 20, 20)

    def paint(self, p, *args):
        opts = self.item.opts
        if opts.get('antialias'):
            p.setRenderHint(p.Antialiasing)

        visible = self.item.isVisible()
        if not visible:
            icon = invisibleEye.qicon
            p.drawPixmap(QtCore.QPoint(1, 1), icon.pixmap(18, 18))
            return

        if not isinstance(self.item, ScatterPlotItem):
            p.setPen(fn.mkPen(opts['pen']))
            p.drawLine(0, 11, 20, 11)

            if (opts.get('fillLevel', None) is not None and
                    opts.get('fillBrush', None) is not None):
                p.setBrush(fn.mkBrush(opts['fillBrush']))
                p.setPen(fn.mkPen(opts['fillBrush']))
                p.drawPolygon(QtGui.QPolygonF(
                    [QtCore.QPointF(2, 18), QtCore.QPointF(18, 2),
                     QtCore.QPointF(18, 18)]))

        symbol = opts.get('symbol', None)
        if symbol is not None:
            if isinstance(self.item, PlotDataItem):
                opts = self.item.scatter.opts
            p.translate(10, 10)
            drawSymbol(p, symbol, opts['size'], fn.mkPen(opts['pen']),
                       fn.mkBrush(opts['brush']))

        if isinstance(self.item, BarGraphItem):
            p.setBrush(fn.mkBrush(opts['brush']))
            p.drawRect(QtCore.QRectF(2, 2, 18, 18))

    def mouseClickEvent(self, event):
        """Use the mouseClick event to toggle the visibility of the plotItem
        """
        if event.button() == QtCore.Qt.LeftButton:
            visible = self.item.isVisible()
            self.item.setVisible(not visible)

        event.accept()
        self.update()<|MERGE_RESOLUTION|>--- conflicted
+++ resolved
@@ -32,12 +32,7 @@
 
     def __init__(self, size=None, offset=None, horSpacing=25, verSpacing=0,
                  pen=None, brush=None, labelTextColor=None, frame=True,
-<<<<<<< HEAD
-                 labelTextSize='9pt', colCount=1, **kwargs):
-=======
-                 labelTextSize='9pt', rowCount=1, colCount=1,
-                 sampleType=None, **kwargs):
->>>>>>> bac2ff5b
+                 labelTextSize='9pt', colCount=1, sampleType=None, **kwargs):
         """
         ==============  ===============================================================
         **Arguments:**
@@ -60,14 +55,11 @@
                         accepted by :func:`mkPen <pyqtgraph.mkPen>` is allowed.
         labelTextSize   Size to use when drawing legend text. Accepts CSS style
                         string arguments, e.g. '9pt'.
-<<<<<<< HEAD
         colCount        Specifies the integer number of columns that the legend should
                         be divided into. The number of rows will be calculated
                         based on this argument. This is useful for plots with many
                         curves displayed simultaneously. Default: 1 column.
-=======
         sampleType      Customizes the item sample class of the `LegendItem`.
->>>>>>> bac2ff5b
         ==============  ===============================================================
 
         """
