--- conflicted
+++ resolved
@@ -1,8 +1,4 @@
-<<<<<<< HEAD
 import numpy as np
-=======
-# -*- coding: utf-8 -*-
->>>>>>> 7abf7d36
 from ..Qt import QtGui, QtCore
 from .GraphicsObject import GraphicsObject
 from .InfiniteLine import InfiniteLine
@@ -212,15 +208,8 @@
         self.update()
 
     def boundingRect(self):
-<<<<<<< HEAD
-        br = self.viewRect()  # bounds of containing ViewBox mapped to local coords.
-        
+        br = QtCore.QRectF(self.viewRect())  # bounds of containing ViewBox mapped to local coords.
         rng = self.getRealRegion()
-=======
-        br = QtCore.QRectF(self.viewRect())  # bounds of containing ViewBox mapped to local coords.
-
-        rng = self.getRegion()
->>>>>>> 7abf7d36
         if self.orientation in ('vertical', LinearRegionItem.Vertical):
             br.setLeft(rng[0])
             br.setRight(rng[1])
