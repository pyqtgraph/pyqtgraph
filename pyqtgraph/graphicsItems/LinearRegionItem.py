# -*- coding: utf-8 -*-
from ..Qt import QtGui, QtCore
from .GraphicsObject import GraphicsObject
from .InfiniteLine import InfiniteLine
from .. import functions as fn
from .. import debug as debug

__all__ = ['LinearRegionItem']

class LinearRegionItem(GraphicsObject):
    """
    **Bases:** :class:`GraphicsObject <pyqtgraph.GraphicsObject>`
    
    Used for marking a horizontal or vertical region in plots.
    The region can be dragged and is bounded by lines which can be dragged individually.
    
    ===============================  =============================================================================
    **Signals:**
    sigRegionChangeFinished(self)    Emitted when the user has finished dragging the region (or one of its lines)
                                     and when the region is changed programatically.
    sigRegionChanged(self)           Emitted while the user is dragging the region (or one of its lines)
                                     and when the region is changed programatically.
    ===============================  =============================================================================
    """
    
    sigRegionChangeFinished = QtCore.Signal(object)
    sigRegionChanged = QtCore.Signal(object)
    Vertical = 0
    Horizontal = 1
    _orientation_axis = {
        Vertical: 0,
        Horizontal: 1,
        'vertical': 0,
        'horizontal': 1,
        }
    
    def __init__(self, values=(0, 1), orientation='vertical', brush=None, pen=None,
                 hoverBrush=None, hoverPen=None, movable=True, bounds=None, 
                 span=(0, 1), swapMode='sort', clipItem=None):
        """Create a new LinearRegionItem.
        
        ==============  =====================================================================
        **Arguments:**
        values          A list of the positions of the lines in the region. These are not
                        limits; limits can be set by specifying bounds.
        orientation     Options are 'vertical' or 'horizontal'
                        The default is 'vertical', indicating that the region is bounded
                        by vertical lines.
        brush           Defines the brush that fills the region. Can be any arguments that
                        are valid for :func:`mkBrush <pyqtgraph.mkBrush>`. Default is
                        transparent blue.
        pen             The pen to use when drawing the lines that bound the region.
        hoverBrush      The brush to use when the mouse is hovering over the region.
        hoverPen        The pen to use when the mouse is hovering over the region.
        movable         If True, the region and individual lines are movable by the user; if
                        False, they are static.
        bounds          Optional [min, max] bounding values for the region
        span            Optional [min, max] giving the range over the view to draw
                        the region. For example, with a vertical line, use
                        ``span=(0.5, 1)`` to draw only on the top half of the
                        view.
        swapMode        Sets the behavior of the region when the lines are moved such that
                        their order reverses:
                        * "block" means the user cannot drag one line past the other
                        * "push" causes both lines to be moved if one would cross the other
                        * "sort" means that lines may trade places, but the output of
                          getRegion always gives the line positions in ascending order.
                        * None means that no attempt is made to handle swapped line 
                          positions.
                        The default is "sort".

        clipItem        An item whose boundingRect will be used to clip the
                        rectangle of the marked region. The clipItem must
                        share the same ViewBox. This is useful when a
                        LinearRegionItem is added on top of an ImageItem,
                        and the visual region should not extend beyond the
                        ImageItem.

        ==============  =====================================================================
        """
        
        GraphicsObject.__init__(self)
        self.orientation = orientation
        self.bounds = QtCore.QRectF()
        self.blockLineSignal = False
        self.moving = False
        self.mouseHovering = False
        self.span = span
        self.swapMode = swapMode
        self._bounds = None
        
        # note LinearRegionItem.Horizontal and LinearRegionItem.Vertical
        # are kept for backward compatibility.
        lineKwds = dict(
            movable=movable,
            bounds=bounds,
            span=span,
            pen=pen,
            hoverPen=hoverPen,
            )
            
        if orientation in ('horizontal', LinearRegionItem.Horizontal):
            self.lines = [
                # rotate lines to 180 to preserve expected line orientation 
                # with respect to region. This ensures that placing a '<|' 
                # marker on lines[0] causes it to point left in vertical mode
                # and down in horizontal mode. 
                InfiniteLine(QtCore.QPointF(0, values[0]), angle=0, **lineKwds), 
                InfiniteLine(QtCore.QPointF(0, values[1]), angle=0, **lineKwds)]
            tr = QtGui.QTransform.fromScale(1, -1)
            self.lines[0].setTransform(tr, True)
            self.lines[1].setTransform(tr, True)
        elif orientation in ('vertical', LinearRegionItem.Vertical):
            self.lines = [
                InfiniteLine(QtCore.QPointF(values[0], 0), angle=90, **lineKwds), 
                InfiniteLine(QtCore.QPointF(values[1], 0), angle=90, **lineKwds)]
        else:
            raise Exception("Orientation must be 'vertical' or 'horizontal'.")
        
        for l in self.lines:
            l.setParentItem(self)
            l.sigPositionChangeFinished.connect(self.lineMoveFinished)
        self.lines[0].sigPositionChanged.connect(self._line0Moved)
        self.lines[1].sigPositionChanged.connect(self._line1Moved)
            
        if brush is None:
            brush = QtGui.QBrush(QtGui.QColor(0, 0, 255, 50))
        self.setBrush(brush)
        
        if hoverBrush is None:
            c = self.brush.color()
            c.setAlpha(min(c.alpha() * 2, 255))
            hoverBrush = fn.mkBrush(c)
        self.setHoverBrush(hoverBrush)
        
        self.setMovable(movable)

        self.clipItem = None
        self.setClipItem(clipItem)

    def getRegion(self):
        """Return the values at the edges of the region."""
        r = (self.lines[0].value(), self.lines[1].value())
        if self.swapMode == 'sort':
            return (min(r), max(r))
        else:
            return r

    def setRegion(self, rgn):
        """Set the values for the edges of the region.
        
        ==============   ==============================================
        **Arguments:**
        rgn              A list or tuple of the lower and upper values.
        ==============   ==============================================
        """
        if self.lines[0].value() == rgn[0] and self.lines[1].value() == rgn[1]:
            return
        self.blockLineSignal = True
        self.lines[0].setValue(rgn[0])
        self.blockLineSignal = False
        self.lines[1].setValue(rgn[1])
        #self.blockLineSignal = False
        self.lineMoved(0)
        self.lineMoved(1)
        self.lineMoveFinished()

    def setBrush(self, *br, **kargs):
        """Set the brush that fills the region. Can have any arguments that are valid
        for :func:`mkBrush <pyqtgraph.mkBrush>`.
        """
        self.brush = fn.mkBrush(*br, **kargs)
        self.currentBrush = self.brush

    def setHoverBrush(self, *br, **kargs):
        """Set the brush that fills the region when the mouse is hovering over.
        Can have any arguments that are valid
        for :func:`mkBrush <pyqtgraph.mkBrush>`.
        """
        self.hoverBrush = fn.mkBrush(*br, **kargs)

    def setBounds(self, bounds):
        """Optional [min, max] bounding values for the region. To have no bounds on the
        region use [None, None].
        Does not affect the current position of the region unless it is outside the new bounds. 
        See :func:`setRegion <pyqtgraph.LinearRegionItem.setRegion>` to set the position 
        of the region."""
        for l in self.lines:
            l.setBounds(bounds)
        
    def setMovable(self, m):
        """Set lines to be movable by the user, or not. If lines are movable, they will 
        also accept HoverEvents."""
        for l in self.lines:
            l.setMovable(m)
        self.movable = m
        self.setAcceptHoverEvents(m)

    def setSpan(self, mn, mx):
        if self.span == (mn, mx):
            return
        self.span = (mn, mx)
        self.lines[0].setSpan(mn, mx)
        self.lines[1].setSpan(mn, mx)
        self.update()

    def setClipItem(self, item=None):
        """
        Set an item, the boundingRect of which will be used to clip the
        rectangle range. The item must share the same ViewBox as this
        instance. If item is None, then no clipping is performed.
        """
        if item is None:
            self.clipItem = None

        else:
            item_vb = item.getViewBox()
            vb = self.getViewBox()
            if vb is not None and item_vb is not vb:
                raise RuntimeError('ViewBox of item to clip is not the same as '
                                   'here: {}'.format(item))
            self.clipItem = item

        self.update()

    def boundingRect(self):
<<<<<<< HEAD
        br = self.getViewBox().itemBoundingRect(self.clipItem) if self.clipItem \
            else self.viewRect()

        # br = self.viewRect()  # bounds of containing ViewBox mapped to local coords.

        # TODO: enforce item bounding rect from clipItem
=======
        br = QtCore.QRectF(self.viewRect())  # bounds of containing ViewBox mapped to local coords.
>>>>>>> 7e8d34ec

        rng = self.getRegion()
        if self.orientation in ('vertical', LinearRegionItem.Vertical):
            br.setLeft(rng[0])
            br.setRight(rng[1])
            length = br.height()
            br.setBottom(br.top() + length * self.span[1])
            br.setTop(br.top() + length * self.span[0])
        else:
            br.setTop(rng[0])
            br.setBottom(rng[1])
            length = br.width()
            br.setRight(br.left() + length * self.span[1])
            br.setLeft(br.left() + length * self.span[0])

        br = br.normalized()
        
        if self._bounds != br:
            self._bounds = br
            self.prepareGeometryChange()
        
        return br
        
    def paint(self, p, *args):
        profiler = debug.Profiler()
        p.setBrush(self.currentBrush)
        p.setPen(fn.mkPen(None))
        p.drawRect(self.boundingRect())

    def dataBounds(self, axis, frac=1.0, orthoRange=None):
        if axis == self._orientation_axis[self.orientation]:
            return self.getRegion()
        else:
            return None

    def lineMoved(self, i):
        if self.blockLineSignal:
            return

        # lines swapped
        if self.lines[0].value() > self.lines[1].value():
            if self.swapMode == 'block':
                self.lines[i].setValue(self.lines[1-i].value())
            elif self.swapMode == 'push':
                self.lines[1-i].setValue(self.lines[i].value())
        
        self.prepareGeometryChange()
        self.sigRegionChanged.emit(self)

    def _line0Moved(self):
        self.lineMoved(0)

    def _line1Moved(self):
        self.lineMoved(1)

    def lineMoveFinished(self):
        self.sigRegionChangeFinished.emit(self)

    def mouseDragEvent(self, ev):
        if not self.movable or ev.button() != QtCore.Qt.MouseButton.LeftButton:
            return
        ev.accept()
        
        if ev.isStart():
            bdp = ev.buttonDownPos()
            self.cursorOffsets = [l.pos() - bdp for l in self.lines]
            self.startPositions = [l.pos() for l in self.lines]
            self.moving = True
            
        if not self.moving:
            return
            
        self.lines[0].blockSignals(True)  # only want to update once
        for i, l in enumerate(self.lines):
            l.setPos(self.cursorOffsets[i] + ev.pos())
        self.lines[0].blockSignals(False)
        self.prepareGeometryChange()
        
        if ev.isFinish():
            self.moving = False
            self.sigRegionChangeFinished.emit(self)
        else:
            self.sigRegionChanged.emit(self)
            
    def mouseClickEvent(self, ev):
        if self.moving and ev.button() == QtCore.Qt.MouseButton.RightButton:
            ev.accept()
            for i, l in enumerate(self.lines):
                l.setPos(self.startPositions[i])
            self.moving = False
            self.sigRegionChanged.emit(self)
            self.sigRegionChangeFinished.emit(self)

    def hoverEvent(self, ev):
        if self.movable and (not ev.isExit()) and ev.acceptDrags(QtCore.Qt.MouseButton.LeftButton):
            self.setMouseHover(True)
        else:
            self.setMouseHover(False)
            
    def setMouseHover(self, hover):
        ## Inform the item that the mouse is(not) hovering over it
        if self.mouseHovering == hover:
            return
        self.mouseHovering = hover
        if hover:
            self.currentBrush = self.hoverBrush
        else:
            self.currentBrush = self.brush
        self.update()<|MERGE_RESOLUTION|>--- conflicted
+++ resolved
@@ -224,16 +224,7 @@
         self.update()
 
     def boundingRect(self):
-<<<<<<< HEAD
-        br = self.getViewBox().itemBoundingRect(self.clipItem) if self.clipItem \
-            else self.viewRect()
-
-        # br = self.viewRect()  # bounds of containing ViewBox mapped to local coords.
-
-        # TODO: enforce item bounding rect from clipItem
-=======
         br = QtCore.QRectF(self.viewRect())  # bounds of containing ViewBox mapped to local coords.
->>>>>>> 7e8d34ec
 
         rng = self.getRegion()
         if self.orientation in ('vertical', LinearRegionItem.Vertical):
