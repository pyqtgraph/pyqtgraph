# -*- coding: utf-8 -*-
from ..Qt import QtGui, QtCore
from .GraphicsObject import GraphicsObject
from .InfiniteLine import InfiniteLine
from .. import functions as fn
from .. import debug as debug

__all__ = ['LinearRegionItem']

class LinearRegionItem(GraphicsObject):
    """
    **Bases:** :class:`GraphicsObject <pyqtgraph.GraphicsObject>`
    
    Used for marking a horizontal or vertical region in plots.
    The region can be dragged and is bounded by lines which can be dragged individually.
    
    ===============================  =============================================================================
    **Signals:**
    sigRegionChangeFinished(self)    Emitted when the user has finished dragging the region (or one of its lines)
                                     and when the region is changed programatically.
    sigRegionChanged(self)           Emitted while the user is dragging the region (or one of its lines)
                                     and when the region is changed programatically.
    ===============================  =============================================================================
    """
    
    sigRegionChangeFinished = QtCore.Signal(object)
    sigRegionChanged = QtCore.Signal(object)
    Vertical = 0
    Horizontal = 1
    _orientation_axis = {
        Vertical: 0,
        Horizontal: 1,
        'vertical': 0,
        'horizontal': 1,
        }
    
    def __init__(self, values=(0, 1), orientation='vertical', brush=None, pen=None,
                 hoverBrush=None, hoverPen=None, movable=True, bounds=None, 
                 span=(0, 1), swapMode='sort', clipItem=None):
        """Create a new LinearRegionItem.
        
        ==============  =====================================================================
        **Arguments:**
        values          A list of the positions of the lines in the region. These are not
                        limits; limits can be set by specifying bounds.
        orientation     Options are 'vertical' or 'horizontal', indicating the 
                        The default is 'vertical', indicating that the 
        brush           Defines the brush that fills the region. Can be any arguments that
                        are valid for :func:`mkBrush <pyqtgraph.mkBrush>`. Default is
                        transparent blue.
        pen             The pen to use when drawing the lines that bound the region.
        hoverBrush      The brush to use when the mouse is hovering over the region.
        hoverPen        The pen to use when the mouse is hovering over the region.
        movable         If True, the region and individual lines are movable by the user; if
                        False, they are static.
        bounds          Optional [min, max] bounding values for the region
        span            Optional [min, max] giving the range over the view to draw
                        the region. For example, with a vertical line, use
                        ``span=(0.5, 1)`` to draw only on the top half of the
                        view.
        swapMode        Sets the behavior of the region when the lines are moved such that
<<<<<<< HEAD
                        their order reverses:
                        * "block" means the user cannot drag one line past the other
                        * "push" causes both lines to be moved if one would cross the other
                        * "sort" means that lines may trade places, but the output of
                          getRegion always gives the line positions in ascending order.
                        * None means that no attempt is made to handle swapped line 
                          positions.
                        The default is "sort".

        clipItem        An item whose boundingRect will be used to clip the
                        rectangle of the marked region. The clipItem must
                        share the same ViewBox. This is useful when a
                        LinearRegionItem is added on top of an ImageItem,
                        and the visual region should not extend beyond the
                        ImageItem.

=======
                        their order reverses. "block" means the user cannot drag
                        one line past the other. "push" causes both lines to be
                        moved if one would cross the other. "sort" means that
                        lines may trade places, but the output of getRegion
                        always gives the line positions in ascending order. None
                        means that no attempt is made to handle swapped line
                        positions. The default is "sort".
>>>>>>> 245d8903
        ==============  =====================================================================
        """
        
        GraphicsObject.__init__(self)
        self.orientation = orientation
        self.bounds = QtCore.QRectF()
        self.blockLineSignal = False
        self.moving = False
        self.mouseHovering = False
        self.span = span
        self.swapMode = swapMode
        self._bounds = None
        
        # note LinearRegionItem.Horizontal and LinearRegionItem.Vertical
        # are kept for backward compatibility.
        lineKwds = dict(
            movable=movable,
            bounds=bounds,
            span=span,
            pen=pen,
            hoverPen=hoverPen,
            )
            
        if orientation in ('horizontal', LinearRegionItem.Horizontal):
            self.lines = [
                # rotate lines to 180 to preserve expected line orientation 
                # with respect to region. This ensures that placing a '<|' 
                # marker on lines[0] causes it to point left in vertical mode
                # and down in horizontal mode. 
                InfiniteLine(QtCore.QPointF(0, values[0]), angle=0, **lineKwds), 
                InfiniteLine(QtCore.QPointF(0, values[1]), angle=0, **lineKwds)]
            self.lines[0].scale(1, -1)
            self.lines[1].scale(1, -1)
        elif orientation in ('vertical', LinearRegionItem.Vertical):
            self.lines = [
                InfiniteLine(QtCore.QPointF(values[0], 0), angle=90, **lineKwds), 
                InfiniteLine(QtCore.QPointF(values[1], 0), angle=90, **lineKwds)]
        else:
            raise Exception("Orientation must be 'vertical' or 'horizontal'.")
        
        for l in self.lines:
            l.setParentItem(self)
            l.sigPositionChangeFinished.connect(self.lineMoveFinished)
        self.lines[0].sigPositionChanged.connect(lambda: self.lineMoved(0))
        self.lines[1].sigPositionChanged.connect(lambda: self.lineMoved(1))
            
        if brush is None:
            brush = QtGui.QBrush(QtGui.QColor(0, 0, 255, 50))
        self.setBrush(brush)
        
        if hoverBrush is None:
            c = self.brush.color()
            c.setAlpha(min(c.alpha() * 2, 255))
            hoverBrush = fn.mkBrush(c)
        self.setHoverBrush(hoverBrush)
        
        self.setMovable(movable)

        self.clipItem = None
        self.setClipItem(clipItem)

    def getRegion(self):
        """Return the values at the edges of the region."""
        r = (self.lines[0].value(), self.lines[1].value())
        if self.swapMode == 'sort':
            return (min(r), max(r))
        else:
            return r

    def setRegion(self, rgn):
        """Set the values for the edges of the region.
        
        ==============   ==============================================
        **Arguments:**
        rgn              A list or tuple of the lower and upper values.
        ==============   ==============================================
        """
        if self.lines[0].value() == rgn[0] and self.lines[1].value() == rgn[1]:
            return
        self.blockLineSignal = True
        self.lines[0].setValue(rgn[0])
        self.blockLineSignal = False
        self.lines[1].setValue(rgn[1])
        #self.blockLineSignal = False
        self.lineMoved(0)
        self.lineMoved(1)
        self.lineMoveFinished()

    def setBrush(self, *br, **kargs):
        """Set the brush that fills the region. Can have any arguments that are valid
        for :func:`mkBrush <pyqtgraph.mkBrush>`.
        """
        self.brush = fn.mkBrush(*br, **kargs)
        self.currentBrush = self.brush

    def setHoverBrush(self, *br, **kargs):
        """Set the brush that fills the region when the mouse is hovering over.
        Can have any arguments that are valid
        for :func:`mkBrush <pyqtgraph.mkBrush>`.
        """
        self.hoverBrush = fn.mkBrush(*br, **kargs)

    def setBounds(self, bounds):
        """Optional [min, max] bounding values for the region. To have no bounds on the
        region use [None, None].
        Does not affect the current position of the region unless it is outside the new bounds. 
        See :func:`setRegion <pyqtgraph.LinearRegionItem.setRegion>` to set the position 
        of the region."""
        for l in self.lines:
            l.setBounds(bounds)
        
    def setMovable(self, m):
        """Set lines to be movable by the user, or not. If lines are movable, they will 
        also accept HoverEvents."""
        for l in self.lines:
            l.setMovable(m)
        self.movable = m
        self.setAcceptHoverEvents(m)

    def setSpan(self, mn, mx):
        if self.span == (mn, mx):
            return
        self.span = (mn, mx)
        self.lines[0].setSpan(mn, mx)
        self.lines[1].setSpan(mn, mx)
        self.update()

    def setClipItem(self, item=None):
        """
        Set an item, the boundingRect of which will be used to clip the
        rectangle range. The item must share the same ViewBox as this
        instance. If item is None, then no clipping is performed.
        """
        if item is None:
            self.clipItem = None

        else:
            vb = item.getViewBox()
            if vb is not self.getViewBox():
                raise RuntimeError('Item {} ViewBox is not the same as '
                                   'here!')
            self.clipItem = item

        self.update()

    def boundingRect(self):
        br = self.getViewBox().itemBoundingRect(self.clipItem) if self.clipItem \
            else self.viewRect()

        # br = self.viewRect()  # bounds of containing ViewBox mapped to local coords.

        rng = self.getRegion()
        if self.orientation in ('vertical', LinearRegionItem.Vertical):
            br.setLeft(rng[0])
            br.setRight(rng[1])
            length = br.height()
            br.setBottom(br.top() + length * self.span[1])
            br.setTop(br.top() + length * self.span[0])
        else:
            br.setTop(rng[0])
            br.setBottom(rng[1])
            length = br.width()
            br.setRight(br.left() + length * self.span[1])
            br.setLeft(br.left() + length * self.span[0])

        br = br.normalized()
        
        if self._bounds != br:
            self._bounds = br
            self.prepareGeometryChange()
        
        return br
        
    def paint(self, p, *args):
        profiler = debug.Profiler()
        p.setBrush(self.currentBrush)
        p.setPen(fn.mkPen(None))
        p.drawRect(self.boundingRect())

    def dataBounds(self, axis, frac=1.0, orthoRange=None):
        if axis == self._orientation_axis[self.orientation]:
            return self.getRegion()
        else:
            return None

    def lineMoved(self, i):
        if self.blockLineSignal:
            return

        # lines swapped
        if self.lines[0].value() > self.lines[1].value():
            if self.swapMode == 'block':
                self.lines[i].setValue(self.lines[1-i].value())
            elif self.swapMode == 'push':
                self.lines[1-i].setValue(self.lines[i].value())
        
        self.prepareGeometryChange()
        self.sigRegionChanged.emit(self)
            
    def lineMoveFinished(self):
        self.sigRegionChangeFinished.emit(self)

    def mouseDragEvent(self, ev):
        if not self.movable or int(ev.button() & QtCore.Qt.LeftButton) == 0:
            return
        ev.accept()
        
        if ev.isStart():
            bdp = ev.buttonDownPos()
            self.cursorOffsets = [l.pos() - bdp for l in self.lines]
            self.startPositions = [l.pos() for l in self.lines]
            self.moving = True
            
        if not self.moving:
            return
            
        self.lines[0].blockSignals(True)  # only want to update once
        for i, l in enumerate(self.lines):
            l.setPos(self.cursorOffsets[i] + ev.pos())
        self.lines[0].blockSignals(False)
        self.prepareGeometryChange()
        
        if ev.isFinish():
            self.moving = False
            self.sigRegionChangeFinished.emit(self)
        else:
            self.sigRegionChanged.emit(self)
            
    def mouseClickEvent(self, ev):
        if self.moving and ev.button() == QtCore.Qt.RightButton:
            ev.accept()
            for i, l in enumerate(self.lines):
                l.setPos(self.startPositions[i])
            self.moving = False
            self.sigRegionChanged.emit(self)
            self.sigRegionChangeFinished.emit(self)

    def hoverEvent(self, ev):
        if self.movable and (not ev.isExit()) and ev.acceptDrags(QtCore.Qt.LeftButton):
            self.setMouseHover(True)
        else:
            self.setMouseHover(False)
            
    def setMouseHover(self, hover):
        ## Inform the item that the mouse is(not) hovering over it
        if self.mouseHovering == hover:
            return
        self.mouseHovering = hover
        if hover:
            self.currentBrush = self.hoverBrush
        else:
            self.currentBrush = self.brush
        self.update()<|MERGE_RESOLUTION|>--- conflicted
+++ resolved
@@ -59,7 +59,6 @@
                         ``span=(0.5, 1)`` to draw only on the top half of the
                         view.
         swapMode        Sets the behavior of the region when the lines are moved such that
-<<<<<<< HEAD
                         their order reverses:
                         * "block" means the user cannot drag one line past the other
                         * "push" causes both lines to be moved if one would cross the other
@@ -76,15 +75,6 @@
                         and the visual region should not extend beyond the
                         ImageItem.
 
-=======
-                        their order reverses. "block" means the user cannot drag
-                        one line past the other. "push" causes both lines to be
-                        moved if one would cross the other. "sort" means that
-                        lines may trade places, but the output of getRegion
-                        always gives the line positions in ascending order. None
-                        means that no attempt is made to handle swapped line
-                        positions. The default is "sort".
->>>>>>> 245d8903
         ==============  =====================================================================
         """
         
