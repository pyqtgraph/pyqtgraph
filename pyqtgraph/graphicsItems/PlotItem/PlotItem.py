--- conflicted
+++ resolved
@@ -1,24 +1,4 @@
 # -*- coding: utf-8 -*-
-<<<<<<< HEAD
-"""
-PlotItem.py -  Graphics item implementing a scalable ViewBox with plotting powers.
-Copyright 2010  Luke Campagnola
-Distributed under MIT/X11 license. See license.txt for more information.
-
-This class is one of the workhorses of pyqtgraph. It implements a graphics item with 
-plots, labels, and scales which can be viewed inside a QGraphicsScene. If you want
-a widget that can be added to your GUI, see PlotWidget instead.
-
-This class is very heavily featured:
-  - Automatically creates and manages PlotCurveItems
-  - Fast display and update of plots
-  - Manages zoom/pan ViewBox, scale, and label elements
-  - Automatic scaling when data changes
-  - Control panel with a huge feature set including averaging, decimation,
-    display, power spectrum, svg/png export, plot linking, and more.
-"""
-=======
->>>>>>> d2ef213f
 import sys
 import weakref
 import numpy as np
