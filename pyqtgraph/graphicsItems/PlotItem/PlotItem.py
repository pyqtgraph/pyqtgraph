import collections.abc
import os
import warnings
import weakref
from collections import OrderedDict

import numpy as np

from ... import functions as fn
from ... import icons
<<<<<<< HEAD
from ...parametertree import Parameter, ParameterTree
from ...Qt import QT_LIB, QtCore, QtWidgets
=======
from ...Qt import QtCore, QtWidgets
>>>>>>> c9645929
from ...WidgetGroup import WidgetGroup
from ...widgets.FileDialog import FileDialog
from ..AxisItem import AxisItem
from ..ButtonItem import ButtonItem
from ..GraphicsWidget import GraphicsWidget
from ..InfiniteLine import InfiniteLine
from ..LabelItem import LabelItem
from ..LegendItem import LegendItem
from ..PlotCurveItem import PlotCurveItem
from ..PlotDataItem import PlotDataItem
from ..ScatterPlotItem import ScatterPlotItem
from ..ViewBox import ViewBox

translate = QtCore.QCoreApplication.translate

from . import plotConfigTemplate_generic as ui_template

__all__ = [
    'PlotItem',
    # The following protected functions are exported for deprecated use in PlotDataItem:
    "_diff",
    "_fourierTransform",
    "_logXTransform",
    "_logYTransform",
    "_phasemap",
]


class PlotItem(GraphicsWidget):
    """GraphicsWidget implementing a standard 2D plotting area with axes.

    **Bases:** :class:`GraphicsWidget <pyqtgraph.GraphicsWidget>`
    
    This class provides the ViewBox-plus-axes that appear when using
    :func:`pg.plot() <pyqtgraph.plot>`, :class:`PlotWidget <pyqtgraph.PlotWidget>`,
    and :func:`GraphicsLayoutWidget.addPlot() <pyqtgraph.GraphicsLayoutWidget.addPlot>`.

    It's main functionality is:

      - Manage placement of ViewBox, AxisItems, and LabelItems
      - Create and manage a list of PlotDataItems displayed inside the ViewBox
      - Implement a context menu with commonly used display and analysis options

    Use :func:`plot() <pyqtgraph.PlotItem.plot>` to create a new PlotDataItem and
    add it to the view. Use :func:`addItem() <pyqtgraph.PlotItem.addItem>` to
    add any QGraphicsItem to the view.
    
    This class wraps several methods from its internal ViewBox:
      - :func:`setXRange <pyqtgraph.ViewBox.setXRange>`
      - :func:`setYRange <pyqtgraph.ViewBox.setYRange>`
      - :func:`setRange <pyqtgraph.ViewBox.setRange>`
      - :func:`autoRange <pyqtgraph.ViewBox.autoRange>`
      - :func:`setDefaultPadding <pyqtgraph.ViewBox.setDefaultPadding>`
      - :func:`setXLink <pyqtgraph.ViewBox.setXLink>`
      - :func:`setYLink <pyqtgraph.ViewBox.setYLink>`
      - :func:`setAutoPan <pyqtgraph.ViewBox.setAutoPan>`
      - :func:`setAutoVisible <pyqtgraph.ViewBox.setAutoVisible>`
      - :func:`setLimits <pyqtgraph.ViewBox.setLimits>`
      - :func:`viewRect <pyqtgraph.ViewBox.viewRect>`
      - :func:`viewRange <pyqtgraph.ViewBox.viewRange>`
      - :func:`setMouseEnabled <pyqtgraph.ViewBox.setMouseEnabled>`
      - :func:`enableAutoRange <pyqtgraph.ViewBox.enableAutoRange>`
      - :func:`disableAutoRange <pyqtgraph.ViewBox.disableAutoRange>`
      - :func:`setAspectLocked <pyqtgraph.ViewBox.setAspectLocked>`
      - :func:`invertY <pyqtgraph.ViewBox.invertY>`
      - :func:`invertX <pyqtgraph.ViewBox.invertX>`
      - :func:`register <pyqtgraph.ViewBox.register>`
      - :func:`unregister <pyqtgraph.ViewBox.unregister>`
    
    The ViewBox itself can be accessed by calling :func:`getViewBox() <pyqtgraph.PlotItem.getViewBox>` 
    
    ==================== =======================================================================
    **Signals:**
    sigYRangeChanged     wrapped from :class:`ViewBox <pyqtgraph.ViewBox>`
    sigXRangeChanged     wrapped from :class:`ViewBox <pyqtgraph.ViewBox>`
    sigRangeChanged      wrapped from :class:`ViewBox <pyqtgraph.ViewBox>`
    ==================== =======================================================================
    """
    
    sigRangeChanged = QtCore.Signal(object, object)    ## Emitted when the ViewBox range has changed
    sigYRangeChanged = QtCore.Signal(object, object)   ## Emitted when the ViewBox Y range has changed
    sigXRangeChanged = QtCore.Signal(object, object)   ## Emitted when the ViewBox X range has changed
        
    lastFileDir = None
    _defaultTransforms = OrderedDict()

    @classmethod
    def addDefaultDataTransformOption(cls, name, dataTransform, updateAxisCallback=None, params=None, order=50):
        """
        Add an option to the context menu of all subsequently created PlotItems for a custom data transform.
        Out of the box, PyQtGraph comes with dy/dx, d²y/dx², Cumulative Sum, Y vs Y' (phasemap), Power Spectrum (FFT),
        Log X and Log Y transforms. The examples/Plotting.py example has reference implementations of a Butterworth and
        Gaussian low-pass filter, as well, which both make use of the params argument.

        See Also
        --------
        PlotItem.addDataTransformOption : For a description of the parameters and to add to a single plot.
        PlotItem.removeDefaultDataTransformOption : To remove default data transforms.

        Notes
        -----
        This does not affect already-instantiated plots. This will overwrite a previously configured transform with the
        same name.
        """
        cls._defaultTransforms[name] = {
            "dataTransform": dataTransform,
            "updateAxisCallback": updateAxisCallback,
            "params": params,
            "order": order,
        }

    @classmethod
    def removeDefaultDataTransformOption(cls, name):
        """
        Remove the named data transform from the context menu of all subsequently created PlotItems.

        Parameters
        ----------
        name : str
            Name of the transform to be removed.

        See Also
        --------
        PlotItem.addDefaultDataTransformOption : To add default data transforms.

        Notes
        -----
        This does not affect already-instantiated plots.
"""
        if name in cls._defaultTransforms:
            del cls._defaultTransforms[name]

    def __init__(self, parent=None, name=None, labels=None, title=None, viewBox=None, axisItems=None, enableMenu=True, **kargs):
        """
        Create a new PlotItem. All arguments are optional.
        Any extra keyword arguments are passed to :func:`PlotItem.plot() <pyqtgraph.PlotItem.plot>`.
        
        ==============  ==========================================================================================
        **Arguments:**
        *title*         Title to display at the top of the item. Html is allowed.
        *labels*        A dictionary specifying the axis labels to display::
                   
                            {'left': (args), 'bottom': (args), ...}
                     
                        The name of each axis and the corresponding arguments are passed to 
                        :func:`PlotItem.setLabel() <pyqtgraph.PlotItem.setLabel>`
                        Optionally, PlotItem my also be initialized with the keyword arguments left,
                        right, top, or bottom to achieve the same effect.
        *name*          Registers a name for this view so that others may link to it
        *viewBox*       If specified, the PlotItem will be constructed with this as its ViewBox.
        *axisItems*     Optional dictionary instructing the PlotItem to use pre-constructed items
                        for its axes. The dict keys must be axis names ('left', 'bottom', 'right', 'top')
                        and the values must be instances of AxisItem (or at least compatible with AxisItem).
        ==============  ==========================================================================================
        """
        
        GraphicsWidget.__init__(self, parent)
        
        self.setSizePolicy(QtWidgets.QSizePolicy.Policy.Expanding, QtWidgets.QSizePolicy.Policy.Expanding)
        
        ## Set up control buttons
        self.autoBtn = ButtonItem(icons.getGraphPixmap('auto'), 14, self)
        self.autoBtn.mode = 'auto'
        self.autoBtn.clicked.connect(self.autoBtnClicked)
        self.buttonsHidden = False ## whether the user has requested buttons to be hidden
        self.mouseHovering = False
        
        self.layout = QtWidgets.QGraphicsGridLayout()
        self.layout.setContentsMargins(1,1,1,1)
        self.setLayout(self.layout)
        self.layout.setHorizontalSpacing(0)
        self.layout.setVerticalSpacing(0)

        if viewBox is None:
            viewBox = ViewBox(parent=self, enableMenu=enableMenu)
        self.vb = viewBox
        self.vb.sigStateChanged.connect(self.viewStateChanged)

        # Enable or disable plotItem menu
        self.setMenuEnabled(enableMenu, None)
        
        if name is not None:
            self.vb.register(name)
        self.vb.sigRangeChanged.connect(self.sigRangeChanged)
        self.vb.sigXRangeChanged.connect(self.sigXRangeChanged)
        self.vb.sigYRangeChanged.connect(self.sigYRangeChanged)
        
        self.layout.addItem(self.vb, 2, 1)
        self.alpha = 1.0
        self.autoAlpha = True
        self.spectrumMode = False
        
        self.legend = None
        
        # Initialize axis items
        self.axes = {}
        self.setAxisItems(axisItems)
        
        self.titleLabel = LabelItem('', size='11pt', parent=self)
        self.layout.addItem(self.titleLabel, 0, 1)
        self.setTitle(None)  ## hide
        
        for i in range(4):
            self.layout.setRowPreferredHeight(i, 0)
            self.layout.setRowMinimumHeight(i, 0)
            self.layout.setRowSpacing(i, 0)
            self.layout.setRowStretchFactor(i, 1)
            
        for i in range(3):
            self.layout.setColumnPreferredWidth(i, 0)
            self.layout.setColumnMinimumWidth(i, 0)
            self.layout.setColumnSpacing(i, 0)
            self.layout.setColumnStretchFactor(i, 1)
        self.layout.setRowStretchFactor(2, 100)
        self.layout.setColumnStretchFactor(1, 100)

        self._transforms = OrderedDict()
        self.items = []
        self.curves = []
        self.itemMeta = weakref.WeakKeyDictionary()
        self.dataItems = []
        self.paramList = {}
        self.avgCurves = {}
        # Change these properties to adjust the appearance of the averged curve:
        self.avgPen = fn.mkPen([0, 200, 0])
        self.avgShadowPen = fn.mkPen([0, 0, 0], width=4) # the previous default of [0,0,0,100] prevent fast drawing of the wide shadow line

        ### Set up context menu
        
        w = QtWidgets.QWidget()
        self.ctrl = c = ui_template.Ui_Form()
        c.setupUi(w)
        
        menuItems = [
            (translate("PlotItem", 'Transforms'), c.transformGroup),
            (translate("PlotItem", 'Downsample'), c.decimateGroup),
            (translate("PlotItem", 'Average'), c.averageGroup),
            (translate("PlotItem", 'Alpha'), c.alphaGroup),
            (translate("PlotItem", 'Grid'), c.gridGroup),
            (translate("PlotItem", 'Points'), c.pointsGroup),
        ]

        self.ctrlMenu = QtWidgets.QMenu()

        self.ctrlMenu.setTitle(translate("PlotItem", 'Plot Options'))
        self.subMenus = []
        for name, grp in menuItems:
            sm = QtWidgets.QMenu(name)
            act = QtWidgets.QWidgetAction(self)
            act.setDefaultWidget(grp)
            sm.addAction(act)
            self.subMenus.append(sm)
            self.ctrlMenu.addMenu(sm)

        for name, kwargs in sorted(self._defaultTransforms.items(), key=lambda v: v[1]["order"]):
            self.addDataTransformOption(name, **kwargs)

        self.stateGroup = WidgetGroup()
        for name, w in menuItems:
            if w is not c.transformGroup:
                # ParameterTrees don't get names, which autoAdd needs
                self.stateGroup.autoAdd(w)
        
        self.fileDialog = None
        
        c.alphaGroup.toggled.connect(self.updateAlpha)
        c.alphaSlider.valueChanged.connect(self.updateAlpha)
        c.autoAlphaCheck.toggled.connect(self.updateAlpha)

        c.xGridCheck.toggled.connect(self.updateGrid)
        c.yGridCheck.toggled.connect(self.updateGrid)
        c.gridAlphaSlider.valueChanged.connect(self.updateGrid)

        c.downsampleSpin.valueChanged.connect(self.updateDownsampling)
        c.downsampleCheck.toggled.connect(self.updateDownsampling)
        c.autoDownsampleCheck.toggled.connect(self.updateDownsampling)
        c.subsampleRadio.toggled.connect(self.updateDownsampling)
        c.meanRadio.toggled.connect(self.updateDownsampling)
        c.clipToViewCheck.toggled.connect(self.updateDownsampling)

        self.ctrl.avgParamList.itemClicked.connect(self.avgParamListClicked)
        self.ctrl.averageGroup.toggled.connect(self.avgToggled)
        
        self.ctrl.maxTracesCheck.toggled.connect(self._handle_max_traces_toggle)
        self.ctrl.forgetTracesCheck.toggled.connect(self.updateDecimation)
        self.ctrl.maxTracesSpin.valueChanged.connect(self.updateDecimation)
        
        if labels is None:
            labels = {}
        for label in list(self.axes.keys()):
            if label in kargs:
                labels[label] = kargs[label]
                del kargs[label]
        for k in labels:
            if isinstance(labels[k], str):
                labels[k] = (labels[k],)
            self.setLabel(k, *labels[k])
                
        if title is not None:
            self.setTitle(title)
        
        if len(kargs) > 0:
            self.plot(**kargs)

    def addDataTransformOption(self, name, dataTransform, updateAxisCallback=None, params=None, order=50):
        """
        Add an option to the context menu for a custom data transform. This depends on the `addDataTransform` method
        of the items contained in this PlotItem, which has a standard implementation in PlotDataItem.

        Parameters
        ----------
        name : str
            Unique name for this transform. Will be displayed to the user.
        dataTransform : Callable[[np.ndarray, np.ndarray, ...], [np.ndarray, np.ndarray]]
            Function which transforms data. Should accept two arguments, `x` and `y`, and it should return the two new
            data arrays to be plotted. E.g.::
            lambda x, y: (x[:-1], np.diff(y) / np.diff(x))

            Note that the return arrays must be of equal length as each other. If a `params` arg is passed to
            `addDataTransformOption`, this function can expect to have the parameters therein described to be passed as
            named arguments.
        updateAxisCallback : Callable[[AxisItem, bool, ...], None], optional
            Function to call on every axis. First argument is the AxisItem being modified, second argument is whether
            this particular transform is currently enabled. E.g.::
            lambda axis, enabled: axis.setLogMode(y=enabled)

            If a `params` arg is passed to `addDataTransformOption`, this function can expect to have the parameters
            therein described to be passed as named arguments.
        params : dict, optional
            Pass in a parameter tree config (see: ParameterTree) to generate an additional UI for said parameters. These
            parameters will then be passed into all invocations of the `dataTransform` and `updateAxisCallback`
            functions as named parameters. Only flat, non-nested parameters are currently supported.
        order : int, optional
            Specify the order in which transforms should be applied. Default value is 50, which is before all the
            default transforms. Should be in the 0-100 range. Ties resolve in the order they're added.

        Returns
        -------
        None

        See Also
        --------
        PlotItem.addDefaultDataTransformOption
        """
        if name in self._transforms:
            raise ValueError(f"A transform with name '{name}' is already present.")
        self._transforms[name] = {
            "dataTransform": dataTransform,
            "updateAxisCallback": updateAxisCallback,
            "params": params,
            "order": order,
        }
        row = self.ctrl.gridLayout.rowCount()
        check = QtWidgets.QCheckBox(self.ctrl.transformGroup)
        self._transforms[name]["checkbox"] = check
        check.setObjectName(name)
        check.setText(name)
        self.ctrl.gridLayout.addWidget(check, row, 0, 2, 1)
        if params is not None:
            paramsParams = Parameter.create(name=f"{name} params", type="group", children=params)
            paramsParams.setObjectName(name)
            paramsUi = ParameterTree(showHeader=False)
            paramsUi.addParameters(paramsParams, showTop=False)
            paramsUi.setFrameStyle(QtWidgets.QFrame.Shadow.Raised | QtWidgets.QFrame.Shape.Panel)
            self.ctrl.gridLayout.addWidget(paramsUi, row, 1, 1, 1)
            paramsParams.sigTreeStateChanged.connect(self._handleDataTransformParamsUpdate)
            self._transforms[name]["paramsParams"] = paramsParams
            self._transforms[name]["paramsUi"] = paramsUi
            self._transforms[name]["params"] = params
            paramsParams.sigTreeStateChanged.emit(paramsParams, None)  # registers with all the data items
        check.toggled.connect(self._handleDataTransformChecked)
        check.toggled.emit(False)  # registers with all the data items and axes

    # :MC: removeDataTransformOption was left unimplemented. Here are the concerns it will need to cover:
    #  * gridLayout.rowCount (which is used for formatting above) doesn't automatically update
    #  * make sure checkboxes and signal callbacks get GC'd
    #  * rebuild menu without changing values?
    #  * restoreState should remove options to match
    #  * de-register data transforms
    #  * de-axis-update

    def implements(self, interface=None):
        return interface in ['ViewBoxWrapper']

    def getViewBox(self):
        """Return the :class:`ViewBox <pyqtgraph.ViewBox>` contained within."""
        return self.vb
    
    ## Wrap a few methods from viewBox. 
    #Important: don't use a settattr(m, getattr(self.vb, m)) as we'd be leaving the viebox alive
    #because we had a reference to an instance method (creating wrapper methods at runtime instead).
    for m in ['setXRange', 'setYRange', 'setXLink', 'setYLink', 'setAutoPan',         # NOTE: 
              'setAutoVisible', 'setDefaultPadding', 'setRange', 'autoRange', 'viewRect', 'viewRange',     # If you update this list, please 
              'setMouseEnabled', 'setLimits', 'enableAutoRange', 'disableAutoRange',  # update the class docstring 
              'setAspectLocked', 'invertY', 'invertX', 'register', 'unregister']:                # as well.
                
        def _create_method(name):
            def method(self, *args, **kwargs):
                return getattr(self.vb, name)(*args, **kwargs)
            method.__name__ = name
            return method
        
        locals()[m] = _create_method(m)
        
    del _create_method
    
    def setAxisItems(self, axisItems=None):
        """
        Place axis items as given by `axisItems`. Initializes non-existing axis items.
        
        ==============  ==========================================================================================
        **Arguments:**
        *axisItems*     Optional dictionary instructing the PlotItem to use pre-constructed items
                        for its axes. The dict keys must be axis names ('left', 'bottom', 'right', 'top')
                        and the values must be instances of AxisItem (or at least compatible with AxisItem).
        ==============  ==========================================================================================
        """
        
        if axisItems is None:
            axisItems = {}
        
        # Array containing visible axis items
        # Also containing potentially hidden axes, but they are not touched so it does not matter
        visibleAxes = ['left', 'bottom']
        visibleAxes.extend(axisItems.keys()) # Note that it does not matter that this adds
                                             # some values to visibleAxes a second time
        
        for k, pos in (('top', (1,1)), ('bottom', (3,1)), ('left', (2,0)), ('right', (2,2))):
            if k in self.axes:
                if k not in axisItems:
                    continue # Nothing to do here
                
                # Remove old axis
                oldAxis = self.axes[k]['item']
                self.layout.removeItem(oldAxis)
                oldAxis.scene().removeItem(oldAxis)
                oldAxis.unlinkFromView()
            
            # Create new axis
            if k in axisItems:
                axis = axisItems[k]
                if axis.scene() is not None:
                    if k not in self.axes or axis != self.axes[k]["item"]:
                        raise RuntimeError(
                            "Can't add an axis to multiple plots. Shared axes"
                            " can be achieved with multiple AxisItem instances"
                            " and set[X/Y]Link.")
            else:
                axis = AxisItem(orientation=k, parent=self)
            
            # Set up new axis
            axis.linkToView(self.vb)
            self.axes[k] = {'item': axis, 'pos': pos}
            self.layout.addItem(axis, *pos)
            # place axis above images at z=0, items that want to draw over the axes should be placed at z>=1:
            axis.setZValue(0.5) 
            axis.setFlag(axis.GraphicsItemFlag.ItemNegativeZStacksBehindParent)           
            axisVisible = k in visibleAxes
            self.showAxis(k, axisVisible)
        
    def setLogMode(self, x=None, y=None):
        """
        DEPRECATED
        Use `PlotItem.setDataTransformState("Log X", state)` (and/or `"Log Y"`) instead.

        Set log scaling for `x` and/or `y` axes.
        This informs PlotDataItems to transform logarithmically and switches
        the axes to use log ticking.

        Note that *no other items* in the scene will be affected by
        this; there is (currently) no generic way to redisplay a GraphicsItem
        with log coordinates.
        """
        warnings.warn(
            'PlotItem.setLogMode is deprecated and will be removed. '
            'Use PlotItem.setDataTransformState("Log X", state) (and/or "Log Y") instead.',
            DeprecationWarning, stacklevel=2
        )
        if x is not None:
            self.setDataTransformState(translate("Form", "Log X"), x)
        if y is not None:
            self.setDataTransformState(translate("Form", "Log Y"), y)

    def showGrid(self, x=None, y=None, alpha=None):
        """
        Show or hide the grid for either axis.
        
        ==============  =====================================
        **Arguments:**
        x               (bool) Whether to show the X grid
        y               (bool) Whether to show the Y grid
        alpha           (0.0-1.0) Opacity of the grid
        ==============  =====================================
        """
        if x is None and y is None and alpha is None:
            raise Exception("Must specify at least one of x, y, or alpha.")  ## prevent people getting confused if they just call showGrid()
        
        if x is not None:
            self.ctrl.xGridCheck.setChecked(x)
        if y is not None:
            self.ctrl.yGridCheck.setChecked(y)
        if alpha is not None:
            v = fn.clip_scalar(alpha, 0, 1) * self.ctrl.gridAlphaSlider.maximum() # slider range 0 to 255
            self.ctrl.gridAlphaSlider.setValue( int(v) )
        
    def close(self):
        ## Most of this crap is needed to avoid PySide trouble. 
        ## The problem seems to be whenever scene.clear() leads to deletion of widgets (either through proxies or qgraphicswidgets)
        ## the solution is to manually remove all widgets before scene.clear() is called
        if self.ctrlMenu is None: ## already shut down
            return
        self.ctrlMenu.setParent(None)
        self.ctrlMenu = None
        
        self.autoBtn.setParent(None)
        self.autoBtn = None
        
        for k in self.axes:
            i = self.axes[k]['item']
            i.close()
            
        self.axes = None
        self.scene().removeItem(self.vb)
        self.vb = None
        
    def registerPlot(self, name):   ## for backward compatibility
        self.vb.register(name)
        
    def updateGrid(self, *args):
        alpha = self.ctrl.gridAlphaSlider.value()
        x = alpha if self.ctrl.xGridCheck.isChecked() else False
        y = alpha if self.ctrl.yGridCheck.isChecked() else False
        self.getAxis('top').setGrid(x)
        self.getAxis('bottom').setGrid(x)
        self.getAxis('left').setGrid(y)
        self.getAxis('right').setGrid(y)

    def viewGeometry(self):
        """Return the screen geometry of the viewbox"""
        v = self.scene().views()[0]
        b = self.vb.mapRectToScene(self.vb.boundingRect())
        wr = v.mapFromScene(b).boundingRect()
        pos = v.mapToGlobal(v.pos())
        wr.adjust(pos.x(), pos.y(), pos.x(), pos.y())
        return wr

    def avgToggled(self, b):
        if b:
            self.recomputeAverages()
        for k in self.avgCurves:
            self.avgCurves[k][1].setVisible(b)
        
    def avgParamListClicked(self, item):
        name = str(item.text())
        self.paramList[name] = (item.checkState() == QtCore.Qt.CheckState.Checked)
        self.recomputeAverages()
        
    def recomputeAverages(self):
        if not self.ctrl.averageGroup.isChecked():
            return
        for k in self.avgCurves:
            self.removeItem(self.avgCurves[k][1])
        self.avgCurves = {}
        for c in self.curves:
            self.addAvgCurve(c)
        self.replot()
        
    def addAvgCurve(self, curve):
        ## Add a single curve into the pool of curves averaged together
        
        ## If there are plot parameters, then we need to determine which to average together.
        remKeys = []
        addKeys = []
        if self.ctrl.avgParamList.count() > 0:
        
            ### First determine the key of the curve to which this new data should be averaged
            for i in range(self.ctrl.avgParamList.count()):
                item = self.ctrl.avgParamList.item(i)
                if item.checkState() == QtCore.Qt.CheckState.Checked:
                    remKeys.append(str(item.text()))
                else:
                    addKeys.append(str(item.text()))
                    
            if len(remKeys) < 1:  ## In this case, there would be 1 average plot for each data plot; not useful.
                return
                
        p = self.itemMeta.get(curve,{}).copy()
        for k in p:
            if type(k) is tuple:
                p['.'.join(k)] = p[k]
                del p[k]
        for rk in remKeys:
            if rk in p:
                del p[rk]
        for ak in addKeys:
            if ak not in p:
                p[ak] = None
        key = tuple(p.items())
        
        ### Create a new curve if needed
        if key not in self.avgCurves:
            plot = PlotDataItem()
            plot.setPen( self.avgPen )
            plot.setShadowPen(  self.avgShadowPen )
            plot.setAlpha(1.0, False)
            plot.setZValue(100)
            self.addItem(plot, skipAverage=True)
            self.avgCurves[key] = [0, plot]
        self.avgCurves[key][0] += 1
        (n, plot) = self.avgCurves[key]
        
        ### Average data together
        (x, y) = curve.getData()
        stepMode = curve.opts['stepMode']
        if plot.yData is not None and y.shape == plot.yData.shape:
            # note that if shapes do not match, then the average resets.
            newData = plot.yData * (n-1) / float(n) + y * 1.0 / float(n)
            plot.setData(plot.xData, newData, stepMode=stepMode)
        else:
            plot.setData(x, y, stepMode=stepMode)
        
    def autoBtnClicked(self):
        if self.autoBtn.mode == 'auto':
            self.enableAutoRange()
            self.autoBtn.hide()
        else:
            self.disableAutoRange()
            
    def viewStateChanged(self):
        self.updateButtons()

    def addItem(self, item, *args, **kargs):
        """
        Add a graphics item to the view box. 
        If the item has plot data (:class:`~pyqtgrpah.PlotDataItem`, 
        :class:`~pyqtgraph.PlotCurveItem`, :class:`~pyqtgraph.ScatterPlotItem`), 
        it may be included in analysis performed by the PlotItem.
        """
        if item in self.items:
            warnings.warn('Item already added to PlotItem, ignoring.')
            return
        self.items.append(item)
        vbargs = {}
        if 'ignoreBounds' in kargs:
            vbargs['ignoreBounds'] = kargs['ignoreBounds']
        self.vb.addItem(item, *args, **vbargs)
        name = None
        if hasattr(item, 'implements') and item.implements('plotData'):
            name = item.name()
            self.dataItems.append(item)
            #self.plotChanged()
            
            params = kargs.get('params', {})
            self.itemMeta[item] = params
            #item.setMeta(params)
            self.curves.append(item)

        if hasattr(item, "addDataTransform"):
            for transform in self._transforms:
                params = self._paramsForDataTransform(transform)
                item.addDataTransformParams(transform, **params)
                if self._transforms[transform].get("enabled", False):
                    item.addDataTransform(
                        transform,
                        self._transforms[transform]["order"],
                        self._transforms[transform]["dataTransform"],
                    )
                else:
                    item.removeDataTransform(transform)
        elif hasattr(item, 'setLogMode'):
            warnings.warn(
                'setLogMode is deprecated and will be removed in the future. '
                'Implement addDataTransform instead',
                DeprecationWarning, stacklevel=2
            )
            item.setLogMode(
                self._transforms.get(translate("Form", "Log X"), {}).get("enabled", False),
                self._transforms.get(translate("Form", "Log Y"), {}).get("enabled", False),
            )

        if isinstance(item, PlotDataItem):
            ## configure curve for this plot
            (alpha, auto) = self.alphaState()
            item.setAlpha(alpha, auto)
            item.setDownsampling(*self.downsampleMode())
            item.setClipToView(self.clipToViewMode())
            
            ## Hide older plots if needed
            self.updateDecimation()
            
            ## Add to average if needed
            self.updateParamList()
            if self.ctrl.averageGroup.isChecked() and 'skipAverage' not in kargs:
                self.addAvgCurve(item)
                
            #c.connect(c, QtCore.SIGNAL('plotChanged'), self.plotChanged)
            #item.sigPlotChanged.connect(self.plotChanged)
            #self.plotChanged()
        #name = kargs.get('name', getattr(item, 'opts', {}).get('name', None))
        if name is not None and hasattr(self, 'legend') and self.legend is not None:
            self.legend.addItem(item, name=name)            

    def listDataItems(self):
        """Return a list of all data items (:class:`~pyqtgrpah.PlotDataItem`, 
        :class:`~pyqtgraph.PlotCurveItem`, :class:`~pyqtgraph.ScatterPlotItem`, etc)
        contained in this PlotItem."""
        return self.dataItems[:]

    def addLine(self, x=None, y=None, z=None, **kwds):
        """
        Create an :class:`~pyqtgraph.InfiniteLine` and add to the plot. 
        
        If `x` is specified,
        the line will be vertical. If `y` is specified, the line will be
        horizontal. All extra keyword arguments are passed to
        :func:`InfiniteLine.__init__() <pyqtgraph.InfiniteLine.__init__>`.
        Returns the item created.
        """
        kwds['pos'] = kwds.get('pos', x if x is not None else y)
        kwds['angle'] = kwds.get('angle', 0 if x is None else 90)
        line = InfiniteLine(**kwds)
        self.addItem(line)
        if z is not None:
            line.setZValue(z)
        return line

    def removeItem(self, item):
        """
        Remove an item from the PlotItem's :class:`~pyqtgraph.ViewBox`.
        """
        if not item in self.items:
            return
        self.items.remove(item)
        if item in self.dataItems:
            self.dataItems.remove(item)
            
        self.vb.removeItem(item)
        
        if item in self.curves:
            self.curves.remove(item)
            self.updateDecimation()
            self.updateParamList()

        if self.legend is not None:
            self.legend.removeItem(item)

    def clear(self):
        """
        Remove all items from the PlotItem's :class:`~pyqtgraph.ViewBox`.
        """
        for i in self.items[:]:
            self.removeItem(i)
        self.avgCurves = {}
    
    def clearPlots(self):
        for i in self.curves[:]:
            self.removeItem(i)
        self.avgCurves = {}        
    
    def plot(self, *args, **kargs):
#        **Additional arguments:**
        """
        Add and return a new plot.
        See :func:`PlotDataItem.__init__ <pyqtgraph.PlotDataItem.__init__>` for data arguments
        
        **Additional allowed arguments**
        
        ========= =================================================================
        `clear`   clears all plots before displaying new data
        `params`  sets meta-parameters to associate with this data
        ========= =================================================================
        """
        clear = kargs.get('clear', False)
        params = kargs.get('params', None)
          
        if clear:
            self.clear()
            
        item = PlotDataItem(*args, **kargs)
            
        if params is None:
            params = {}
        self.addItem(item, params=params)
        
        return item

    def addLegend(self, offset=(30, 30), **kwargs):
        """
        Create a new :class:`~pyqtgraph.LegendItem` and anchor it over the internal 
        :class:`~pyqtgraph.ViewBox`. Plots added after this will be automatically 
        displayed in the legend if they are created with a 'name' argument.

        If a :class:`~pyqtGraph.LegendItem` has already been created using this method, 
        that item will be returned rather than creating a new one.

        Accepts the same arguments as :func:`~pyqtgraph.LegendItem.__init__`.
        """

        if self.legend is None:
            self.legend = LegendItem(offset=offset, **kwargs)
            self.legend.setParentItem(self.vb)
        return self.legend
        
    def addColorBar(self, image, **kargs):
        """
        Adds a color bar linked to the ImageItem specified by `image`.
        AAdditional parameters will be passed to the `pyqtgraph.ColorBarItem`.
        
        A call like `plot.addColorBar(img, colorMap='viridis')` is a convenient
        method to assign and show a color map.
        """
        from ..ColorBarItem import ColorBarItem  # avoid circular import
        bar = ColorBarItem(**kargs)
        bar.setImageItem( image, insert_in=self )
        return bar

    def scatterPlot(self, *args, **kargs):
        if 'pen' in kargs:
            kargs['symbolPen'] = kargs['pen']
        kargs['pen'] = None
            
        if 'brush' in kargs:
            kargs['symbolBrush'] = kargs['brush']
            del kargs['brush']
            
        if 'size' in kargs:
            kargs['symbolSize'] = kargs['size']
            del kargs['size']

        return self.plot(*args, **kargs)
                
    def replot(self):
        self.update()

    def updateParamList(self):
        self.ctrl.avgParamList.clear()
        ## Check to see that each parameter for each curve is present in the list
        for c in self.curves:
            for p in list(self.itemMeta.get(c, {}).keys()):
                if type(p) is tuple:
                    p = '.'.join(p)
                    
                ## If the parameter is not in the list, add it.
                matches = self.ctrl.avgParamList.findItems(p, QtCore.Qt.MatchFlag.MatchExactly)
                if len(matches) == 0:
                    i = QtWidgets.QListWidgetItem(p)
                    if p in self.paramList and self.paramList[p] is True:
                        i.setCheckState(QtCore.Qt.CheckState.Checked)
                    else:
                        i.setCheckState(QtCore.Qt.CheckState.Unchecked)
                    self.ctrl.avgParamList.addItem(i)
                else:
                    i = matches[0]
                    
                self.paramList[p] = (i.checkState() == QtCore.Qt.CheckState.Checked)

    def writeSvgCurves(self, fileName=None):
        if fileName is None:
            self._chooseFilenameDialog(handler=self.writeSvg)
            return

        if isinstance(fileName, tuple):
            raise Exception("Not implemented yet..")
        fileName = str(fileName)
        PlotItem.lastFileDir = os.path.dirname(fileName)
        
        rect = self.vb.viewRect()
        xRange = rect.left(), rect.right() 
        
        dx = max(rect.right(),0) - min(rect.left(),0)
        ymn = min(rect.top(), rect.bottom())
        ymx = max(rect.top(), rect.bottom())
        dy = max(ymx,0) - min(ymn,0)
        sx = 1.
        sy = 1.
        while dx*sx < 10:
            sx *= 1000
        while dy*sy < 10:
            sy *= 1000
        sy *= -1

        with open(fileName, 'w') as fh:
            # fh.write('<svg viewBox="%f %f %f %f">\n' % (rect.left() * sx,
            #                                             rect.top() * sx,
            #                                             rect.width() * sy,
            #                                             rect.height()*sy))
            fh.write('<svg>\n')
            fh.write('<path fill="none" stroke="#000000" stroke-opacity="0.5" '
                     'stroke-width="1" d="M%f,0 L%f,0"/>\n' % (
                        rect.left() * sx, rect.right() * sx))
            fh.write('<path fill="none" stroke="#000000" stroke-opacity="0.5" '
                     'stroke-width="1" d="M0,%f L0,%f"/>\n' % (
                        rect.top() * sy, rect.bottom() * sy))

            for item in self.curves:
                if isinstance(item, PlotCurveItem):
                    color = item.pen.color()
                    hrrggbb, opacity = color.name(), color.alphaF()
                    x, y = item.getData()
                    mask = (x > xRange[0]) * (x < xRange[1])
                    mask[:-1] += mask[1:]
                    m2 = mask.copy()
                    mask[1:] += m2[:-1]
                    x = x[mask]
                    y = y[mask]

                    x *= sx
                    y *= sy

                    # fh.write('<g fill="none" stroke="#%s" '
                    #          'stroke-opacity="1" stroke-width="1">\n' % (
                    #           color, ))
                    fh.write('<path fill="none" stroke="%s" '
                             'stroke-opacity="%f" stroke-width="1" '
                             'd="M%f,%f ' % (hrrggbb, opacity, x[0], y[0]))
                    for i in range(1, len(x)):
                        fh.write('L%f,%f ' % (x[i], y[i]))

                    fh.write('"/>')
                    # fh.write("</g>")

            for item in self.dataItems:
                if isinstance(item, ScatterPlotItem):
                    for point in item.points():
                        pos = point.pos()
                        if not rect.contains(pos):
                            continue
                        color = point.brush.color()
                        hrrggbb, opacity = color.name(), color.alphaF()
                        x = pos.x() * sx
                        y = pos.y() * sy

                        fh.write('<circle cx="%f" cy="%f" r="1" fill="%s" '
                                 'stroke="none" fill-opacity="%f"/>\n' % (
                                    x, y, hrrggbb, opacity))

            fh.write("</svg>\n")

    def writeSvg(self, fileName=None):
        if fileName is None:
            self._chooseFilenameDialog(handler=self.writeSvg)
            return

        fileName = str(fileName)
        PlotItem.lastFileDir = os.path.dirname(fileName)
        
        from ...exporters import SVGExporter
        ex = SVGExporter(self)
        ex.export(fileName)
        
    def writeImage(self, fileName=None):
        if fileName is None:
            self._chooseFilenameDialog(handler=self.writeImage)
            return

        from ...exporters import ImageExporter
        ex = ImageExporter(self)
        ex.export(fileName)
        
    def writeCsv(self, fileName=None):
        if fileName is None:
            self._chooseFilenameDialog(handler=self.writeCsv)
            return

        fileName = str(fileName)
        PlotItem.lastFileDir = os.path.dirname(fileName)
        
        data = [c.getData() for c in self.curves]
        with open(fileName, 'w') as fd:
            i = 0
            while True:
                done = True
                for d in data:
                    if i < len(d[0]):
                        fd.write('%g,%g,' % (d[0][i], d[1][i]))
                        done = False
                    else:
                        fd.write(' , ,')
                fd.write('\n')
                if done:
                    break
                i += 1

    def saveState(self):
        state = self.stateGroup.state()
        state['paramList'] = self.paramList.copy()
        state['view'] = self.vb.getState()
        state["transforms"] = {}
        for k, v in self._transforms.items():
            state["transforms"][k] = {
                "enabled": v["enabled"],
                "paramsState": self._paramsForDataTransform(k),
                "paramsConfig": v.get("params", None),
            }
        return state
        
    def restoreState(self, state):
        if 'paramList' in state:
            self.paramList = state['paramList'].copy()
            
        self.stateGroup.setState(state)

        if "transforms" in state:
            for missing in state["transforms"].keys() - self._transforms.keys():
                warnings.warn(
                    f"The '{missing}' transform cannot be restored on this PlotItem; its transform function needs "
                    f"to be added via PlotItem.addDataTransformOption or PlotItem.addDefaultDataTransformOption."
                )
                # :MC: This could potentially be implemented, but it probably won't be a common issue.
            for name in state["transforms"]:
                self.setDataTransformState(name, state["transforms"][name].get("enabled", False))
                self.setDataTransformParams(name, **state["transforms"][name].get("paramsState", {}))

        self.updateDownsampling()
        self.updateAlpha()
        self.updateDecimation()
        
        if 'gridGroup' in state:
            state['xGridCheck'] = state['gridGroup']
            state['yGridCheck'] = state['gridGroup']
            
        self.stateGroup.setState(state)
        self.updateParamList()
        
        if 'view' not in state:
            r = [[float(state['xMinText']), float(state['xMaxText'])], [float(state['yMinText']), float(state['yMaxText'])]]
            state['view'] = {
                'autoRange': [state['xAutoRadio'], state['yAutoRadio']],
                'linkedViews': [state['xLinkCombo'], state['yLinkCombo']],
                'targetRange': r,
                'viewRange': r,
            }
        self.vb.setState(state['view'])

    def widgetGroupInterface(self):
        return (None, PlotItem.saveState, PlotItem.restoreState)

    def _handleDataTransformParamsUpdate(self):
        name = self.sender().objectName()
        params = self._paramsForDataTransform(name)
        for i in self.items:
            if hasattr(i, "addDataTransformParams"):
                i.addDataTransformParams(name, **params)
        self.enableAutoRange()
        self.recomputeAverages()

    def _paramsForDataTransform(self, name):
        if "paramsParams" in self._transforms[name]:
            return {
                pname: pval[0]
                for pname, pval in self._transforms[name]["paramsParams"].getValues().items()
            }
        return {}

    def _handleDataTransformChecked(self, checked):
        name = self.sender().objectName()
        self._transforms[name]["enabled"] = checked
        for i in self.items:
            if hasattr(i, "addDataTransform"):
                if checked:
                    i.addDataTransform(
                        name, self._transforms[name]["order"], self._transforms[name]["dataTransform"]
                    )
                else:
                    i.removeDataTransform(name)
        if self._transforms[name].get("updateAxisCallback", None) is not None:
            for axis in self.axes.values():
                self._transforms[name]["updateAxisCallback"](
                    axis["item"], checked, **(self._paramsForDataTransform(name))
                )
        self.enableAutoRange()
        self.recomputeAverages()

    def setDataTransformState(self, name, enabled):
        self._transforms[name]["checkbox"].setChecked(enabled)

    def setDataTransformParams(self, name, **params):
        for p in self._transforms[name].get("paramsParams", []):
            if p.name() in params:
                p.setValue(params[p.name()])

    def setDownsampling(self, ds=None, auto=None, mode=None):
        """
        Changes the default downsampling mode for all :class:`~pyqtgraph.PlotDataItem` managed by this plot.
        
        =============== ====================================================================
        **Arguments:**
        ds              (int) Reduce visible plot samples by this factor, or

                        (bool) To enable/disable downsampling without changing the value.

        auto            (bool) If `True`, automatically pick ``ds`` based on visible range

        mode            'subsample': Downsample by taking the first of N samples. This 
                        method is fastest but least accurate.

                        'mean': Downsample by taking the mean of N samples.

                        'peak': Downsample by drawing a saw wave that follows the min and 
                        max of the original data. This method produces the best visual 
                        representation of the data but is slower.
        =============== ====================================================================
        """
        if ds is not None:
            if ds is False:
                self.ctrl.downsampleCheck.setChecked(False)
            elif ds is True:
                self.ctrl.downsampleCheck.setChecked(True)
            else:
                self.ctrl.downsampleCheck.setChecked(True)
                self.ctrl.downsampleSpin.setValue(ds)
                
        if auto is not None:
            if auto and ds is not False:
                self.ctrl.downsampleCheck.setChecked(True)
            self.ctrl.autoDownsampleCheck.setChecked(auto)
            
        if mode is not None:
            if mode == 'subsample':
                self.ctrl.subsampleRadio.setChecked(True)
            elif mode == 'mean':
                self.ctrl.meanRadio.setChecked(True)
            elif mode == 'peak':
                self.ctrl.peakRadio.setChecked(True)
            else:
                raise ValueError("mode argument must be 'subsample', 'mean', or 'peak'.")
            
    def updateDownsampling(self):
        ds, auto, method = self.downsampleMode()
        clip = self.ctrl.clipToViewCheck.isChecked()
        for c in self.curves:
            c.setDownsampling(ds, auto, method)
            c.setClipToView(clip)
        self.recomputeAverages()
        
    def downsampleMode(self):
        if self.ctrl.downsampleCheck.isChecked():
            ds = self.ctrl.downsampleSpin.value()
        else:
            ds = 1
            
        auto = self.ctrl.downsampleCheck.isChecked() and self.ctrl.autoDownsampleCheck.isChecked()
            
        if self.ctrl.subsampleRadio.isChecked():
            method = 'subsample' 
        elif self.ctrl.meanRadio.isChecked():
            method = 'mean'
        elif self.ctrl.peakRadio.isChecked():
            method = 'peak'
        else:
            raise ValueError("one of the method radios must be selected for: 'subsample', 'mean', or 'peak'.")
        
        return ds, auto, method
        
    def setClipToView(self, clip):
        """Set the default clip-to-view mode for all :class:`~pyqtgraph.PlotDataItem`s managed by this plot.
        If *clip* is `True`, then PlotDataItems will attempt to draw only points within the visible
        range of the ViewBox."""
        self.ctrl.clipToViewCheck.setChecked(clip)
        
    def clipToViewMode(self):
        return self.ctrl.clipToViewCheck.isChecked()
    
    def _handle_max_traces_toggle(self, check_state):
        if check_state:
            self.updateDecimation()
        else:
            for curve in self.curves:
                curve.show()
    
    def updateDecimation(self):
        """
        Reduce or increase number of visible curves according to value set by the `Max Traces` spinner,
        if `Max Traces` is checked in the context menu. Destroy curves that are not visible if 
        `forget traces` is checked. In most cases, this function is called automaticaly when the 
        `Max Traces` GUI elements are triggered. It is also alled when the state of PlotItem is updated,
        its state is restored, or new items added added/removed.
        
        This can cause an unexpected or conflicting state of curve visibility (or destruction) if curve
        visibilities are controlled externally. In the case of external control it is advised to disable
        the `Max Traces` checkbox (or context menu) to prevent unexpected curve state changes.
        """
        if not self.ctrl.maxTracesCheck.isChecked():
            return
        else:
            numCurves = self.ctrl.maxTracesSpin.value()

        if self.ctrl.forgetTracesCheck.isChecked():
            for curve in self.curves[:-numCurves]:
                curve.clear()
                self.removeItem(curve)

        for i, curve in enumerate(reversed(self.curves)):
            if i < numCurves:
                curve.show()
            else:
                curve.hide()
      
    def updateAlpha(self, *args):
        (alpha, auto) = self.alphaState()
        for c in self.curves:
            c.setAlpha(alpha**2, auto)
     
    def alphaState(self):
        enabled = self.ctrl.alphaGroup.isChecked()
        auto = self.ctrl.autoAlphaCheck.isChecked()
        alpha = float(self.ctrl.alphaSlider.value()) / self.ctrl.alphaSlider.maximum()
        if auto:
            alpha = 1.0  ## should be 1/number of overlapping plots
        if not enabled:
            auto = False
            alpha = 1.0
        return (alpha, auto)

    def pointMode(self):
        if self.ctrl.pointsGroup.isChecked():
            if self.ctrl.autoPointsCheck.isChecked():
                mode = None
            else:
                mode = True
        else:
            mode = False
        return mode

    def resizeEvent(self, ev):
        if self.autoBtn is None:  ## already closed down
            return
        btnRect = self.mapRectFromItem(self.autoBtn, self.autoBtn.boundingRect())
        y = self.size().height() - btnRect.height()
        self.autoBtn.setPos(0, y)
    
    def getMenu(self):
        return self.ctrlMenu
    
    def getContextMenus(self, event):
        ## called when another item is displaying its context menu; we get to add extras to the end of the menu.
        if self.menuEnabled():
            return self.ctrlMenu
        else:
            return None
    
    def setMenuEnabled(self, enableMenu=True, enableViewBoxMenu='same'):
        """
        Enable or disable the context menu for this PlotItem.
        By default, the ViewBox's context menu will also be affected.
        (use ``enableViewBoxMenu=None`` to leave the ViewBox unchanged)
        """
        self._menuEnabled = enableMenu
        if enableViewBoxMenu is None:
            return
        if enableViewBoxMenu == 'same':
            enableViewBoxMenu = enableMenu
        self.vb.setMenuEnabled(enableViewBoxMenu)
    
    def menuEnabled(self):
        return self._menuEnabled
    
    def hoverEvent(self, ev):
        if ev.enter:
            self.mouseHovering = True
        if ev.exit:
            self.mouseHovering = False
            
        self.updateButtons()

    def getLabel(self, key):
        pass
        
    def _checkScaleKey(self, key):
        if key not in self.axes:
            raise Exception("Scale '%s' not found. Scales are: %s" % (key, str(list(self.axes.keys()))))
        
    def getScale(self, key):
        return self.getAxis(key)
        
    def getAxis(self, name):
        """Return the specified AxisItem. 
        *name* should be 'left', 'bottom', 'top', or 'right'."""
        self._checkScaleKey(name)
        return self.axes[name]['item']
        
    def setLabel(self, axis, text=None, units=None, unitPrefix=None, **args):
        """
        Sets the label for an axis. Basic HTML formatting is allowed.
        
        ==============  =================================================================
        **Arguments:**
        axis            must be one of 'left', 'bottom', 'right', or 'top'
        text            text to display along the axis. HTML allowed.
        units           units to display after the title. If units are given,
                        then an SI prefix will be automatically appended
                        and the axis values will be scaled accordingly.
                        (ie, use 'V' instead of 'mV'; 'm' will be added automatically)
        ==============  =================================================================
        """
        self.getAxis(axis).setLabel(text=text, units=units, **args)
        self.showAxis(axis)
        
    def setLabels(self, **kwds):
        """
        Convenience function allowing multiple labels and/or title to be set in one call.
        Keyword arguments can be 'title', 'left', 'bottom', 'right', or 'top'.
        Values may be strings or a tuple of arguments to pass to :func:`setLabel`.
        """
        for k,v in kwds.items():
            if k == 'title':
                self.setTitle(v)
            else:
                if isinstance(v, str):
                    v = (v,)
                self.setLabel(k, *v)
        
    def showLabel(self, axis, show=True):
        """
        Show or hide one of the plot's axis labels (the axis itself will be unaffected).
        axis must be one of 'left', 'bottom', 'right', or 'top'
        """
        self.getScale(axis).showLabel(show)

    def setTitle(self, title=None, **args):
        """
        Set the title of the plot. Basic HTML formatting is allowed.
        If title is None, then the title will be hidden.
        """
        if title is None:
            self.titleLabel.setVisible(False)
            self.layout.setRowFixedHeight(0, 0)
            self.titleLabel.setMaximumHeight(0)
        else:
            self.titleLabel.setMaximumHeight(30)
            self.layout.setRowFixedHeight(0, 30)
            self.titleLabel.setVisible(True)
            self.titleLabel.setText(title, **args)

    def showAxis(self, axis, show=True):
        """
        Show or hide one of the plot's axes.
        axis must be one of 'left', 'bottom', 'right', or 'top'
        """
        s = self.getScale(axis)
        if show:
            s.show()
        else:
            s.hide()
            
    def hideAxis(self, axis):
        """Hide one of the PlotItem's axes. ('left', 'bottom', 'right', or 'top')"""
        self.showAxis(axis, False)
        
    def showAxes(self, selection, showValues=True, size=False):
        """ 
        Convenience method for quickly configuring axis settings.
        
        Parameters
        ----------
        selection: boolean or tuple of booleans (left, top, right, bottom)
            Determines which AxisItems will be displayed.
            A single boolean value will set all axes, 
            so that ``showAxes(True)`` configures the axes to draw a frame.
        showValues: optional, boolean or tuple of booleans (left, top, right, bottom)
            Determines if values will be displayed for the ticks of each axis.
            True value shows values for left and bottom axis (default).
            False shows no values.
            None leaves settings unchanged.
            If not specified, left and bottom axes will be drawn with values.
        size: optional, float or tuple of floats (width, height)
            Reserves as fixed amount of space (width for vertical axis, height for horizontal axis)
            for each axis where tick values are enabled. If only a single float value is given, it
            will be applied for both width and height. If `None` is given instead of a float value,
            the axis reverts to automatic allocation of space.
        """
        if selection is True: # shortcut: enable all axes, creating a frame
            selection = (True, True, True, True)
        elif selection is False: # shortcut: disable all axes
            selection = (False, False, False, False)
        if showValues is True: # shortcut: defaults arrangement with labels at left and bottom
            showValues = (True, False, False, True)
        elif showValues is False: # shortcut: disable all labels
            showValues = (False, False, False, False)
        elif showValues is None: # leave labelling untouched
            showValues = (None, None, None, None)
        if size is not False and not isinstance(size, collections.abc.Sized):
            size = (size, size) # make sure that size is either False or a full set of (width, height)

        all_axes = ('left','top','right','bottom')
        for show_axis, show_value, axis_key in zip(selection, showValues, all_axes):
            if show_axis is None:
                pass # leave axis display as it is.
            else:
                if show_axis: self.showAxis(axis_key)
                else        : self.hideAxis(axis_key)
                
            if show_value is None:
                pass # leave value display as it is.
            else:
                ax = self.getAxis(axis_key)
                ax.setStyle(showValues=show_value)
                if size is not False: # size adjustment is requested
                    if axis_key in ('left','right'):
                        if show_value: ax.setWidth(size[0])
                        else         : ax.setWidth( None )
                    elif axis_key in ('top', 'bottom'):
                        if show_value: ax.setHeight(size[1])
                        else         : ax.setHeight( None )
  
    def hideButtons(self):
        """Causes auto-scale button ('A' in lower-left corner) to be hidden for this PlotItem"""
        #self.ctrlBtn.hide()
        self.buttonsHidden = True
        self.updateButtons()
        
    def showButtons(self):
        """Causes auto-scale button ('A' in lower-left corner) to be visible for this PlotItem"""
        #self.ctrlBtn.hide()
        self.buttonsHidden = False
        self.updateButtons()
        
    def updateButtons(self):
        try:
            if self._exportOpts is False and self.mouseHovering and not self.buttonsHidden and not all(self.vb.autoRangeEnabled()):
                self.autoBtn.show()
            else:
                self.autoBtn.hide()
        except RuntimeError:
            pass  # this can happen if the plot has been deleted.
            
    def _plotArray(self, arr, x=None, **kargs):
        if arr.ndim != 1:
            raise Exception("Array must be 1D to plot (shape is %s)" % arr.shape)
        if x is None:
            x = np.arange(arr.shape[0])
        if x.ndim != 1:
            raise Exception("X array must be 1D to plot (shape is %s)" % x.shape)
        c = PlotCurveItem(arr, x=x, **kargs)
        return c
        
    def _plotMetaArray(self, arr, x=None, autoLabel=True, **kargs):
        if arr.ndim != 1:
            raise Exception('can only automatically plot 1 dimensional arrays.')
        ## create curve
        try:
            xv = arr.xvals(0)
        except:
            if x is None:
                xv = np.arange(arr.shape[0])
            else:
                xv = x
        c = PlotCurveItem(**kargs)
        c.setData(x=xv, y=arr.view(np.ndarray))
        
        if autoLabel:
            name = arr._info[0].get('name', None)
            units = arr._info[0].get('units', None)
            self.setLabel('bottom', text=name, units=units)
            
            name = arr._info[1].get('name', None)
            units = arr._info[1].get('units', None)
            self.setLabel('left', text=name, units=units)
            
        return c
      
    def setExportMode(self, export, opts=None):
        GraphicsWidget.setExportMode(self, export, opts)
        self.updateButtons()
    
    def _chooseFilenameDialog(self, handler):
        self.fileDialog = FileDialog()
        if PlotItem.lastFileDir is not None:
            self.fileDialog.setDirectory(PlotItem.lastFileDir)
        self.fileDialog.setFileMode(QtWidgets.QFileDialog.FileMode.AnyFile)
        self.fileDialog.setAcceptMode(QtWidgets.QFileDialog.AcceptMode.AcceptSave)
        self.fileDialog.show()
        self.fileDialog.fileSelected.connect(handler)


_diff = lambda x, y: (x[:-1], np.diff(y) / np.diff(x))


def _logXTransform(x, y):
    return _quietLogTransform(x), y


def _logYTransform(x, y):
    return x, _quietLogTransform(y)


def _quietLogTransform(data):
    with warnings.catch_warnings():
        warnings.simplefilter("ignore", RuntimeWarning)  # divide-by-zero, invalid negatives
        ret = np.log10(data)
        nonfinites = ~np.isfinite(ret)
        if nonfinites.any():
            ret[nonfinites] = np.nan  # set all non-finite values to NaN
        return ret


def _fourierTransform(x, y):
    # Perform Fourier transform. If x values are not sampled uniformly,
    # then use np.interp to resample before taking fft.
    dx = np.diff(x)
    uniform = not np.any(np.abs(dx-dx[0]) > (abs(dx[0]) / 1000.))
    if not uniform:
        x2 = np.linspace(x[0], x[-1], len(x))
        y = np.interp(x2, x, y)
        x = x2
    n = y.size
    f = np.fft.rfft(y) / n
    d = float(x[-1]-x[0]) / (len(x)-1)
    x = np.fft.rfftfreq(n, d)
    y = np.abs(f)
    return x, y


_phasemap = lambda x, y: (y[:-1], np.diff(y) / np.diff(x))


PlotItem.addDefaultDataTransformOption(
    translate("Form", "dy/dx"),
    _diff,
    order=60,
)
PlotItem.addDefaultDataTransformOption(
    translate("Form", "d²y/dx²"),
    lambda x, y: _diff(*_diff(x, y)),
    order=60,
)
PlotItem.addDefaultDataTransformOption(
    translate("Form", "Cumulative Sum"),
    lambda x, y: (x, np.cumsum(y)),
    order=60,
)
PlotItem.addDefaultDataTransformOption(
    translate("Form", "Y vs Y'"),
    _phasemap,
    order=70,
)
PlotItem.addDefaultDataTransformOption(
    translate("Form", "Power Spectrum (FFT)"),
    _fourierTransform,
    order=80,
)
PlotItem.addDefaultDataTransformOption(
    translate("Form", "Log X"),
    _logXTransform,
    lambda axis, checked: axis.setLogMode(x=checked),
    order=90,
)
PlotItem.addDefaultDataTransformOption(
    translate("Form", "Log Y"),
    _logYTransform,
    lambda axis, checked: axis.setLogMode(y=checked),
    order=90,
)<|MERGE_RESOLUTION|>--- conflicted
+++ resolved
@@ -8,12 +8,8 @@
 
 from ... import functions as fn
 from ... import icons
-<<<<<<< HEAD
 from ...parametertree import Parameter, ParameterTree
-from ...Qt import QT_LIB, QtCore, QtWidgets
-=======
 from ...Qt import QtCore, QtWidgets
->>>>>>> c9645929
 from ...WidgetGroup import WidgetGroup
 from ...widgets.FileDialog import FileDialog
 from ..AxisItem import AxisItem
