--- conflicted
+++ resolved
@@ -927,18 +927,12 @@
                 i.setMappings(xMapping, yMapping)
             elif hasattr(i, 'setLogMode'):
                 i.setLogMode(x,y)
-<<<<<<< HEAD
-        self.getAxis('bottom').setLogMode(x)
-        self.getAxis('top').setLogMode(x)
-        self.getAxis('left').setLogMode(y)
-        self.getAxis('right').setLogMode(y)
+        
+        for edge in ('bottom','top', 'left', 'right'):
+            self.getAxis(edge).setLogMode(x, y)
+
         self.vb.setMappings(xMapping, yMapping)
-=======
-        self.getAxis('bottom').setLogMode(x, y)
-        self.getAxis('top').setLogMode(x, y)
-        self.getAxis('left').setLogMode(x, y)
-        self.getAxis('right').setLogMode(x, y)
->>>>>>> f8d5134d
+
         self.enableAutoRange()
         self.recomputeAverages()
     
