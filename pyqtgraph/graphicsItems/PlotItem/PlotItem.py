--- conflicted
+++ resolved
@@ -645,11 +645,7 @@
         
         return item
 
-<<<<<<< HEAD
-    def addLegend(self, size=None, offset=(30, 30), **kwargs):
-=======
     def addLegend(self, offset=(30, 30), **kwargs):
->>>>>>> 8fce6c6a
         """
         Create a new :class:`~pyqtgraph.LegendItem` and anchor it over the
         internal ViewBox. Plots will be automatically displayed in the legend
@@ -660,14 +656,10 @@
 
         Accepts the same arguments as :meth:`~pyqtgraph.LegendItem`.
         """
-<<<<<<< HEAD
-        self.legend = LegendItem(size, offset, **kwargs)
-        self.legend.setParentItem(self.vb)
-=======
+
         if self.legend is None:
             self.legend = LegendItem(offset=offset, **kwargs)
             self.legend.setParentItem(self.vb)
->>>>>>> 8fce6c6a
         return self.legend
         
     def scatterPlot(self, *args, **kargs):
