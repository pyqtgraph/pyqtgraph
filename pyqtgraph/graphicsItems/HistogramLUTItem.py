# -*- coding: utf-8 -*-
"""
GraphicsWidget displaying an image histogram along with gradient editor. Can be used to adjust the appearance of images.
"""


from ..Qt import QtGui, QtCore
from .. import functions as fn
from .GraphicsWidget import GraphicsWidget
from .ViewBox import *
from .GradientEditorItem import *
from .LinearRegionItem import *
from .PlotDataItem import *
from .AxisItem import *
from .GridItem import *
from ..Point import Point
from .. import functions as fn
import numpy as np
from .. import debug as debug

import weakref

__all__ = ['HistogramLUTItem']


class HistogramLUTItem(GraphicsWidget):
    """
    This is a graphicsWidget which provides controls for adjusting the display of an image.
    
    Includes:

    - Image histogram 
    - Movable region over histogram to select black/white levels
    - Gradient editor to define color lookup table for single-channel images
    
    ================ ===========================================================
    image            (:class:`~pyqtgraph.ImageItem` or ``None``) If *image* is
                     provided, then the control will be automatically linked to
                     the image and changes to the control will be immediately
                     reflected in the image's appearance.
    fillHistogram    (bool) By default, the histogram is rendered with a fill.
                     For performance, set ``fillHistogram=False``
    rgbHistogram     (bool) Sets whether the histogram is computed once over all
                     channels of the image, or once per channel.
    levelMode        'mono' or 'rgba'. If 'mono', then only a single set of
                     black/white level lines is drawn, and the levels apply to
                     all channels in the image. If 'rgba', then one set of
                     levels is drawn for each channel.
    ================ ===========================================================
    """
    
    sigLookupTableChanged = QtCore.Signal(object)
    sigLevelsChanged = QtCore.Signal(object)
    sigLevelChangeFinished = QtCore.Signal(object)
    sigLogModeChanged = QtCore.Signal(object)
    sigAutoLevelsChanged = QtCore.Signal(object)
    
    def __init__(self, image=None, fillHistogram=True, rgbHistogram=False, levelMode='mono'):
        GraphicsWidget.__init__(self)
        self.lut = None
        self.range = None
        self.imageItem = lambda: None  # fake a dead weakref
        self.levelMode = levelMode
        self.rgbHistogram = rgbHistogram
        self.blockAutoLevelsSignal = False
        
        self.layout = QtGui.QGraphicsGridLayout()
        self.setLayout(self.layout)
        self.layout.setContentsMargins(1,1,1,1)
        self.layout.setSpacing(0)
        self.vb = ViewBox(parent=self, invertX=True)
        self.vb.setMaximumWidth(152)
        self.vb.setMinimumWidth(45)
        self.vb.setMouseEnabled(x=False, y=True)
        self.gradient = GradientEditorItem(histogram=self)
        self.gradient.setOrientation('right')
        self.gradient.loadPreset('grey')
        self.regions = [
            LinearRegionItem([0, 1], 'horizontal', swapMode='block'),
            LinearRegionItem([0, 1], 'horizontal', swapMode='block', pen='r',
                             brush=fn.mkBrush((255, 50, 50, 50)), span=(0., 1/3.)),
            LinearRegionItem([0, 1], 'horizontal', swapMode='block', pen='g',
                             brush=fn.mkBrush((50, 255, 50, 50)), span=(1/3., 2/3.)),
            LinearRegionItem([0, 1], 'horizontal', swapMode='block', pen='b',
                             brush=fn.mkBrush((50, 50, 255, 80)), span=(2/3., 1.)),
            LinearRegionItem([0, 1], 'horizontal', swapMode='block', pen='w',
                             brush=fn.mkBrush((255, 255, 255, 50)), span=(2/3., 1.))]
        for region in self.regions:
            region.setZValue(1000)
            self.vb.addItem(region)
            region.lines[0].addMarker('<|', 0.5)
            region.lines[1].addMarker('|>', 0.5)
            region.sigRegionChanged.connect(self.regionChanging)
            region.sigRegionChangeFinished.connect(self.regionChanged)
            
        self.region = self.regions[0]  # for backward compatibility.
        
        self.axis = AxisItem('left', linkView=self.vb, maxTickLength=-10, parent=self)
        self.layout.addItem(self.axis, 0, 0)
        self.layout.addItem(self.vb, 0, 1)
        self.layout.addItem(self.gradient, 0, 2)
        self.gradient.setFlag(self.gradient.ItemStacksBehindParent)
        self.vb.setFlag(self.gradient.ItemStacksBehindParent)
        
        self.gradient.sigGradientChanged.connect(self.gradientChanged)
        self.gradient.sigLogModeChanged.connect(self.logModeChanged)
        self.gradient.sigAutoLevelsChanged.connect(self.autoLevelsChanged)
        self.vb.sigRangeChanged.connect(self.viewRangeChanged)
        self.vb.sigLogChanged.connect(self.viewLogChanged)
        add = QtGui.QPainter.CompositionMode_Plus
        self.plots = [
            PlotDataItem(pen=(200, 200, 200, 100)),  # mono
            PlotDataItem(pen=(255, 0, 0, 100), compositionMode=add),  # r
            PlotDataItem(pen=(0, 255, 0, 100), compositionMode=add),  # g
            PlotDataItem(pen=(0, 0, 255, 100), compositionMode=add),  # b
            PlotDataItem(pen=(200, 200, 200, 100), compositionMode=add),  # a
            ]
        
        self.plot = self.plots[0]  # for backward compatibility.
        for plot in self.plots:
<<<<<<< HEAD
=======
            plot.setRotation(90)
>>>>>>> 7abf7d36
            self.vb.addItem(plot)
        
        self.fillHistogram(fillHistogram)
        self._showRegions()
            
        self.vb.addItem(self.plot)
        self.autoHistogramRange()
        
        if image is not None:
            self.setImageItem(image)
        
    def fillHistogram(self, fill=True, level=0.0, color=(100, 100, 200)):
        colors = [color, (255, 0, 0, 50), (0, 255, 0, 50), (0, 0, 255, 50), (255, 255, 255, 50)]
        for i,plot in enumerate(self.plots):
            if fill:
                plot.setFillLevel(level)
                plot.setBrush(colors[i])
            else:
                plot.setFillLevel(None)
        
    def paint(self, p, *args):
        if self.levelMode != 'mono':
            return
        
        pen = self.region.lines[0].pen
        rgn = self.region.dataBounds(self.region.orientation)
        p1 = self.vb.mapFromViewToItem(self, Point(self.vb.viewRect().center().x(), rgn[0]))
        p2 = self.vb.mapFromViewToItem(self, Point(self.vb.viewRect().center().x(), rgn[1]))
        gradRect = self.gradient.mapRectToParent(self.gradient.gradRect.rect())
        p.setRenderHint(QtGui.QPainter.Antialiasing)
        for pen in [fn.mkPen((0, 0, 0, 100), width=3), pen]:
            p.setPen(pen)
            p.drawLine(p1 + Point(0, 5), gradRect.bottomLeft())
            p.drawLine(p2 - Point(0, 5), gradRect.topLeft())
            p.drawLine(gradRect.topLeft(), gradRect.topRight())
            p.drawLine(gradRect.bottomLeft(), gradRect.bottomRight())
        
    def setHistogramRange(self, mn, mx, padding=0.1):
        """Set the Y range on the histogram plot. This disables auto-scaling."""
        self.vb.enableAutoRange(self.vb.YAxis, False)
        self.vb.setYRange(mn, mx, padding)
        
    def autoHistogramRange(self):
        """Enable auto-scaling on the histogram plot."""
        self.vb.enableAutoRange(self.vb.XYAxes)

    def setImageItem(self, img):
        """Set an ImageItem to have its levels and LUT automatically controlled
        by this HistogramLUTItem.
        """
        self.imageItem = weakref.ref(img)
        img.sigImageChanged.connect(self.imageChanged)
        self._setImageLookupTable()
        self.regionChanged()
        self.imageChanged(autoLevel=True)
        
    def viewRangeChanged(self):
        self.update()

    def viewLogChanged(self):
        x = self.vb.xLog()
        y = self.vb.yLog()
        for plot in self.plots:
            plot.setLogMode(x,y)
        self.region.setLogMode(y,x)
        self.axis.setLogMode(y)
        #are = self.vb.autoRangeEnabled()
        #self.vb.enableAutoRange()
        #self.vb.enableAutoRange(x=are[0],y=are[1])
    
    def gradientChanged(self):
        if self.imageItem() is not None:
            self._setImageLookupTable()
            
        self.lut = None
        self.sigLookupTableChanged.emit(self)

    def _setImageLookupTable(self):
        if self.gradient.isLookupTrivial():
            self.imageItem().setLookupTable(None) #lambda x: x.astype(np.uint8))
        else:
            self.imageItem().setLookupTable(self.getLookupTable)  ## send function pointer, not the result

    def getLookupTable(self, img=None, n=None, alpha=None):
        """Return a lookup table from the color gradient defined by this 
        HistogramLUTItem.
        """
        if self.levelMode != 'mono':
            return None
        if n is None:
            if img.dtype == np.uint8:
                n = 256
            else:
                n = 512
        if self.lut is None:
            self.lut = self.gradient.getLookupTable(n, alpha=alpha)
        return self.lut

    def regionChanged(self):
        if self.imageItem() is not None:
            self.imageItem().setLevels(self.region.getRegion())
        self.sigLevelChangeFinished.emit(self)
        if not self.blockAutoLevelsSignal:
            self.gradient.setAutoLevels(False)

    def regionChanging(self):
        if self.imageItem() is not None:
<<<<<<< HEAD
            self.imageItem().setLevels(self.region.getRegion())
        self.sigLevelsChanged.emit(self)
=======
            self.imageItem().setLevels(self.getLevels())
>>>>>>> 7abf7d36
        self.update()
        self.sigLevelsChanged.emit(self)

    def imageChanged(self, autoLevel=False, autoRange=False):
        self.updatePlots()
        if autoLevel or self.autoLevelsEnabled():
            self.updateAutoLevels()

    def getLevels(self):
        """Return the min and max levels.
        
        For rgba mode, this returns a list of the levels for each channel.
        """
        if self.levelMode == 'mono':
            return self.region.getRegion()
        else:
            nch = self.imageItem().channels()
            if nch is None:
                nch = 3
            return [r.getRegion() for r in self.regions[1:nch+1]]
        
    def setLevels(self, min=None, max=None, rgba=None):
        """Set the min/max (bright and dark) levels.
        
        Arguments may be *min* and *max* for single-channel data, or 
        *rgba* = [(rmin, rmax), ...] for multi-channel data.
        """
        if self.levelMode == 'mono':
            if min is None:
                min, max = rgba[0]
            assert None not in (min, max)
            self.region.setRegion((min, max))
            self.gradient.setAutoLevels(False)
        else:
            if rgba is None:
                raise TypeError("Must specify rgba argument when levelMode != 'mono'.")
            for i, levels in enumerate(rgba):
                self.regions[i+1].setRegion(levels)
        
    def setLevelMode(self, mode):
        """ Set the method of controlling the image levels offered to the user. 
        Options are 'mono' or 'rgba'.
        """
        assert mode in ('mono', 'rgba')
        
        if mode == self.levelMode:
            return
        
        oldLevels = self.getLevels()
        self.levelMode = mode
        self._showRegions()
        
        # do our best to preserve old levels
        if mode == 'mono':
            levels = np.array(oldLevels).mean(axis=0)
            self.setLevels(*levels)
        else:
            levels = [oldLevels] * 4
            self.setLevels(rgba=levels)
            
        # force this because calling self.setLevels might not set the imageItem
        # levels if there was no change to the region item
        self.imageItem().setLevels(self.getLevels())
        
        self.imageChanged()
        self.update()

    def _showRegions(self):
        for i in range(len(self.regions)):
            self.regions[i].setVisible(False)
            
        if self.levelMode == 'rgba':
            imax = 4
            if self.imageItem() is not None:
                # Only show rgb channels if connected image lacks alpha.
                nch = self.imageItem().channels()
                if nch is None:
                    nch = 3
            xdif = 1.0 / nch
            for i in range(1, nch+1):
                self.regions[i].setVisible(True)
                self.regions[i].setSpan((i-1) * xdif, i * xdif)
            self.gradient.hide()
        elif self.levelMode == 'mono':
            self.regions[0].setVisible(True)
            self.gradient.show()
        else:
            raise ValueError("Unknown level mode %r" %  self.levelMode) 
    
    def saveState(self):
        return {
            'gradient': self.gradient.saveState(),
            'levels': self.getLevels(),
            'mode': self.levelMode,
        }
    
    def restoreState(self, state):
        if 'mode' in state:
            self.setLevelMode(state['mode'])
        self.gradient.restoreState(state['gradient'])
        self.setLevels(*state['levels'])

    def autoLevelsChanged(self):
        self.updateAutoLevels()
        self.sigAutoLevelsChanged.emit(self)

    def autoLevelsEnabled(self):
        return self.gradient.autoLevelsEnabled()

    def setAutoLevels(self, value):
        self.gradient.setAutoLevels(value)
        if value:
            self.updateAutoLevels()

    def clearPlots(self):
        for plot in self.plots:
            plot.clear()

    def updatePlots(self):
        if self.imageItem() is None:
            self.clearPlots()
            return

        if self.levelMode == 'mono':
            for plt in self.plots[1:]:
                plt.setVisible(False)
            self.plots[0].setVisible(True)
            # plot one histogram for all image data
            profiler = debug.Profiler()
            h = self.imageItem().getHistogram()
            profiler('get histogram')
            if h[0] is None:
                self.clearPlots()
                return
            self.plot.setData(*(h[::-1]))

            profiler('set plot')
        else:
            # plot one histogram for each channel
            self.plots[0].setVisible(False)
            ch = self.imageItem().getHistogram(perChannel=True)
            if ch[0] is None:
                self.clearPlots()
                return
            for i in range(1, 5):
                if len(ch) >= i:
                    h = ch[i-1]
                    self.plots[i].setVisible(True)
                    self.plots[i].setData(*(h[::-1]))
                else:
                    # hide channels not present in image data
                    self.plots[i].setVisible(False)
            # make sure we are displaying the correct number of channels
            self._showRegions()

    def quickMinMax(self, data, axis=None):
        """
        Estimate the min/max values of *data* by subsampling.
        Returns [(min, max), ...] with one item per channel
        """
        while data.size > 1e6:
            ax = np.argmax(data.shape)
            sl = [slice(None)] * data.ndim
            sl[ax] = slice(None, None, 2)
            data = data[sl]

        if self.logModeEnabled():
            data = data[data > 0]

        if axis is None:
            return [(float(np.nanmin(data)), float(np.nanmax(data)))]
        else:
            return [(float(np.nanmin(data.take(i, axis=axis))),
                     float(np.nanmax(data.take(i, axis=axis)))) for i in range(data.shape[-1])]

    def autoLevels(self, axis=None):
        levels = self.quickMinMax(self.imageItem().image)[0]
        self.setLevels(*levels, rgba=self.quickMinMax(self.imageItem().image, axis))

    def autoRange(self):
        self.vb.autoRange()

    def updateAutoLevels(self):
        image = self.imageItem().image
        if image is None:
            return
        profiler = debug.Profiler()
        self.blockAutoLevelsSignal = True
        self.region.setRegion(self.quickMinMax(image)[0])
        self.blockAutoLevelsSignal = False
        profiler('set region')

    def logModeChanged(self):
        self.imageItem().setLog(self.gradient.logModeEnabled())
        self.sigLogModeChanged.emit(self)

    def logModeEnabled(self):
        return self.gradient.logModeEnabled()

    def setLogMode(self, value):
        self.imageItem().setLog(value)
        self.gradient.setLogMode(value)<|MERGE_RESOLUTION|>--- conflicted
+++ resolved
@@ -118,10 +118,7 @@
         
         self.plot = self.plots[0]  # for backward compatibility.
         for plot in self.plots:
-<<<<<<< HEAD
-=======
             plot.setRotation(90)
->>>>>>> 7abf7d36
             self.vb.addItem(plot)
         
         self.fillHistogram(fillHistogram)
@@ -229,12 +226,7 @@
 
     def regionChanging(self):
         if self.imageItem() is not None:
-<<<<<<< HEAD
-            self.imageItem().setLevels(self.region.getRegion())
-        self.sigLevelsChanged.emit(self)
-=======
             self.imageItem().setLevels(self.getLevels())
->>>>>>> 7abf7d36
         self.update()
         self.sigLevelsChanged.emit(self)
 
