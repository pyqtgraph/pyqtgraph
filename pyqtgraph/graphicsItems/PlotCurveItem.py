from ..Qt import QtGui, QtCore
try:
    from ..Qt import QtOpenGL
    HAVE_OPENGL = True
except:
    HAVE_OPENGL = False
    
import numpy as np
from .GraphicsObject import GraphicsObject
from .. import functions as fn
from ..Point import Point
import struct, sys
from .. import getConfigOption
from .. import debug

__all__ = ['PlotCurveItem']
class PlotCurveItem(GraphicsObject):
    
    
    """
    Class representing a single plot curve. Instances of this class are created
    automatically as part of PlotDataItem; these rarely need to be instantiated
    directly.
    
    Features:
    
    - Fast data update
    - Fill under curve
    - Mouse interaction
    
    ====================  ===============================================
    **Signals:**
    sigPlotChanged(self)  Emitted when the data being plotted has changed
    sigClicked(self)      Emitted when the curve is clicked
    ====================  ===============================================
    """
    
    sigPlotChanged = QtCore.Signal(object)
    sigClicked = QtCore.Signal(object)
    
    def __init__(self, *args, **kargs):
        """
        Forwards all arguments to :func:`setData <pyqtgraph.PlotCurveItem.setData>`.
        
        Some extra arguments are accepted as well:
        
        ==============  =======================================================
        **Arguments:**
        parent          The parent GraphicsObject (optional)
        clickable       If True, the item will emit sigClicked when it is 
                        clicked on. Defaults to False.
        ==============  =======================================================
        """
        GraphicsObject.__init__(self, kargs.get('parent', None))
        self.clear()
            
        ## this is disastrous for performance.
        #self.setCacheMode(QtGui.QGraphicsItem.DeviceCoordinateCache)
        
        self.metaData = {}
        self.opts = {
            'pen': fn.mkPen('w'),
            'shadowPen': None,
            'fillLevel': None,
            'brush': None,
            'stepMode': False,
            'name': None,
            'antialias': getConfigOption('antialias'),
            'connect': 'all',
            'mouseWidth': 8, # width of shape responding to mouse click
        }
        self.setClickable(kargs.get('clickable', False))
        self.setData(*args, **kargs)
        
    def implements(self, interface=None):
        ints = ['plotData']
        if interface is None:
            return ints
        return interface in ints
    
    def name(self):
        return self.opts.get('name', None)
    
    def setClickable(self, s, width=None):
        """Sets whether the item responds to mouse clicks.
        
        The *width* argument specifies the width in pixels orthogonal to the
        curve that will respond to a mouse click.
        """
        self.clickable = s
        if width is not None:
            self.opts['mouseWidth'] = width
            self._mouseShape = None
            self._boundingRect = None        
        
        
    def getData(self):
        return self.xData, self.yData
        
    def dataBounds(self, ax, frac=1.0, orthoRange=None):
        ## Need this to run as fast as possible.
        ## check cache first:
        cache = self._boundsCache[ax]
        if cache is not None and cache[0] == (frac, orthoRange):
            return cache[1]
        
        (x, y) = self.getData()
        if x is None or len(x) == 0:
            return (None, None)
            
        if ax == 0:
            d = x
            d2 = y
        elif ax == 1:
            d = y
            d2 = x

        ## If an orthogonal range is specified, mask the data now
        if orthoRange is not None:
            mask = (d2 >= orthoRange[0]) * (d2 <= orthoRange[1])
            d = d[mask]
            #d2 = d2[mask]
            
        if len(d) == 0:
            return (None, None)

        ## Get min/max (or percentiles) of the requested data range
        if frac >= 1.0:
            # include complete data range
            # first try faster nanmin/max function, then cut out infs if needed.
            b = (np.nanmin(d), np.nanmax(d))
            if any(np.isinf(b)):
                mask = np.isfinite(d)
                d = d[mask]
<<<<<<< HEAD
                try:
                    b = (d.min(), d.max())
                except ValueError:
                    # d has no size, because all of d is inf.
                    return (None, None)

=======
                if len(d) == 0:
                    return (None, None)
                b = (d.min(), d.max())
                
>>>>>>> dd672c41
        elif frac <= 0.0:
            raise Exception("Value for parameter 'frac' must be > 0. (got %s)" % str(frac))
        else:
            # include a percentile of data range
            mask = np.isfinite(d)
            d = d[mask]
            b = np.percentile(d, [50 * (1 - frac), 50 * (1 + frac)])

        ## adjust for fill level
        if ax == 1 and self.opts['fillLevel'] is not None:
            b = (min(b[0], self.opts['fillLevel']), max(b[1], self.opts['fillLevel']))
            
        ## Add pen width only if it is non-cosmetic.
        pen = self.opts['pen']
        spen = self.opts['shadowPen']
        if not pen.isCosmetic():
            b = (b[0] - pen.widthF()*0.7072, b[1] + pen.widthF()*0.7072)
        if spen is not None and not spen.isCosmetic() and spen.style() != QtCore.Qt.NoPen:
            b = (b[0] - spen.widthF()*0.7072, b[1] + spen.widthF()*0.7072)
            
        self._boundsCache[ax] = [(frac, orthoRange), b]
        return b
            
    def pixelPadding(self):
        pen = self.opts['pen']
        spen = self.opts['shadowPen']
        w = 0
        if pen.isCosmetic():
            w += pen.widthF()*0.7072
        if spen is not None and spen.isCosmetic() and spen.style() != QtCore.Qt.NoPen:
            w = max(w, spen.widthF()*0.7072)
        if self.clickable:
            w = max(w, self.opts['mouseWidth']//2 + 1)
        return w

    def boundingRect(self):
        if self._boundingRect is None:
            (xmn, xmx) = self.dataBounds(ax=0)
            (ymn, ymx) = self.dataBounds(ax=1)
            if xmn is None or ymn is None:
                return QtCore.QRectF()
            
            px = py = 0.0
            pxPad = self.pixelPadding()
            if pxPad > 0:
                # determine length of pixel in local x, y directions    
                px, py = self.pixelVectors()
                try:
                    px = 0 if px is None else px.length()
                except OverflowError:
                    px = 0
                try:
                    py = 0 if py is None else py.length()
                except OverflowError:
                    py = 0
                
                # return bounds expanded by pixel size
                px *= pxPad
                py *= pxPad
            #px += self._maxSpotWidth * 0.5
            #py += self._maxSpotWidth * 0.5
            self._boundingRect = QtCore.QRectF(xmn-px, ymn-py, (2*px)+xmx-xmn, (2*py)+ymx-ymn)
            
        return self._boundingRect
    
    def viewTransformChanged(self):
        self.invalidateBounds()
        self.prepareGeometryChange()
        
    #def boundingRect(self):
        #if self._boundingRect is None:
            #(x, y) = self.getData()
            #if x is None or y is None or len(x) == 0 or len(y) == 0:
                #return QtCore.QRectF()
                
                
            #if self.opts['shadowPen'] is not None:
                #lineWidth = (max(self.opts['pen'].width(), self.opts['shadowPen'].width()) + 1)
            #else:
                #lineWidth = (self.opts['pen'].width()+1)
                
            
            #pixels = self.pixelVectors()
            #if pixels == (None, None):
                #pixels = [Point(0,0), Point(0,0)]
                
            #xmin = x.min()
            #xmax = x.max()
            #ymin = y.min()
            #ymax = y.max()
            
            #if self.opts['fillLevel'] is not None:
                #ymin = min(ymin, self.opts['fillLevel'])
                #ymax = max(ymax, self.opts['fillLevel'])
                
            #xmin -= pixels[0].x() * lineWidth
            #xmax += pixels[0].x() * lineWidth
            #ymin -= abs(pixels[1].y()) * lineWidth
            #ymax += abs(pixels[1].y()) * lineWidth
            
            #self._boundingRect = QtCore.QRectF(xmin, ymin, xmax-xmin, ymax-ymin)
        #return self._boundingRect

        
    def invalidateBounds(self):
        self._boundingRect = None
        self._boundsCache = [None, None]
            
    def setPen(self, *args, **kargs):
        """Set the pen used to draw the curve."""
        self.opts['pen'] = fn.mkPen(*args, **kargs)
        self.invalidateBounds()
        self.update()
        
    def setShadowPen(self, *args, **kargs):
        """Set the shadow pen used to draw behind tyhe primary pen.
        This pen must have a larger width than the primary 
        pen to be visible.
        """
        self.opts['shadowPen'] = fn.mkPen(*args, **kargs)
        self.invalidateBounds()
        self.update()

    def setBrush(self, *args, **kargs):
        """Set the brush used when filling the area under the curve"""
        self.opts['brush'] = fn.mkBrush(*args, **kargs)
        self.invalidateBounds()
        self.update()
        
    def setFillLevel(self, level):
        """Set the level filled to when filling under the curve"""
        self.opts['fillLevel'] = level
        self.fillPath = None
        self.invalidateBounds()
        self.update()

    def setData(self, *args, **kargs):
        """
        ==============  ========================================================
        **Arguments:**
        x, y            (numpy arrays) Data to show 
        pen             Pen to use when drawing. Any single argument accepted by
                        :func:`mkPen <pyqtgraph.mkPen>` is allowed.
        shadowPen       Pen for drawing behind the primary pen. Usually this
                        is used to emphasize the curve by providing a 
                        high-contrast border. Any single argument accepted by
                        :func:`mkPen <pyqtgraph.mkPen>` is allowed.
        fillLevel       (float or None) Fill the area 'under' the curve to
                        *fillLevel*
        brush           QBrush to use when filling. Any single argument accepted
                        by :func:`mkBrush <pyqtgraph.mkBrush>` is allowed.
        antialias       (bool) Whether to use antialiasing when drawing. This
                        is disabled by default because it decreases performance.
        stepMode        If True, two orthogonal lines are drawn for each sample
                        as steps. This is commonly used when drawing histograms.
                        Note that in this case, len(x) == len(y) + 1
        connect         Argument specifying how vertexes should be connected
                        by line segments. Default is "all", indicating full
                        connection. "pairs" causes only even-numbered segments
                        to be drawn. "finite" causes segments to be omitted if
                        they are attached to nan or inf values. For any other
                        connectivity, specify an array of boolean values.
        ==============  ========================================================
        
        If non-keyword arguments are used, they will be interpreted as
        setData(y) for a single argument and setData(x, y) for two
        arguments.
        
        
        """
        self.updateData(*args, **kargs)
        
    def updateData(self, *args, **kargs):
        profiler = debug.Profiler()

        if len(args) == 1:
            kargs['y'] = args[0]
        elif len(args) == 2:
            kargs['x'] = args[0]
            kargs['y'] = args[1]
        
        if 'y' not in kargs or kargs['y'] is None:
            kargs['y'] = np.array([])
        if 'x' not in kargs or kargs['x'] is None:
            kargs['x'] = np.arange(len(kargs['y']))
            
        for k in ['x', 'y']:
            data = kargs[k]
            if isinstance(data, list):
                data = np.array(data)
                kargs[k] = data
            if not isinstance(data, np.ndarray) or data.ndim > 1:
                raise Exception("Plot data must be 1D ndarray.")
            if 'complex' in str(data.dtype):
                raise Exception("Can not plot complex data types.")
            
        profiler("data checks")
        
        #self.setCacheMode(QtGui.QGraphicsItem.NoCache)  ## Disabling and re-enabling the cache works around a bug in Qt 4.6 causing the cached results to display incorrectly
                                                        ##    Test this bug with test_PlotWidget and zoom in on the animated plot
        self.invalidateBounds()
        self.prepareGeometryChange()
        self.informViewBoundsChanged()
        self.yData = kargs['y'].view(np.ndarray)
        self.xData = kargs['x'].view(np.ndarray)
        
        profiler('copy')
        
        if 'stepMode' in kargs:
            self.opts['stepMode'] = kargs['stepMode']
        
        if self.opts['stepMode'] is True:
            if len(self.xData) != len(self.yData)+1:  ## allow difference of 1 for step mode plots
                raise Exception("len(X) must be len(Y)+1 since stepMode=True (got %s and %s)" % (self.xData.shape, self.yData.shape))
        else:
            if self.xData.shape != self.yData.shape:  ## allow difference of 1 for step mode plots
                raise Exception("X and Y arrays must be the same shape--got %s and %s." % (self.xData.shape, self.yData.shape))
        
        self.path = None
        self.fillPath = None
        self._mouseShape = None
        #self.xDisp = self.yDisp = None
        
        if 'name' in kargs:
            self.opts['name'] = kargs['name']
        if 'connect' in kargs:
            self.opts['connect'] = kargs['connect']
        if 'pen' in kargs:
            self.setPen(kargs['pen'])
        if 'shadowPen' in kargs:
            self.setShadowPen(kargs['shadowPen'])
        if 'fillLevel' in kargs:
            self.setFillLevel(kargs['fillLevel'])
        if 'brush' in kargs:
            self.setBrush(kargs['brush'])
        if 'antialias' in kargs:
            self.opts['antialias'] = kargs['antialias']
        
        
        profiler('set')
        self.update()
        profiler('update')
        self.sigPlotChanged.emit(self)
        profiler('emit')
        
    def generatePath(self, x, y):
        if self.opts['stepMode']:
            ## each value in the x/y arrays generates 2 points.
            x2 = np.empty((len(x),2), dtype=x.dtype)
            x2[:] = x[:,np.newaxis]
            if self.opts['fillLevel'] is None:
                x = x2.reshape(x2.size)[1:-1]
                y2 = np.empty((len(y),2), dtype=y.dtype)
                y2[:] = y[:,np.newaxis]
                y = y2.reshape(y2.size)
            else:
                ## If we have a fill level, add two extra points at either end
                x = x2.reshape(x2.size)
                y2 = np.empty((len(y)+2,2), dtype=y.dtype)
                y2[1:-1] = y[:,np.newaxis]
                y = y2.reshape(y2.size)[1:-1]
                y[0] = self.opts['fillLevel']
                y[-1] = self.opts['fillLevel']
        
        path = fn.arrayToQPath(x, y, connect=self.opts['connect'])
        
        return path


    def getPath(self):
        if self.path is None:
            x,y = self.getData()
            if x is None or len(x) == 0 or y is None or len(y) == 0:
                self.path = QtGui.QPainterPath()
            else:
                self.path = self.generatePath(*self.getData())
            self.fillPath = None
            self._mouseShape = None
            
        return self.path

    @debug.warnOnException  ## raising an exception here causes crash
    def paint(self, p, opt, widget):
        profiler = debug.Profiler()
        if self.xData is None or len(self.xData) == 0:
            return
        
        if HAVE_OPENGL and getConfigOption('enableExperimental') and isinstance(widget, QtOpenGL.QGLWidget):
            self.paintGL(p, opt, widget)
            return
        
        x = None
        y = None
        path = self.getPath()
        
        profiler('generate path')
        
        if self._exportOpts is not False:
            aa = self._exportOpts.get('antialias', True)
        else:
            aa = self.opts['antialias']
        
        p.setRenderHint(p.Antialiasing, aa)
        
            
        if self.opts['brush'] is not None and self.opts['fillLevel'] is not None:
            if self.fillPath is None:
                if x is None:
                    x,y = self.getData()
                p2 = QtGui.QPainterPath(self.path)
                p2.lineTo(x[-1], self.opts['fillLevel'])
                p2.lineTo(x[0], self.opts['fillLevel'])
                p2.lineTo(x[0], y[0])
                p2.closeSubpath()
                self.fillPath = p2
                
            profiler('generate fill path')
            p.fillPath(self.fillPath, self.opts['brush'])
            profiler('draw fill path')
            
        sp = fn.mkPen(self.opts['shadowPen'])
        cp = fn.mkPen(self.opts['pen'])
 
        ## Copy pens and apply alpha adjustment
        #sp = QtGui.QPen(self.opts['shadowPen'])
        #cp = QtGui.QPen(self.opts['pen'])
        #for pen in [sp, cp]:
            #if pen is None:
                #continue
            #c = pen.color()
            #c.setAlpha(c.alpha() * self.opts['alphaHint'])
            #pen.setColor(c)
            ##pen.setCosmetic(True)
            
            
            
        if sp is not None and sp.style() != QtCore.Qt.NoPen:
            p.setPen(sp)
            p.drawPath(path)
        p.setPen(cp)
        p.drawPath(path)
        profiler('drawPath')
        
        #print "Render hints:", int(p.renderHints())
        #p.setPen(QtGui.QPen(QtGui.QColor(255,0,0)))
        #p.drawRect(self.boundingRect())
        
    def paintGL(self, p, opt, widget):
        p.beginNativePainting()
        import OpenGL.GL as gl
        
        ## set clipping viewport
        view = self.getViewBox()
        if view is not None:
            rect = view.mapRectToItem(self, view.boundingRect())
            #gl.glViewport(int(rect.x()), int(rect.y()), int(rect.width()), int(rect.height()))
            
            #gl.glTranslate(-rect.x(), -rect.y(), 0)
            
            gl.glEnable(gl.GL_STENCIL_TEST)
            gl.glColorMask(gl.GL_FALSE, gl.GL_FALSE, gl.GL_FALSE, gl.GL_FALSE) # disable drawing to frame buffer
            gl.glDepthMask(gl.GL_FALSE)  # disable drawing to depth buffer
            gl.glStencilFunc(gl.GL_NEVER, 1, 0xFF)  
            gl.glStencilOp(gl.GL_REPLACE, gl.GL_KEEP, gl.GL_KEEP)  
            
            ## draw stencil pattern
            gl.glStencilMask(0xFF)
            gl.glClear(gl.GL_STENCIL_BUFFER_BIT)
            gl.glBegin(gl.GL_TRIANGLES)
            gl.glVertex2f(rect.x(), rect.y())
            gl.glVertex2f(rect.x()+rect.width(), rect.y())
            gl.glVertex2f(rect.x(), rect.y()+rect.height())
            gl.glVertex2f(rect.x()+rect.width(), rect.y()+rect.height())
            gl.glVertex2f(rect.x()+rect.width(), rect.y())
            gl.glVertex2f(rect.x(), rect.y()+rect.height())
            gl.glEnd()
                       
            gl.glColorMask(gl.GL_TRUE, gl.GL_TRUE, gl.GL_TRUE, gl.GL_TRUE)
            gl.glDepthMask(gl.GL_TRUE)
            gl.glStencilMask(0x00)
            gl.glStencilFunc(gl.GL_EQUAL, 1, 0xFF)
            
        try:
            x, y = self.getData()
            pos = np.empty((len(x), 2))
            pos[:,0] = x
            pos[:,1] = y
            gl.glEnableClientState(gl.GL_VERTEX_ARRAY)
            try:
                gl.glVertexPointerf(pos)
                pen = fn.mkPen(self.opts['pen'])
                color = pen.color()
                gl.glColor4f(color.red()/255., color.green()/255., color.blue()/255., color.alpha()/255.)
                width = pen.width()
                if pen.isCosmetic() and width < 1:
                    width = 1
                gl.glPointSize(width)
                gl.glEnable(gl.GL_LINE_SMOOTH)
                gl.glEnable(gl.GL_BLEND)
                gl.glBlendFunc(gl.GL_SRC_ALPHA, gl.GL_ONE_MINUS_SRC_ALPHA)
                gl.glHint(gl.GL_LINE_SMOOTH_HINT, gl.GL_NICEST)
                gl.glDrawArrays(gl.GL_LINE_STRIP, 0, pos.size / pos.shape[-1])
            finally:
                gl.glDisableClientState(gl.GL_VERTEX_ARRAY)
        finally:
            p.endNativePainting()
        
    def clear(self):
        self.xData = None  ## raw values
        self.yData = None
        self.xDisp = None  ## display values (after log / fft)
        self.yDisp = None
        self.path = None
        self.fillPath = None
        self._mouseShape = None
        self._mouseBounds = None
        self._boundsCache = [None, None]
        #del self.xData, self.yData, self.xDisp, self.yDisp, self.path

    def mouseShape(self):
        """
        Return a QPainterPath representing the clickable shape of the curve
        
        """
        if self._mouseShape is None:
            view = self.getViewBox()
            if view is None:
                return QtGui.QPainterPath()
            stroker = QtGui.QPainterPathStroker()
            path = self.getPath()
            path = self.mapToItem(view, path)
            stroker.setWidth(self.opts['mouseWidth'])
            mousePath = stroker.createStroke(path)
            self._mouseShape = self.mapFromItem(view, mousePath)
        return self._mouseShape
        
    def mouseClickEvent(self, ev):
        if not self.clickable or ev.button() != QtCore.Qt.LeftButton:
            return
        if self.mouseShape().contains(ev.pos()):
            ev.accept()
            self.sigClicked.emit(self)
            


class ROIPlotItem(PlotCurveItem):
    """Plot curve that monitors an ROI and image for changes to automatically replot."""
    def __init__(self, roi, data, img, axes=(0,1), xVals=None, color=None):
        self.roi = roi
        self.roiData = data
        self.roiImg = img
        self.axes = axes
        self.xVals = xVals
        PlotCurveItem.__init__(self, self.getRoiData(), x=self.xVals, color=color)
        #roi.connect(roi, QtCore.SIGNAL('regionChanged'), self.roiChangedEvent)
        roi.sigRegionChanged.connect(self.roiChangedEvent)
        #self.roiChangedEvent()
        
    def getRoiData(self):
        d = self.roi.getArrayRegion(self.roiData, self.roiImg, axes=self.axes)
        if d is None:
            return
        while d.ndim > 1:
            d = d.mean(axis=1)
        return d
        
    def roiChangedEvent(self):
        d = self.getRoiData()
        self.updateData(d, self.xVals)
<|MERGE_RESOLUTION|>--- conflicted
+++ resolved
@@ -132,19 +132,10 @@
             if any(np.isinf(b)):
                 mask = np.isfinite(d)
                 d = d[mask]
-<<<<<<< HEAD
-                try:
-                    b = (d.min(), d.max())
-                except ValueError:
-                    # d has no size, because all of d is inf.
-                    return (None, None)
-
-=======
                 if len(d) == 0:
                     return (None, None)
                 b = (d.min(), d.max())
                 
->>>>>>> dd672c41
         elif frac <= 0.0:
             raise Exception("Value for parameter 'frac' must be > 0. (got %s)" % str(frac))
         else:
