# -*- coding: utf-8 -*-
import warnings
import math
import numpy as np
from .. import metaarray as metaarray
from ..Qt import QtCore
from .GraphicsObject import GraphicsObject
from .PlotCurveItem import PlotCurveItem
from .ScatterPlotItem import ScatterPlotItem
from .. import functions as fn
from .. import debug as debug
from .. import getConfigOption


class PlotDataItem(GraphicsObject):
    """
    **Bases:** :class:`GraphicsObject <pyqtgraph.GraphicsObject>`

    GraphicsItem for displaying plot curves, scatter plots, or both.
    While it is possible to use :class:`PlotCurveItem <pyqtgraph.PlotCurveItem>` or
    :class:`ScatterPlotItem <pyqtgraph.ScatterPlotItem>` individually, this class
    provides a unified interface to both. Instances of :class:`PlotDataItem` are
    usually created by plot() methods such as :func:`pyqtgraph.plot` and
    :func:`PlotItem.plot() <pyqtgraph.PlotItem.plot>`.

    ==================================  ==============================================
    **Signals:**
    sigPlotChanged(self)                Emitted when the data in this item is updated.
    sigClicked(self, ev)                Emitted when the item is clicked.
    sigPointsClicked(self, points, ev)  Emitted when a plot point is clicked
                                        Sends the list of points under the mouse.
    sigPointsHovered(self, points, ev)  Emitted when a plot point is hovered over.
                                        Sends the list of points under the mouse.
    ==================================  ==============================================
    """

    sigPlotChanged = QtCore.Signal(object)
    sigClicked = QtCore.Signal(object, object)
    sigPointsClicked = QtCore.Signal(object, object, object)
    sigPointsHovered = QtCore.Signal(object, object, object)

    def __init__(self, *args, **kargs):
        """
        There are many different ways to create a PlotDataItem:

        **Data initialization arguments:** (x,y data only)

            =================================== ======================================
            PlotDataItem(xValues, yValues)      x and y values may be any sequence
                                                (including ndarray) of real numbers
            PlotDataItem(yValues)               y values only -- x will be
                                                automatically set to range(len(y))
            PlotDataItem(x=xValues, y=yValues)  x and y given by keyword arguments
            PlotDataItem(ndarray(Nx2))          numpy array with shape (N, 2) where
                                                ``x=data[:,0]`` and ``y=data[:,1]``
            =================================== ======================================

        **Data initialization arguments:** (x,y data AND may include spot style)

        
            ============================ =========================================
            PlotDataItem(recarray)       numpy array with ``dtype=[('x', float),
                                         ('y', float), ...]``
            PlotDataItem(list-of-dicts)  ``[{'x': x, 'y': y, ...},   ...]``
            PlotDataItem(dict-of-lists)  ``{'x': [...], 'y': [...],  ...}``
            PlotDataItem(MetaArray)      1D array of Y values with X sepecified as
                                         axis values OR 2D array with a column 'y'
                                         and extra columns as needed.
            ============================ =========================================
        
        **Line style keyword arguments:**

            ============ ==============================================================================
            connect      Specifies how / whether vertexes should be connected. See
                         :func:`arrayToQPath() <pyqtgraph.arrayToQPath>`
            pen          Pen to use for drawing line between points.
                         Default is solid grey, 1px width. Use None to disable line drawing.
                         May be any single argument accepted by :func:`mkPen() <pyqtgraph.mkPen>`
            shadowPen    Pen for secondary line to draw behind the primary line. disabled by default.
                         May be any single argument accepted by :func:`mkPen() <pyqtgraph.mkPen>`
            fillLevel    Fill the area between the curve and fillLevel

            fillOutline  (bool) If True, an outline surrounding the *fillLevel* area is drawn.
            fillBrush    Fill to use when fillLevel is specified.
                         May be any single argument accepted by :func:`mkBrush() <pyqtgraph.mkBrush>`
            stepMode     (str or None) If "center", a step is drawn using the x
                         values as boundaries and the given y values are
                         associated to the mid-points between the boundaries of
                         each step. This is commonly used when drawing
                         histograms. Note that in this case, len(x) == len(y) + 1
                         If "left" or "right", the step is drawn assuming that
                         the y value is associated to the left or right boundary,
                         respectively. In this case len(x) == len(y)
                         If not passed or an empty string or None is passed, the
                         step mode is not enabled.
                         Passing True is a deprecated equivalent to "center".
                         (added in version 0.9.9)

            ============ ==============================================================================
        
        **Point style keyword arguments:**  (see :func:`ScatterPlotItem.setData() <pyqtgraph.ScatterPlotItem.setData>` for more information)

            ============   =====================================================
            symbol         Symbol to use for drawing points OR list of symbols,
                           one per point. Default is no symbol.
                           Options are o, s, t, d, +, or any QPainterPath
            symbolPen      Outline pen for drawing points OR list of pens, one
                           per point. May be any single argument accepted by
                           :func:`mkPen() <pyqtgraph.mkPen>`
            symbolBrush    Brush for filling points OR list of brushes, one per
                           point. May be any single argument accepted by
                           :func:`mkBrush() <pyqtgraph.mkBrush>`
            symbolSize     Diameter of symbols OR list of diameters.
            pxMode         (bool) If True, then symbolSize is specified in
                           pixels. If False, then symbolSize is
                           specified in data coordinates.
            ============   =====================================================

        **Optimization keyword arguments:**

            ================= =====================================================================
            antialias         (bool) By default, antialiasing is disabled to improve performance.
                              Note that in some cases (in particluar, when pxMode=True), points
                              will be rendered antialiased even if this is set to False.
            decimate          deprecated.
            downsample        (int) Reduce the number of samples displayed by this value
            downsampleMethod  'subsample': Downsample by taking the first of N samples.
                              This method is fastest and least accurate.
                              'mean': Downsample by taking the mean of N samples.
                              'peak': Downsample by drawing a saw wave that follows the min
                              and max of the original data. This method produces the best
                              visual representation of the data but is slower.
            autoDownsample    (bool) If True, resample the data before plotting to avoid plotting
                              multiple line segments per pixel. This can improve performance when
                              viewing very high-density data, but increases the initial overhead
                              and memory usage.
            clipToView        (bool) If True, only plot data that is visible within the X range of
                              the containing ViewBox. This can improve performance when plotting
                              very large data sets where only a fraction of the data is visible
                              at any time.
            dynamicRangeLimit (float or None) Limit off-screen positions of data points at large
                              magnification to avoids display errors. Disabled if None.
            identical         *deprecated*
            ================= =====================================================================

        **Meta-info keyword arguments:**

            ==========   ================================================
            name         name of dataset. This would appear in a legend
            ==========   ================================================
        """
        GraphicsObject.__init__(self)
        self.setFlag(self.ItemHasNoContents)
        self.xData = None
        self.yData = None
        self.xDisp = None
        self.yDisp = None
        self.curve = PlotCurveItem()
        self.scatter = ScatterPlotItem()
        self.curve.setParentItem(self)
        self.scatter.setParentItem(self)

        self.curve.sigClicked.connect(self.curveClicked)
        self.scatter.sigClicked.connect(self.scatterClicked)
        self.scatter.sigHovered.connect(self.scatterHovered)

        # self._xViewRangeWasChanged = False
        # self._yViewRangeWasChanged = False
        # self._styleWasChanged = True # force initial update
        
        # update-required notifications are handled through properties to allow future management through
        # the QDynamicPropertyChangeEvent sent on any change.
        self.setProperty('xViewRangeWasChanged', False)
        self.setProperty('yViewRangeWasChanged', False)
        self.setProperty('styleWasChanged', True) # force initial update

        self._dataRect = None
        self._drlLastClip = (0.0, 0.0) # holds last clipping points of dynamic range limiter
        #self.clear()
        self.opts = {
            'connect': 'all',

            'fftMode': False,
            'logMode': [False, False],
            'derivativeMode': False,
            'phasemapMode': False,
            'alphaHint': 1.0,
            'alphaMode': False,

            'pen': (200,200,200),
            'shadowPen': None,
            'fillLevel': None,
            'fillOutline': False,
            'fillBrush': None,
            'stepMode': None,

            'symbol': None,
            'symbolSize': 10,
            'symbolPen': (200,200,200),
            'symbolBrush': (50, 50, 150),
            'pxMode': True,

            'antialias': getConfigOption('antialias'),
            'pointMode': None,

            'downsample': 1,
            'autoDownsample': False,
            'downsampleMethod': 'peak',
            'autoDownsampleFactor': 5.,  # draw ~5 samples per pixel
            'clipToView': False,
            'dynamicRangeLimit': 1e6,
            'dynamicRangeHyst': 3.0,

            'data': None,
        }
        self.setCurveClickable(kargs.get('clickable', False))
        self.setData(*args, **kargs)

    def implements(self, interface=None):
        ints = ['plotData']
        if interface is None:
            return ints
        return interface in ints

    def name(self):
        return self.opts.get('name', None)

    def setCurveClickable(self, s, width=None):
        self.curve.setClickable(s, width)

    def curveClickable(self):
        return self.curve.clickable

    def boundingRect(self):
        return QtCore.QRectF()  ## let child items handle this

    def setPos(self, x, y):
        GraphicsObject.setPos(self, x, y)
        # to update viewRect:
        self.viewTransformChanged()
        # to update displayed point sets, e.g. when clipping (which uses viewRect):
        self.viewRangeChanged()

    def setAlpha(self, alpha, auto):
        if self.opts['alphaHint'] == alpha and self.opts['alphaMode'] == auto:
            return
        self.opts['alphaHint'] = alpha
        self.opts['alphaMode'] = auto
        self.setOpacity(alpha)
        #self.update()

    def setFftMode(self, mode):
        if self.opts['fftMode'] == mode:
            return
        self.opts['fftMode'] = mode
        self.xDisp = self.yDisp = None
        self.updateItems(styleUpdate=False)
        self.informViewBoundsChanged()

    def setLogMode(self, xMode, yMode):
        """
        To enable log scaling for y<0 and y>0, the following formula is used:
        
            scaled = sign(y) * log10(abs(y) + eps)

        where eps is the smallest unit of y.dtype.
        This allows for handling of 0. values, scaling of large values,
        as well as the typical log scaling of values in the range -1 < x < 1.
        Note that for values within this range, the signs are inverted.
        """
        if self.opts['logMode'] == [xMode, yMode]:
            return
        self.opts['logMode'] = [xMode, yMode]
        self.xDisp = self.yDisp = None
        self.updateItems(styleUpdate=False)
        self.informViewBoundsChanged()


    def setDerivativeMode(self, mode):
        if self.opts['derivativeMode'] == mode:
            return
        self.opts['derivativeMode'] = mode
        self.xDisp = self.yDisp = None
        self.updateItems(styleUpdate=False)
        self.informViewBoundsChanged()

    def setPhasemapMode(self, mode):
        if self.opts['phasemapMode'] == mode:
            return
        self.opts['phasemapMode'] = mode
        self.xDisp = self.yDisp = None
        self.updateItems(styleUpdate=False)
        self.informViewBoundsChanged()

    def setPointMode(self, mode):
        if self.opts['pointMode'] == mode:
            return
        self.opts['pointMode'] = mode
        self.update()

    def setPen(self, *args, **kargs):
        """
        | Sets the pen used to draw lines between points.
        | *pen* can be a QPen or any argument accepted by :func:`pyqtgraph.mkPen() <pyqtgraph.mkPen>`
        """
        pen = fn.mkPen(*args, **kargs)
        self.opts['pen'] = pen
        #self.curve.setPen(pen)
        #for c in self.curves:
            #c.setPen(pen)
        #self.update()
        self.updateItems(styleUpdate=True)

    def setShadowPen(self, *args, **kargs):
        """
        | Sets the shadow pen used to draw lines between points (this is for enhancing contrast or
          emphacizing data).
        | This line is drawn behind the primary pen (see :func:`setPen() <pyqtgraph.PlotDataItem.setPen>`)
          and should generally be assigned greater width than the primary pen.
        | *pen* can be a QPen or any argument accepted by :func:`pyqtgraph.mkPen() <pyqtgraph.mkPen>`
        """
        pen = fn.mkPen(*args, **kargs)
        self.opts['shadowPen'] = pen
        #for c in self.curves:
            #c.setPen(pen)
        #self.update()
        self.updateItems(styleUpdate=True)

    def setFillBrush(self, *args, **kargs):
        brush = fn.mkBrush(*args, **kargs)
        if self.opts['fillBrush'] == brush:
            return
        self.opts['fillBrush'] = brush
        self.updateItems(styleUpdate=True)

    def setBrush(self, *args, **kargs):
        return self.setFillBrush(*args, **kargs)

    def setFillLevel(self, level):
        if self.opts['fillLevel'] == level:
            return
        self.opts['fillLevel'] = level
        self.updateItems(styleUpdate=True)

    def setSymbol(self, symbol):
        if self.opts['symbol'] == symbol:
            return
        self.opts['symbol'] = symbol
        #self.scatter.setSymbol(symbol)
        self.updateItems(styleUpdate=True)

    def setSymbolPen(self, *args, **kargs):
        pen = fn.mkPen(*args, **kargs)
        if self.opts['symbolPen'] == pen:
            return
        self.opts['symbolPen'] = pen
        #self.scatter.setSymbolPen(pen)
        self.updateItems(styleUpdate=True)

    def setSymbolBrush(self, *args, **kargs):
        brush = fn.mkBrush(*args, **kargs)
        if self.opts['symbolBrush'] == brush:
            return
        self.opts['symbolBrush'] = brush
        #self.scatter.setSymbolBrush(brush)
        self.updateItems(styleUpdate=True)


    def setSymbolSize(self, size):
        if self.opts['symbolSize'] == size:
            return
        self.opts['symbolSize'] = size
        #self.scatter.setSymbolSize(symbolSize)
        self.updateItems(styleUpdate=True)

    def setDownsampling(self, ds=None, auto=None, method=None):
        """
        Set the downsampling mode of this item. Downsampling reduces the number
        of samples drawn to increase performance.

        ==============  =================================================================
        **Arguments:**
        ds              (int) Reduce visible plot samples by this factor. To disable,
                        set ds=1.
        auto            (bool) If True, automatically pick *ds* based on visible range
        mode            'subsample': Downsample by taking the first of N samples.
                        This method is fastest and least accurate.
                        'mean': Downsample by taking the mean of N samples.
                        'peak': Downsample by drawing a saw wave that follows the min
                        and max of the original data. This method produces the best
                        visual representation of the data but is slower.
        ==============  =================================================================
        """
        changed = False
        if ds is not None:
            if self.opts['downsample'] != ds:
                changed = True
                self.opts['downsample'] = ds

        if auto is not None and self.opts['autoDownsample'] != auto:
            self.opts['autoDownsample'] = auto
            changed = True

        if method is not None:
            if self.opts['downsampleMethod'] != method:
                changed = True
                self.opts['downsampleMethod'] = method

        if changed:
            self.xDisp = self.yDisp = None
            self.updateItems(styleUpdate=False)

    def setClipToView(self, clip):
        if self.opts['clipToView'] == clip:
            return
        self.opts['clipToView'] = clip
        self.xDisp = self.yDisp = None
        self.updateItems(styleUpdate=False)

    def setDynamicRangeLimit(self, limit=1e06, hysteresis=3.):
        """
        Limit the off-screen positions of data points at large magnification
        This avoids errors with plots not displaying because their visibility is incorrectly determined. The default setting repositions far-off points to be within +-1E+06 times the viewport height.

        =============== ================================================================
        **Arguments:**
        limit           (float or None) Any data outside the range of limit * hysteresis
                        will be constrained to the limit value limit.
                        All values are relative to the viewport height.
                        'None' disables the check for a minimal increase in performance.
                        Default is 1E+06.
                        
        hysteresis      (float) Hysteresis factor that controls how much change
                        in zoom level (vertical height) is allowed before recalculating
                        Default is 3.0
        =============== ================================================================
        """
        if hysteresis < 1.0: 
            hysteresis = 1.0
        self.opts['dynamicRangeHyst']  = hysteresis

        if limit == self.opts['dynamicRangeLimit']:
            return # avoid update if there is no change
        self.opts['dynamicRangeLimit'] = limit # can be None
        self.xDisp = self.yDisp = None
        self.updateItems(styleUpdate=False)

    def setData(self, *args, **kargs):
        """
        Clear any data displayed by this item and display new data.
        See :func:`__init__() <pyqtgraph.PlotDataItem.__init__>` for details; it accepts the same arguments.
        """
        #self.clear()
        if kargs.get("stepMode", None) is True:
            warnings.warn(
                'stepMode=True is deprecated, use stepMode="center" instead',
                DeprecationWarning, stacklevel=3
            )
        if 'decimate' in kargs.keys():
            warnings.warn(
                'decimate kwarg has been deprecated, it has no effect',
                DeprecationWarning, stacklevel=2
            )
        
        if 'identical' in kargs.keys():
            warnings.warn(
                'identical kwarg has been deprecated, it has no effect',
                DeprecationWarning, stacklevel=2
            )
        profiler = debug.Profiler()
        y = None
        x = None
        if len(args) == 1:
            data = args[0]
            dt = dataType(data)
            if dt == 'empty':
                pass
            elif dt == 'listOfValues':
                y = np.array(data)
            elif dt == 'Nx2array':
                x = data[:,0]
                y = data[:,1]
            elif dt == 'recarray' or dt == 'dictOfLists':
                if 'x' in data:
                    x = np.array(data['x'])
                if 'y' in data:
                    y = np.array(data['y'])
            elif dt ==  'listOfDicts':
                if 'x' in data[0]:
                    x = np.array([d.get('x',None) for d in data])
                if 'y' in data[0]:
                    y = np.array([d.get('y',None) for d in data])
                for k in ['data', 'symbolSize', 'symbolPen', 'symbolBrush', 'symbolShape']:
                    if k in data:
                        kargs[k] = [d.get(k, None) for d in data]
            elif dt == 'MetaArray':
                y = data.view(np.ndarray)
                x = data.xvals(0).view(np.ndarray)
            else:
                raise Exception('Invalid data type %s' % type(data))

        elif len(args) == 2:
            seq = ('listOfValues', 'MetaArray', 'empty')
            dtyp = dataType(args[0]), dataType(args[1])
            if dtyp[0] not in seq or dtyp[1] not in seq:
                raise Exception('When passing two unnamed arguments, both must be a list or array of values. (got %s, %s)' % (str(type(args[0])), str(type(args[1]))))
            if not isinstance(args[0], np.ndarray):
                #x = np.array(args[0])
                if dtyp[0] == 'MetaArray':
                    x = args[0].asarray()
                else:
                    x = np.array(args[0])
            else:
                x = args[0].view(np.ndarray)
            if not isinstance(args[1], np.ndarray):
                #y = np.array(args[1])
                if dtyp[1] == 'MetaArray':
                    y = args[1].asarray()
                else:
                    y = np.array(args[1])
            else:
                y = args[1].view(np.ndarray)

        if 'x' in kargs:
            x = kargs['x']
            if dataType(x) == 'MetaArray':
                x = x.asarray()
        if 'y' in kargs:
            y = kargs['y']
            if dataType(y) == 'MetaArray':
                y = y.asarray()

        profiler('interpret data')
        ## pull in all style arguments.
        ## Use self.opts to fill in anything not present in kargs.

        if 'name' in kargs:
            self.opts['name'] = kargs['name']
            self.setProperty('styleWasChanged', True)

        if 'connect' in kargs:
            self.opts['connect'] = kargs['connect']
            self.setProperty('styleWasChanged', True)

        ## if symbol pen/brush are given with no previously set symbol, then assume symbol is 'o'
        if 'symbol' not in kargs and ('symbolPen' in kargs or 'symbolBrush' in kargs or 'symbolSize' in kargs):
            if self.opts['symbol'] is None: 
                kargs['symbol'] = 'o'

        if 'brush' in kargs:
            kargs['fillBrush'] = kargs['brush']

        for k in list(self.opts.keys()):
            if k in kargs:
                self.opts[k] = kargs[k]
                self.setProperty('styleWasChanged', True)
        #curveArgs = {}
        #for k in ['pen', 'shadowPen', 'fillLevel', 'brush']:
            #if k in kargs:
                #self.opts[k] = kargs[k]
            #curveArgs[k] = self.opts[k]

        #scatterArgs = {}
        #for k,v in [('symbolPen','pen'), ('symbolBrush','brush'), ('symbol','symbol')]:
            #if k in kargs:
                #self.opts[k] = kargs[k]
            #scatterArgs[v] = self.opts[k]

        if y is None or len(y) == 0: # empty data is represented as None
            self.yData = None
        else: # actual data is represented by ndarray
            if not isinstance(y, np.ndarray):
                y = np.array(y)
            self.yData = y.view(np.ndarray)
            if x is None:
                x = np.arange(len(y))
                
        if x is None or len(x)==0: # empty data is represented as None
            self.xData = None
        else: # actual data is represented by ndarray
            if not isinstance(x, np.ndarray):
                x = np.array(x)
            self.xData = x.view(np.ndarray)  # one last check to make sure there are no MetaArrays getting by
        self._dataRect = None
        self.xDisp = None
        self.yDisp = None
        profiler('set data')

        self.updateItems( styleUpdate = self.property('styleWasChanged') )
        self.setProperty('styleWasChanged', False) # items have been updated
        profiler('update items')

        self.informViewBoundsChanged()

        self.sigPlotChanged.emit(self)
        profiler('emit')

    def updateItems(self, styleUpdate=True):
        # override styleUpdate request and always enforce update until we have a better solution for
        # - ScatterPlotItem losing per-point style information
        # - PlotDataItem performing multiple unnecessary setData call on initialization
        styleUpdate=True
        
        curveArgs = {}
        scatterArgs = {}

        if styleUpdate: # repeat style arguments only when changed
            for k,v in [('pen','pen'), ('shadowPen','shadowPen'), ('fillLevel','fillLevel'), ('fillOutline', 'fillOutline'), ('fillBrush', 'brush'), ('antialias', 'antialias'), ('connect', 'connect'), ('stepMode', 'stepMode')]:
                if k in self.opts:
                    curveArgs[v] = self.opts[k]

            for k,v in [('symbolPen','pen'), ('symbolBrush','brush'), ('symbol','symbol'), ('symbolSize', 'size'), ('data', 'data'), ('pxMode', 'pxMode'), ('antialias', 'antialias')]:
                if k in self.opts:
                    scatterArgs[v] = self.opts[k]

        x,y = self.getData()
        #scatterArgs['mask'] = self.dataMask

        if self.opts['pen'] is not None or (self.opts['fillBrush'] is not None and self.opts['fillLevel'] is not None): # draw if visible...
            self.curve.setData(x=x, y=y, **curveArgs)
            self.curve.show()
        else: # ...hide if not.
            self.curve.hide()

        if self.opts['symbol'] is not None: # draw if visible...
            ## check against `True` too for backwards compatibility
            if self.opts.get('stepMode', False) in ("center", True):
                x = 0.5 * (x[:-1] + x[1:])                
            self.scatter.setData(x=x, y=y, **scatterArgs)
            self.scatter.show()
        else: # ...hide if not.
            self.scatter.hide()


    def getData(self):
        if self.xData is None:
            return (None, None)

<<<<<<< HEAD
        if( self.xDisp is not None and
            not (self.property('xViewRangeWasChanged') and self.opts['clipToView']) and
            not (self.property('xViewRangeWasChanged') and self.opts['autoDownsample']) and
            not (self.property('yViewRangeWasChanged') and self.opts['dynamicRangeLimit'] is not None)
        ):
            return self.xDisp, self.yDisp
=======
        if self.xDisp is None or self._viewRangeWasChanged:
            x = self.xData
            y = self.yData

            if y.dtype == bool:
                y = y.astype(np.uint8)
            if x.dtype == bool:
                x = x.astype(np.uint8)

            if self.opts['fftMode']:
                x,y = self._fourierTransform(x, y)
                # Ignore the first bin for fft data if we have a logx scale
                if self.opts['logMode'][0]:
                    x=x[1:]
                    y=y[1:]

            if self.opts['derivativeMode']:  # plot dV/dt
                y = np.diff(self.yData)/np.diff(self.xData)
                x = x[:-1]
            if self.opts['phasemapMode']:  # plot dV/dt vs V
                x = self.yData[:-1]
                y = np.diff(self.yData)/np.diff(self.xData)
                    
            with np.errstate(divide='ignore'):
                if self.opts['logMode'][0]:
                    x = np.log10(x)
                if self.opts['logMode'][1]:
                    if np.issubdtype(y.dtype, np.floating):
                        eps = np.finfo(y.dtype).eps
                    else:
                        eps = 1
                    y = np.copysign(np.log10(np.abs(y)+eps), y)

            ds = self.opts['downsample']
            if not isinstance(ds, int):
                ds = 1

            if self.opts['autoDownsample']:
                # this option presumes that x-values have uniform spacing
                range = self.viewRect()
                if range is not None and len(x) > 1:
                    dx = float(x[-1]-x[0]) / (len(x)-1)
                    if dx != 0.0:
                        x0 = (range.left()-x[0]) / dx
                        x1 = (range.right()-x[0]) / dx
                        width = self.getViewBox().width()
                        if width != 0.0:
                            ds = int(max(1, int((x1-x0) / (width*self.opts['autoDownsampleFactor']))))
                        ## downsampling is expensive; delay until after clipping.

            if self.opts['clipToView']:
                view = self.getViewBox()
                if view is None or not view.autoRangeEnabled()[0]:
                    # this option presumes that x-values are in increasing order
                    range = self.viewRect()
                    if range is not None and len(x) > 1:
                        # clip to visible region extended by downsampling value, assuming
                        # uniform spacing of x-values, has O(1) performance
                        dx = float(x[-1]-x[0]) / (len(x)-1)
                        # workaround for slowdown from numpy deprecation issues in 1.17 to 1.20+
                        # x0 = np.clip(int((range.left()-x[0])/dx) - 1*ds, 0, len(x)-1)
                        # x1 = np.clip(int((range.right()-x[0])/dx) + 2*ds, 0, len(x)-1)
                        x0 = fn.clip_scalar(int((range.left()-x[0])/dx) - 1*ds, 0, len(x)-1)
                        x1 = fn.clip_scalar(int((range.right()-x[0])/dx) + 2*ds, 0, len(x)-1)

                        # if data has been clipped too strongly (in case of non-uniform
                        # spacing of x-values), refine the clipping region as required
                        # worst case performance: O(log(n))
                        # best case performance: O(1)
                        if x[x0] > range.left():
                            x0 = np.searchsorted(x, range.left()) - 1*ds
                            x0 = fn.clip_scalar(x0, 0, len(x)) # workaround
                            # x0 = np.clip(x0, 0, len(x))
                        if x[x1] < range.right():
                            x1 = np.searchsorted(x, range.right()) + 2*ds
                            x1 = fn.clip_scalar(x1, 0, len(x))
                            # x1 = np.clip(x1, 0, len(x))
                        x = x[x0:x1]
                        y = y[x0:x1]

            if ds > 1:
                if self.opts['downsampleMethod'] == 'subsample':
                    x = x[::ds]
                    y = y[::ds]
                elif self.opts['downsampleMethod'] == 'mean':
                    n = len(x) // ds
                    x = x[:n*ds:ds]
                    y = y[:n*ds].reshape(n,ds).mean(axis=1)
                elif self.opts['downsampleMethod'] == 'peak':
                    n = len(x) // ds
                    x1 = np.empty((n,2))
                    x1[:] = x[:n*ds:ds,np.newaxis]
                    x = x1.reshape(n*2)
                    y1 = np.empty((n,2))
                    y2 = y[:n*ds].reshape((n, ds))
                    y1[:,0] = y2.max(axis=1)
                    y1[:,1] = y2.min(axis=1)
                    y = y1.reshape(n*2)
>>>>>>> 4ee1fe43

        x = self.xData
        y = self.yData
        view = self.getViewBox()
        if view is None:
            view_range = None
        else:
            view_range = self.getViewBox().viewRect() # this is always up-to-date
        if view_range is None:
            view_range = self.viewRect()

        if self.opts['fftMode']:
            x,y = self._fourierTransform(x, y)
            # Ignore the first bin for fft data if we have a logx scale
            if self.opts['logMode'][0]:
                x=x[1:]
                y=y[1:]

        if self.opts['derivativeMode']:  # plot dV/dt
            y = np.diff(self.yData)/np.diff(self.xData)
            x = x[:-1]
        if self.opts['phasemapMode']:  # plot dV/dt vs V
            x = self.yData[:-1]
            y = np.diff(self.yData)/np.diff(self.xData)
                
        with np.errstate(divide='ignore'):
            if self.opts['logMode'][0]:
                x = np.log10(x)
            if self.opts['logMode'][1]:
                if np.issubdtype(y.dtype, np.floating):
                    eps = np.finfo(y.dtype).eps
                else:
                    eps = 1
                y = np.copysign(np.log10(np.abs(y)+eps), y)

        ds = self.opts['downsample']
        if not isinstance(ds, int):
            ds = 1

        if self.opts['autoDownsample']:
            # this option presumes that x-values have uniform spacing
            if view_range is not None and len(x) > 1:
                dx = float(x[-1]-x[0]) / (len(x)-1)
                if dx != 0.0:
                    x0 = (view_range.left()-x[0]) / dx
                    x1 = (view_range.right()-x[0]) / dx
                    width = self.getViewBox().width()
                    if width != 0.0:
                        ds = int(max(1, int((x1-x0) / (width*self.opts['autoDownsampleFactor']))))
                    ## downsampling is expensive; delay until after clipping.

        if self.opts['clipToView']:
            if view is None or view.autoRangeEnabled()[0]:
                pass # no ViewBox to clip to, or view will autoscale to data range.
            else:
                # clip-to-view always presumes that x-values are in increasing order
                if view_range is not None and len(x) > 1:
                    # print('search:', view_range.left(),'-',view_range.right() )
                    # find first in-view value (left edge) and first out-of-view value (right edge)
                    # since we want the curve to go to the edge of the screen, we need to preserve
                    # one down-sampled point on the left and one of the right, so we extend the interval
                    x0 = np.searchsorted(x, view_range.left()) - ds
                    x0 = fn.clip_scalar(x0, 0, len(x)) # workaround
                    # x0 = np.clip(x0, 0, len(x))

                    x1 = np.searchsorted(x, view_range.right()) + ds
                    x1 = fn.clip_scalar(x1, x0, len(x))
                    # x1 = np.clip(x1, 0, len(x))
                    x = x[x0:x1]
                    y = y[x0:x1]

        if ds > 1:
            if self.opts['downsampleMethod'] == 'subsample':
                x = x[::ds]
                y = y[::ds]
            elif self.opts['downsampleMethod'] == 'mean':
                n = len(x) // ds
                # x = x[:n*ds:ds]
                stx = ds//2 # start of x-values; try to select a somewhat centered point
                x = x[stx:stx+n*ds:ds] 
                y = y[:n*ds].reshape(n,ds).mean(axis=1)
            elif self.opts['downsampleMethod'] == 'peak':
                n = len(x) // ds
                x1 = np.empty((n,2))
                stx = ds//2 # start of x-values; try to select a somewhat centered point
                x1[:] = x[stx:stx+n*ds:ds,np.newaxis]
                x = x1.reshape(n*2)
                y1 = np.empty((n,2))
                y2 = y[:n*ds].reshape((n, ds))
                y1[:,0] = y2.max(axis=1)
                y1[:,1] = y2.min(axis=1)
                y = y1.reshape(n*2)

        if self.opts['dynamicRangeLimit'] is not None:
            if view_range is not None:
                data_range = self.dataRect()
                if data_range is not None:
                    view_height = view_range.height()
                    limit = self.opts['dynamicRangeLimit']
                    hyst  = self.opts['dynamicRangeHyst']
                    # never clip data if it fits into +/- (extended) limit * view height
                    if ( # note that "bottom" is the larger number, and "top" is the smaller one.
                        not data_range.bottom() < view_range.top()     # never clip if all data is too small to see
                        and not data_range.top() > view_range.bottom() # never clip if all data is too large to see
                        and data_range.height() > 2 * hyst * limit * view_height
                    ):
                        cache_is_good = False
                        # check if cached display data can be reused:
                        if self.yDisp is not None: # top is minimum value, bottom is maximum value
                            # how many multiples of the current view height does the clipped plot extend to the top and bottom?
                            top_exc =-(self._drlLastClip[0]-view_range.bottom()) / view_height
                            bot_exc = (self._drlLastClip[1]-view_range.top()   ) / view_height
                            # print(top_exc, bot_exc, hyst)
                            if (    top_exc >= limit / hyst and top_exc <= limit * hyst
                                and bot_exc >= limit / hyst and bot_exc <= limit * hyst ):
                                # restore cached values
                                x = self.xDisp
                                y = self.yDisp
                                cache_is_good = True
                        if not cache_is_good:
                            min_val = view_range.bottom() - limit * view_height
                            max_val = view_range.top()    + limit * view_height
                            if( self.yDisp is not None              # Do we have an existing cache? 
                                and min_val >= self._drlLastClip[0] # Are we reducing it further?
                                and max_val <= self._drlLastClip[1] ):
                                # if we need to clip further, we can work in-place on the output buffer
                                # print('in-place:', end='')
                                # workaround for slowdown from numpy deprecation issues in 1.17 to 1.20+ :
                                # np.clip(self.yDisp, out=self.yDisp, a_min=min_val, a_max=max_val)
                                fn.clip_array(self.yDisp, min_val, max_val, out=self.yDisp)
                                self._drlLastClip = (min_val, max_val)
                                # print('{:.1e}<->{:.1e}'.format( min_val, max_val ))
                                x = self.xDisp
                                y = self.yDisp
                            else:
                                # if none of the shortcuts worked, we need to recopy from the full data
                                # print('alloc:', end='')
                                # workaround for slowdown from numpy deprecation issues in 1.17 to 1.20+ :
                                # y = np.clip(y, a_min=min_val, a_max=max_val)
                                y = fn.clip_array(y, min_val, max_val)
                                self._drlLastClip = (min_val, max_val)
                                # print('{:.1e}<->{:.1e}'.format( min_val, max_val ))
        self.xDisp = x
        self.yDisp = y
        self.setProperty('xViewRangeWasChanged', False)
        self.setProperty('yViewRangeWasChanged', False)
        return self.xDisp, self.yDisp

    def dataRect(self):
        """
        Returns a bounding rectangle (as QRectF) for the full set of data.
        Will return None if there is no data or if all values (x or y) are NaN.
        """
        if self._dataRect is not None:
            return self._dataRect
        if self.xData is None or self.yData is None:
            return None
        if len(self.xData) == 0: # avoid crash if empty data is represented by [] instead of None
            return None
        with warnings.catch_warnings(): 
            # All-NaN data is handled by returning None; Explicit numpy warning is not needed.
            warnings.simplefilter("ignore")
            ymin = np.nanmin(self.yData)
            if math.isnan( ymin ):
                return None # most likely case for all-NaN data
            xmin = np.nanmin(self.xData)
            if math.isnan( xmin ):
                return None # less likely case for all-NaN data
            ymax = np.nanmax(self.yData)
            xmax = np.nanmax(self.xData)
        self._dataRect = QtCore.QRectF(
            QtCore.QPointF(xmin,ymin),
            QtCore.QPointF(xmax,ymax) )
        return self._dataRect

    def dataBounds(self, ax, frac=1.0, orthoRange=None):
        """
        Returns the range occupied by the data (along a specific axis) in this item.
        This method is called by ViewBox when auto-scaling.

        =============== =============================================================
        **Arguments:**
        ax              (0 or 1) the axis for which to return this item's data range
        frac            (float 0.0-1.0) Specifies what fraction of the total data
                        range to return. By default, the entire range is returned.
                        This allows the ViewBox to ignore large spikes in the data
                        when auto-scaling.
        orthoRange      ([min,max] or None) Specifies that only the data within the
                        given range (orthogonal to *ax*) should me measured when
                        returning the data range. (For example, a ViewBox might ask
                        what is the y-range of all data with x-values between min
                        and max)
        =============== =============================================================
        """

        range = [None, None]
        if self.curve.isVisible():
            range = self.curve.dataBounds(ax, frac, orthoRange)
        elif self.scatter.isVisible():
            r2 = self.scatter.dataBounds(ax, frac, orthoRange)
            range = [
                r2[0] if range[0] is None else (range[0] if r2[0] is None else min(r2[0], range[0])),
                r2[1] if range[1] is None else (range[1] if r2[1] is None else min(r2[1], range[1]))
                ]
        return range

    def pixelPadding(self):
        """
        Return the size in pixels that this item may draw beyond the values returned by dataBounds().
        This method is called by ViewBox when auto-scaling.
        """
        pad = 0
        if self.curve.isVisible():
            pad = max(pad, self.curve.pixelPadding())
        elif self.scatter.isVisible():
            pad = max(pad, self.scatter.pixelPadding())
        return pad


    def clear(self):
        self.xData = None
        self.yData = None
        self.xDisp = None
        self.yDisp = None
        self._dataRect = None
        self.curve.clear()
        self.scatter.clear()

    def appendData(self, *args, **kargs):
        pass

    def curveClicked(self, curve, ev):
        self.sigClicked.emit(self, ev)

    def scatterClicked(self, plt, points, ev):
        self.sigClicked.emit(self, ev)
        self.sigPointsClicked.emit(self, points, ev)

    def scatterHovered(self, plt, points, ev):
        self.sigPointsHovered.emit(self, points, ev)

    # def viewTransformChanged(self):
    #   """ view transform (and thus range) has changed, replot if needed """
    # viewTransformChanged is only called when the cached viewRect of GraphicsItem
    # has already been invalidated. However, responding here will make PlotDataItem
    # update curve and scatter later than intended.
    #   super().viewTransformChanged() # this invalidates the viewRect() cache!
        
    def viewRangeChanged(self, vb=None, ranges=None, changed=None):
        """ view range has changed; re-plot if needed """
        update_needed = False
        if changed is None or changed[0]: 
            # if ranges is not None:
            #     print('hor:', ranges[0])
            self.setProperty('xViewRangeWasChanged', True)
            if( self.opts['clipToView']
                or self.opts['autoDownsample']
            ):
                self.xDisp = self.yDisp = None
                update_needed = True
        if changed is None or changed[1]:
            # if ranges is not None:
            #     print('ver:', ranges[1])
            self.setProperty('yViewRangeWasChanged', True)
            if self.opts['dynamicRangeLimit'] is not None:
                # update, but do not discard cached display data
                update_needed = True
        if update_needed:
            self.updateItems(styleUpdate=False)

    def _fourierTransform(self, x, y):
        ## Perform Fourier transform. If x values are not sampled uniformly,
        ## then use np.interp to resample before taking fft.
        dx = np.diff(x)
        uniform = not np.any(np.abs(dx-dx[0]) > (abs(dx[0]) / 1000.))
        if not uniform:
            x2 = np.linspace(x[0], x[-1], len(x))
            y = np.interp(x2, x, y)
            x = x2
        n = y.size
        f = np.fft.rfft(y) / n
        d = float(x[-1]-x[0]) / (len(x)-1)
        x = np.fft.rfftfreq(n, d)
        y = np.abs(f)
        return x, y

def dataType(obj):
    if hasattr(obj, '__len__') and len(obj) == 0:
        return 'empty'
    if isinstance(obj, dict):
        return 'dictOfLists'
    elif isSequence(obj):
        first = obj[0]

        if (hasattr(obj, 'implements') and obj.implements('MetaArray')):
            return 'MetaArray'
        elif isinstance(obj, np.ndarray):
            if obj.ndim == 1:
                if obj.dtype.names is None:
                    return 'listOfValues'
                else:
                    return 'recarray'
            elif obj.ndim == 2 and obj.dtype.names is None and obj.shape[1] == 2:
                return 'Nx2array'
            else:
                raise Exception('array shape must be (N,) or (N,2); got %s instead' % str(obj.shape))
        elif isinstance(first, dict):
            return 'listOfDicts'
        else:
            return 'listOfValues'


def isSequence(obj):
    return hasattr(obj, '__iter__') or isinstance(obj, np.ndarray) or (hasattr(obj, 'implements') and obj.implements('MetaArray'))



#class TableData:
    #"""
    #Class for presenting multiple forms of tabular data through a consistent interface.
    #May contain:
        #- numpy record array
        #- list-of-dicts (all dicts are _not_ required to have the same keys)
        #- dict-of-lists
        #- dict (single record)
               #Note: if all the values in this record are lists, it will be interpreted as multiple records

    #Data can be accessed and modified by column, by row, or by value
        #data[columnName]
        #data[rowId]
        #data[columnName, rowId] = value
        #data[columnName] = [value, value, ...]
        #data[rowId] = {columnName: value, ...}
    #"""

    #def __init__(self, data):
        #self.data = data
        #if isinstance(data, np.ndarray):
            #self.mode = 'array'
        #elif isinstance(data, list):
            #self.mode = 'list'
        #elif isinstance(data, dict):
            #types = set(map(type, data.values()))
            ### dict may be a dict-of-lists or a single record
            #types -= set([list, np.ndarray]) ## if dict contains any non-sequence values, it is probably a single record.
            #if len(types) != 0:
                #self.data = [self.data]
                #self.mode = 'list'
            #else:
                #self.mode = 'dict'
        #elif isinstance(data, TableData):
            #self.data = data.data
            #self.mode = data.mode
        #else:
            #raise TypeError(type(data))

        #for fn in ['__getitem__', '__setitem__']:
            #setattr(self, fn, getattr(self, '_TableData'+fn+self.mode))

    #def originalData(self):
        #return self.data

    #def toArray(self):
        #if self.mode == 'array':
            #return self.data
        #if len(self) < 1:
            ##return np.array([])  ## need to return empty array *with correct columns*, but this is very difficult, so just return None
            #return None
        #rec1 = self[0]
        #dtype = functions.suggestRecordDType(rec1)
        ##print rec1, dtype
        #arr = np.empty(len(self), dtype=dtype)
        #arr[0] = tuple(rec1.values())
        #for i in xrange(1, len(self)):
            #arr[i] = tuple(self[i].values())
        #return arr

    #def __getitem__array(self, arg):
        #if isinstance(arg, tuple):
            #return self.data[arg[0]][arg[1]]
        #else:
            #return self.data[arg]

    #def __getitem__list(self, arg):
        #if isinstance(arg, basestring):
            #return [d.get(arg, None) for d in self.data]
        #elif isinstance(arg, int):
            #return self.data[arg]
        #elif isinstance(arg, tuple):
            #arg = self._orderArgs(arg)
            #return self.data[arg[0]][arg[1]]
        #else:
            #raise TypeError(type(arg))

    #def __getitem__dict(self, arg):
        #if isinstance(arg, basestring):
            #return self.data[arg]
        #elif isinstance(arg, int):
            #return dict([(k, v[arg]) for k, v in self.data.items()])
        #elif isinstance(arg, tuple):
            #arg = self._orderArgs(arg)
            #return self.data[arg[1]][arg[0]]
        #else:
            #raise TypeError(type(arg))

    #def __setitem__array(self, arg, val):
        #if isinstance(arg, tuple):
            #self.data[arg[0]][arg[1]] = val
        #else:
            #self.data[arg] = val

    #def __setitem__list(self, arg, val):
        #if isinstance(arg, basestring):
            #if len(val) != len(self.data):
                #raise Exception("Values (%d) and data set (%d) are not the same length." % (len(val), len(self.data)))
            #for i, rec in enumerate(self.data):
                #rec[arg] = val[i]
        #elif isinstance(arg, int):
            #self.data[arg] = val
        #elif isinstance(arg, tuple):
            #arg = self._orderArgs(arg)
            #self.data[arg[0]][arg[1]] = val
        #else:
            #raise TypeError(type(arg))

    #def __setitem__dict(self, arg, val):
        #if isinstance(arg, basestring):
            #if len(val) != len(self.data[arg]):
                #raise Exception("Values (%d) and data set (%d) are not the same length." % (len(val), len(self.data[arg])))
            #self.data[arg] = val
        #elif isinstance(arg, int):
            #for k in self.data:
                #self.data[k][arg] = val[k]
        #elif isinstance(arg, tuple):
            #arg = self._orderArgs(arg)
            #self.data[arg[1]][arg[0]] = val
        #else:
            #raise TypeError(type(arg))

    #def _orderArgs(self, args):
        ### return args in (int, str) order
        #if isinstance(args[0], basestring):
            #return (args[1], args[0])
        #else:
            #return args

    #def __iter__(self):
        #for i in xrange(len(self)):
            #yield self[i]

    #def __len__(self):
        #if self.mode == 'array' or self.mode == 'list':
            #return len(self.data)
        #else:
            #return max(map(len, self.data.values()))

    #def columnNames(self):
        #"""returns column names in no particular order"""
        #if self.mode == 'array':
            #return self.data.dtype.names
        #elif self.mode == 'list':
            #names = set()
            #for row in self.data:
                #names.update(row.keys())
            #return list(names)
        #elif self.mode == 'dict':
            #return self.data.keys()

    #def keys(self):
        #return self.columnNames()<|MERGE_RESOLUTION|>--- conflicted
+++ resolved
@@ -636,114 +636,12 @@
         if self.xData is None:
             return (None, None)
 
-<<<<<<< HEAD
         if( self.xDisp is not None and
             not (self.property('xViewRangeWasChanged') and self.opts['clipToView']) and
             not (self.property('xViewRangeWasChanged') and self.opts['autoDownsample']) and
             not (self.property('yViewRangeWasChanged') and self.opts['dynamicRangeLimit'] is not None)
         ):
             return self.xDisp, self.yDisp
-=======
-        if self.xDisp is None or self._viewRangeWasChanged:
-            x = self.xData
-            y = self.yData
-
-            if y.dtype == bool:
-                y = y.astype(np.uint8)
-            if x.dtype == bool:
-                x = x.astype(np.uint8)
-
-            if self.opts['fftMode']:
-                x,y = self._fourierTransform(x, y)
-                # Ignore the first bin for fft data if we have a logx scale
-                if self.opts['logMode'][0]:
-                    x=x[1:]
-                    y=y[1:]
-
-            if self.opts['derivativeMode']:  # plot dV/dt
-                y = np.diff(self.yData)/np.diff(self.xData)
-                x = x[:-1]
-            if self.opts['phasemapMode']:  # plot dV/dt vs V
-                x = self.yData[:-1]
-                y = np.diff(self.yData)/np.diff(self.xData)
-                    
-            with np.errstate(divide='ignore'):
-                if self.opts['logMode'][0]:
-                    x = np.log10(x)
-                if self.opts['logMode'][1]:
-                    if np.issubdtype(y.dtype, np.floating):
-                        eps = np.finfo(y.dtype).eps
-                    else:
-                        eps = 1
-                    y = np.copysign(np.log10(np.abs(y)+eps), y)
-
-            ds = self.opts['downsample']
-            if not isinstance(ds, int):
-                ds = 1
-
-            if self.opts['autoDownsample']:
-                # this option presumes that x-values have uniform spacing
-                range = self.viewRect()
-                if range is not None and len(x) > 1:
-                    dx = float(x[-1]-x[0]) / (len(x)-1)
-                    if dx != 0.0:
-                        x0 = (range.left()-x[0]) / dx
-                        x1 = (range.right()-x[0]) / dx
-                        width = self.getViewBox().width()
-                        if width != 0.0:
-                            ds = int(max(1, int((x1-x0) / (width*self.opts['autoDownsampleFactor']))))
-                        ## downsampling is expensive; delay until after clipping.
-
-            if self.opts['clipToView']:
-                view = self.getViewBox()
-                if view is None or not view.autoRangeEnabled()[0]:
-                    # this option presumes that x-values are in increasing order
-                    range = self.viewRect()
-                    if range is not None and len(x) > 1:
-                        # clip to visible region extended by downsampling value, assuming
-                        # uniform spacing of x-values, has O(1) performance
-                        dx = float(x[-1]-x[0]) / (len(x)-1)
-                        # workaround for slowdown from numpy deprecation issues in 1.17 to 1.20+
-                        # x0 = np.clip(int((range.left()-x[0])/dx) - 1*ds, 0, len(x)-1)
-                        # x1 = np.clip(int((range.right()-x[0])/dx) + 2*ds, 0, len(x)-1)
-                        x0 = fn.clip_scalar(int((range.left()-x[0])/dx) - 1*ds, 0, len(x)-1)
-                        x1 = fn.clip_scalar(int((range.right()-x[0])/dx) + 2*ds, 0, len(x)-1)
-
-                        # if data has been clipped too strongly (in case of non-uniform
-                        # spacing of x-values), refine the clipping region as required
-                        # worst case performance: O(log(n))
-                        # best case performance: O(1)
-                        if x[x0] > range.left():
-                            x0 = np.searchsorted(x, range.left()) - 1*ds
-                            x0 = fn.clip_scalar(x0, 0, len(x)) # workaround
-                            # x0 = np.clip(x0, 0, len(x))
-                        if x[x1] < range.right():
-                            x1 = np.searchsorted(x, range.right()) + 2*ds
-                            x1 = fn.clip_scalar(x1, 0, len(x))
-                            # x1 = np.clip(x1, 0, len(x))
-                        x = x[x0:x1]
-                        y = y[x0:x1]
-
-            if ds > 1:
-                if self.opts['downsampleMethod'] == 'subsample':
-                    x = x[::ds]
-                    y = y[::ds]
-                elif self.opts['downsampleMethod'] == 'mean':
-                    n = len(x) // ds
-                    x = x[:n*ds:ds]
-                    y = y[:n*ds].reshape(n,ds).mean(axis=1)
-                elif self.opts['downsampleMethod'] == 'peak':
-                    n = len(x) // ds
-                    x1 = np.empty((n,2))
-                    x1[:] = x[:n*ds:ds,np.newaxis]
-                    x = x1.reshape(n*2)
-                    y1 = np.empty((n,2))
-                    y2 = y[:n*ds].reshape((n, ds))
-                    y1[:,0] = y2.max(axis=1)
-                    y1[:,1] = y2.min(axis=1)
-                    y = y1.reshape(n*2)
->>>>>>> 4ee1fe43
-
         x = self.xData
         y = self.yData
         view = self.getViewBox()
