--- conflicted
+++ resolved
@@ -30,13 +30,18 @@
         Parameters
         ----------
         x: array
-            x coordinates of data points. 
+            x coordinates of data points. `None` creates an enumeration matching the number of y values.
         y: array
             y coordinates of data points. 
         """
         super().__init__()
-        self.x = x
+        if x is None: 
+            self.x = np.arange(len(y))
+        else:
+            self.x = x
         self.y = y
+        self._append_buffer_x = None # will be assigned on first use of append function
+        self._append_buffer_y = None
         self._dataRect = None
         self.containsNonfinite = None
         
@@ -72,6 +77,28 @@
             self.containsNonfinite = not (all_x_are_finite and all_y_are_finite) # This always yields a definite True/False answer
         self._dataRect = QtCore.QRectF( QtCore.QPointF(xmin,ymin), QtCore.QPointF(xmax,ymax) )
         
+    def append(self, x, y):
+        """
+        Appends additional data. The first call to append creates oversized buffers to reduce the number of times 
+        memory needs to allocated for future calls to append. `x` and `y` are recreated as numpy views of the buffers.
+        If `x` is `None`, an enumeration is created, incrementing by one over the last previously defined `x` element
+        for each appended `y` value.
+        """
+        old_length = len(self.y)
+        append_length = len(y)
+        new_length = old_length + append_length
+        if x is None: # try to continue existing enumberation
+            start_x = self.x[-1] + 1.0
+            x = np.arange(start_x, start_x + append_length)
+        if self._append_buffer_y is None or new_length > len(self._append_buffer_y):
+            new_buffer_length = int( (3 * new_length) // 2 + 50 ) # over-allocate by 50% plus 50 additional elements 
+            self._append_buffer_x = np.resize(self.x, new_buffer_length)
+            self._append_buffer_y = np.resize(self.y, new_buffer_length)
+        self.x = self._append_buffer_x[:new_length] # set data as view of first elements in buffer
+        self.y = self._append_buffer_y[:new_length]
+        self.x[old_length:] = x # fill in the appended data, this also affects the buffer
+        self.y[old_length:] = y
+
     def dataRect(self):
         """
         Returns a bounding rectangle (as :class:`QtCore.QRectF`) for the finite subset of data.
@@ -147,8 +174,6 @@
     sigClicked = QtCore.Signal(object, object)
     sigPointsClicked = QtCore.Signal(object, object, object)
     sigPointsHovered = QtCore.Signal(object, object, object)
-
-#        **(x,y data only)**
 
     def __init__(self, *args, **kargs):
         """
@@ -273,25 +298,12 @@
             ==========   ================================================
         """
         GraphicsObject.__init__(self)
-<<<<<<< HEAD
-        self.setFlag(self.ItemHasNoContents)
-        self.xData = None
-        self.yData = None
-        self.xDisp = None
-        self.yDisp = None
-        self.xBuffer = self.yBuffer = None
-
-        #self.dataMask = None
-        #self.curves = []
-        #self.scatters = []
-=======
         self.setFlag(self.GraphicsItemFlag.ItemHasNoContents)
         # Original data, mapped data, and data processed for display is now all held in PlotDataset objects.
         # The convention throughout PlotDataItem is that a PlotDataset is only instantiated if valid data is available.
         self._dataset        = None # will hold a PlotDataset for the original data
         self._datasetMapped  = None # will hold a PlotDataset for data after mapping transforms (e.g. log scale)
         self._datasetDisplay = None # will hold a PlotDataset for data downsampled and limited for display
->>>>>>> ef458d3b
         self.curve = PlotCurveItem()
         self.scatter = ScatterPlotItem()
         self.curve.setParentItem(self)
@@ -668,7 +680,6 @@
                 'decimate kwarg has been deprecated, it has no effect',
                 DeprecationWarning, stacklevel=2
             )
-        
         if 'identical' in kargs.keys():
             warnings.warn(
                 'identical kwarg has been deprecated, it has no effect',
@@ -774,57 +785,12 @@
                 #self.opts[k] = kargs[k]
             #scatterArgs[v] = self.opts[k]
 
-<<<<<<< HEAD
-        if x is not None:
-            if len(x) == 0:
-                x = None # represent empty data as None
-            elif not isinstance(x, np.ndarray):
-                x = np.array(x) # convert to ndarray
-            else:
-                x = x.view(np.ndarray) # last check to remove MetaArrays
-
-        if y is not None:
-            if len(y) == 0:
-                y = None # represent empty data as None
-            elif not isinstance(y, np.ndarray):
-                y = np.array(y) # convert to ndarray
-            else:
-                y = y.view(np.ndarray) # last check to remove MetaArrays
-
-        if x is None and y is not None: # generate x indices if no values are given
-            x = np.arange( float(len(y)) )
-            if append and self.xData is not None: # ...then continue after the latest element
-                x += self.xData[-1]+1
-
-        if not append or self.yData is None:
-            self.xData = x # set to new data
-            self.yData = y
-            self.xBuffer = self.yBuffer = None # discard internal buffer for user-supplied array
-        # appended data is added to an over-allocated buffer to improve performance
-        elif y is not None: # append; note that x cannot be None if y is given
-            old_length = len(self.yData)
-            new_length = old_length + len(y)
-            if self.yBuffer is None or new_length > len(self.yBuffer):
-                new_buffer_length = int(1.5 * new_length) # over-allocate by 50%
-                self.xBuffer = np.resize(self.xData, new_buffer_length)
-                self.yBuffer = np.resize(self.yData, new_buffer_length)
-            self.xData = self.xBuffer[:new_length] # set data as view of first elements in buffer
-            self.yData = self.yBuffer[:new_length]
-            self.xData[old_length:] = x # fill in the appended data, this also affects the buffer
-            self.yData[old_length:] = y
-
-        self._dataRect = None
-        self.xDisp = None
-        self.yDisp = None
-=======
         if y is None or len(y) == 0: # empty data is represented as None
             yData = None
         else: # actual data is represented by ndarray
             if not isinstance(y, np.ndarray):
                 y = np.array(y)
             yData = y.view(np.ndarray)
-            if x is None:
-                x = np.arange(len(y))
                 
         if x is None or len(x)==0: # empty data is represented as None
             xData = None
@@ -833,14 +799,18 @@
                 x = np.array(x)
             xData = x.view(np.ndarray)  # one last check to make sure there are no MetaArrays getting by
 
-        if xData is None or yData is None:
-            self._dataset = None
-        else:
-            self._dataset = PlotDataset( xData, yData )
+        if not append: # replace existing data
+            if yData is None: # PlotDataset fills in missing x data by enumerating the y data
+                self._dataset = None
+            else:
+                self._dataset = PlotDataset( xData, yData )
+        else: # add data to the buffer managed by the dataset object. Missing x data is again filled in by enumeration
+            if self._dataset is not None:
+                self._dataset.append(x, y)
+            
         self._datasetMapped  = None  # invalidata mapped data , will be generated in getData() / getDisplayDataset()
         self._datasetDisplay = None  # invalidate display data, will be generated in getData() / getDisplayDataset()
 
->>>>>>> ef458d3b
         profiler('set data')
 
         self.updateItems( styleUpdate = self.property('styleWasChanged') )
@@ -848,10 +818,6 @@
         profiler('update items')
 
         self.informViewBoundsChanged()
-<<<<<<< HEAD
-=======
-
->>>>>>> ef458d3b
         self.sigPlotChanged.emit(self)
         profiler('emit')
 
@@ -1149,23 +1115,9 @@
         return pad
 
     def clear(self):
-<<<<<<< HEAD
-        #for i in self.curves+self.scatters:
-            #if i.scene() is not None:
-                #i.scene().removeItem(i)
-        #self.curves = []
-        #self.scatters = []
-        self.xData = None
-        self.yData = None
-        self.xDisp = None
-        self.yDisp = None
-        self.xBuffer = self.yBuffer = None
-        self._dataRect = None
-=======
         self._dataset        = None
         self._datasetMapped  = None
         self._datasetDisplay = None
->>>>>>> ef458d3b
         self.curve.clear()
         self.scatter.clear()
 
