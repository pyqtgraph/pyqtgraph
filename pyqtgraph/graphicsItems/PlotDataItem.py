import math
import warnings
import bisect

import numpy as np

from .. import debug as debug
from .. import functions as fn
from .. import getConfigOption
from ..Qt import QtCore
from .GraphicsObject import GraphicsObject
from .PlotCurveItem import PlotCurveItem
from .ScatterPlotItem import ScatterPlotItem

translate = QtCore.QCoreApplication.translate

__all__ = ['PlotDataItem']


class PlotDataset(object):
    """
    :orphan:
    .. warning:: This class is intended for internal use. The interface may change without warning.

    Holds collected information for a plotable dataset. 
    Numpy arrays containing x and y coordinates are available as ``dataset.x`` and ``dataset.y``.
    
    After a search has been performed, typically during a call to :func:`dataRect() <pyqtgraph.PlotDataset.dataRect>`, 
    ``dataset.containsNonfinite`` is `True` if any coordinate values are nonfinite (e.g. NaN or inf) or `False` if all 
    values are finite. If no search has been performed yet, ``dataset.containsNonfinite`` is `None`.

    For internal use in :class:`PlotDataItem <pyqtgraph.PlotDataItem>`, this class should not be instantiated when no data is available. 
    """
    def __init__(self, x, y, xAllFinite=None, yAllFinite=None):
        """ 
        Parameters
        ----------
        x: array
            x coordinates of data points. 
        y: array
            y coordinates of data points. 
        """
        super().__init__()
        self.x = x
        self.y = y
        self.xAllFinite = xAllFinite
        self.yAllFinite = yAllFinite
        self._dataRect = None

        if isinstance(x, np.ndarray) and x.dtype.kind in 'iu':
            self.xAllFinite = True
        if isinstance(y, np.ndarray) and y.dtype.kind in 'iu':
            self.yAllFinite = True

    @property
    def containsNonfinite(self):
        if self.xAllFinite is None or self.yAllFinite is None:
            # don't know for sure yet
            return None
        return not (self.xAllFinite and self.yAllFinite)

    def _updateDataRect(self):
        """ 
        Finds bounds of plottable data and stores them as ``dataset._dataRect``,
        stores information about the presence of nonfinite data points.
            """
        if self.y is None or self.x is None:
            return None
        xmin, xmax, self.xAllFinite = self._getArrayBounds(self.x, self.xAllFinite)
        ymin, ymax, self.yAllFinite = self._getArrayBounds(self.y, self.yAllFinite)
        self._dataRect = QtCore.QRectF( QtCore.QPointF(xmin,ymin), QtCore.QPointF(xmax,ymax) )

    def _getArrayBounds(self, arr, all_finite):
        # here all_finite could be [None, False, True]
        if not all_finite:  # This may contain NaN values and infinites.
            selection = np.isfinite(arr) # We are looking for the bounds of the plottable data set. Infinite and Nan are ignored.
            all_finite = selection.all() # True if all values are finite, False if there are any non-finites
            if not all_finite:
                arr = arr[selection]
        # here all_finite could be [False, True]

        try:
            amin = np.min( arr ) # find minimum of all finite values
            amax = np.max( arr ) # find maximum of all finite values
        except ValueError: # is raised when there are no finite values
            amin = np.nan
            amax = np.nan
        return amin, amax, all_finite

    def dataRect(self):
        """
        Returns a bounding rectangle (as :class:`QtCore.QRectF`) for the finite subset of data.
        If there is an active mapping function, such as logarithmic scaling, then bounds represent the mapped data. 
        Will return `None` if there is no data or if all values (`x` or `y`) are NaN.
        """
        if self._dataRect is None: 
            self._updateDataRect()
        return self._dataRect

<<<<<<< HEAD

=======
    def applyLogMapping(self, logMode):
        """
        Applies a logarithmic mapping transformation (base 10) if requested for the respective axis.
        This replaces the internal data. Values of ``-inf`` resulting from zeros in the original dataset are
        replaced by ``np.nan``.
        
        Parameters
        ----------
        logmode: tuple or list of two bool
            A `True` value requests log-scale mapping for the x and y axis (in this order).
        """
        if logMode[0]:
            with warnings.catch_warnings():
                warnings.simplefilter("ignore", RuntimeWarning)
                self.x = np.log10(self.x)
            nonfinites = ~np.isfinite( self.x )
            if nonfinites.any():
                self.x[nonfinites] = np.nan # set all non-finite values to NaN
                all_x_finite = False
            else:
                all_x_finite = True
            self.xAllFinite = all_x_finite

        if logMode[1]:
            with warnings.catch_warnings():
                warnings.simplefilter("ignore", RuntimeWarning)
                self.y = np.log10(self.y)
            nonfinites = ~np.isfinite( self.y )
            if nonfinites.any():
                self.y[nonfinites] = np.nan # set all non-finite values to NaN
                all_y_finite = False
            else:
                all_y_finite = True
            self.yAllFinite = all_y_finite
        
>>>>>>> 9cffade9
class PlotDataItem(GraphicsObject):
    """
    **Bases:** :class:`GraphicsObject <pyqtgraph.GraphicsObject>`

    :class:`PlotDataItem` provides a unified interface for displaying plot curves, scatter plots, or both.
    It also contains methods to transform or decimate the original data before it is displayed. 

    As pyqtgraph's standard plotting object, ``plot()`` methods such as :func:`pyqtgraph.plot` and
    :func:`PlotItem.plot() <pyqtgraph.PlotItem.plot>` create instances of :class:`PlotDataItem`.

    While it is possible to use :class:`PlotCurveItem <pyqtgraph.PlotCurveItem>` or
    :class:`ScatterPlotItem <pyqtgraph.ScatterPlotItem>` individually, this is recommended only
    where performance is critical and the limited functionality of these classes is sufficient.

    ==================================  ==============================================
    **Signals:**
    sigPlotChanged(self)                Emitted when the data in this item is updated.
    sigClicked(self, ev)                Emitted when the item is clicked.
    sigPointsClicked(self, points, ev)  Emitted when a plot point is clicked
                                        Sends the list of points under the mouse.
    sigPointsHovered(self, points, ev)  Emitted when a plot point is hovered over.
                                        Sends the list of points under the mouse.
    ==================================  ==============================================
    """

    sigPlotChanged = QtCore.Signal(object)
    sigClicked = QtCore.Signal(object, object)
    sigPointsClicked = QtCore.Signal(object, object, object)
    sigPointsHovered = QtCore.Signal(object, object, object)

#        **(x,y data only)**

    def __init__(self, *args, **kargs):
        """
        There are many different ways to create a PlotDataItem.

        **Data initialization arguments:** (x,y data only)

            ========================== =========================================
            PlotDataItem(x, y)         x, y: array_like coordinate values
            PlotDataItem(y)            y values only -- x will be
                                       automatically set to ``range(len(y))``
            PlotDataItem(x=x, y=y)     x and y given by keyword arguments
            PlotDataItem(ndarray(N,2)) single numpy array with shape (N, 2),
                                       where ``x=data[:,0]`` and ``y=data[:,1]``
            ========================== =========================================

        **Data initialization arguments:** (x,y data AND may include spot style)

            ============================ ===============================================
            PlotDataItem(recarray)       numpy record array with ``dtype=[('x', float),
                                         ('y', float), ...]``
            PlotDataItem(list-of-dicts)  ``[{'x': x, 'y': y, ...},   ...]``
            PlotDataItem(dict-of-lists)  ``{'x': [...], 'y': [...],  ...}``
            ============================ ===============================================
        
        **Line style keyword arguments:**

            ============ ==============================================================================
            connect      Specifies how / whether vertexes should be connected. See below for details.
            pen          Pen to use for drawing the lines between points.
                         Default is solid grey, 1px width. Use None to disable line drawing.
                         May be a ``QPen`` or any single argument accepted by 
                         :func:`mkPen() <pyqtgraph.mkPen>`
            shadowPen    Pen for secondary line to draw behind the primary line. Disabled by default.
                         May be a ``QPen`` or any single argument accepted by 
                         :func:`mkPen() <pyqtgraph.mkPen>`
            fillLevel    If specified, the area between the curve and fillLevel is filled.
            fillOutline  (bool) If True, an outline surrounding the *fillLevel* area is drawn.
            fillBrush    Fill to use in the *fillLevel* area. May be any single argument accepted by 
                         :func:`mkBrush() <pyqtgraph.mkBrush>`
            stepMode     (str or None) If specified and not None, a stepped curve is drawn.
                         For 'left' the specified points each describe the left edge of a step.
                         For 'right', they describe the right edge. 
                         For 'center', the x coordinates specify the location of the step boundaries.
                         This mode is commonly used for histograms. Note that it requires an additional
                         x value, such that len(x) = len(y) + 1 .

            ============ ==============================================================================
        
        ``connect`` supports the following arguments:
        
        - 'all' connects all points.  
        - 'pairs' generates lines between every other point.
        - 'finite' creates a break when a nonfinite points is encountered. 
        - If an ndarray is passed, it should contain `N` int32 values of 0 or 1.
          Values of 1 indicate that the respective point will be connected to the next.
        - In the default 'auto' mode, PlotDataItem will normally use 'all', but if any
          nonfinite data points are detected, it will automatically switch to 'finite'.
          
        See :func:`arrayToQPath() <pyqtgraph.arrayToQPath>` for more details.
        
        **Point style keyword arguments:**  (see :func:`ScatterPlotItem.setData() <pyqtgraph.ScatterPlotItem.setData>` for more information)

            ============ ======================================================
            symbol       Symbol to use for drawing points, or a list of symbols
                         for each. The default is no symbol.
            symbolPen    Outline pen for drawing points, or a list of pens, one
                         per point. May be any single argument accepted by
                         :func:`mkPen() <pyqtgraph.mkPen>`.
            symbolBrush  Brush for filling points, or a list of brushes, one 
                         per point. May be any single argument accepted by
                         :func:`mkBrush() <pyqtgraph.mkBrush>`.
            symbolSize   Diameter of symbols, or list of diameters.
            pxMode       (bool) If True, then symbolSize is specified in
                         pixels. If False, then symbolSize is
                         specified in data coordinates.
            ============ ======================================================
            
        Any symbol recognized by :class:`ScatterPlotItem <pyqtgraph.ScatterPlotItem>` can be specified,
        including 'o' (circle), 's' (square), 't', 't1', 't2', 't3' (triangles of different orientation),
        'd' (diamond), '+' (plus sign), 'x' (x mark), 'p' (pentagon), 'h' (hexagon) and 'star'.
        
        Symbols can also be directly given in the form of a :class:`QtGui.QPainterPath` instance.

        **Optimization keyword arguments:**

            ================= =======================================================================
            useCache          (bool) By default, generated point graphics items are cached to
                              improve performance. Setting this to False can improve image quality
                              in certain situations.
            antialias         (bool) By default, antialiasing is disabled to improve performance.
                              Note that in some cases (in particular, when ``pxMode=True``), points
                              will be rendered antialiased even if this is set to `False`.
            downsample        (int) Reduce the number of samples displayed by the given factor.
            downsampleMethod  'subsample': Downsample by taking the first of N samples.
                              This method is fastest and least accurate.
                              'mean': Downsample by taking the mean of N samples.
                              'peak': Downsample by drawing a saw wave that follows the min
                              and max of the original data. This method produces the best
                              visual representation of the data but is slower.
            autoDownsample    (bool) If `True`, resample the data before plotting to avoid plotting
                              multiple line segments per pixel. This can improve performance when
                              viewing very high-density data, but increases the initial overhead
                              and memory usage.
            clipToView        (bool) If `True`, only data visible within the X range of the containing
                              :class:`ViewBox` is plotted. This can improve performance when plotting
                              very large data sets where only a fraction of the data is visible
                              at any time.
            dynamicRangeLimit (float or `None`) Limit off-screen y positions of data points. 
                              `None` disables the limiting. This can increase performance but may
                              cause plots to disappear at high levels of magnification.
                              The default of 1e6 limits data to approximately 1,000,000 times the 
                              :class:`ViewBox` height.
            dynamicRangeHyst  (float) Permits changes in vertical zoom up to the given hysteresis
                              factor (the default is 3.0) before the limit calculation is repeated.
            skipFiniteCheck   (bool, default `False`) Optimization flag that can speed up plotting by not 
                              checking and compensating for NaN values.  If set to `True`, and NaN 
                              values exist, unpredictable behavior will occur. The data may not be
                              displayed or the plot may take a significant performance hit.
                              
                              In the default 'auto' connect mode, `PlotDataItem` will automatically
                              override this setting.
            ================= =======================================================================

        **Meta-info keyword arguments:**

            ==========   ================================================
            name         (string) Name of item for use in the plot legend
            ==========   ================================================

        **Notes on performance:**
        
        Plotting lines with the default single-pixel width is the fastest available option. For such lines,
        translucent colors (`alpha` < 1) do not result in a significant slowdown.
        
        Wider lines increase the complexity due to the overlap of individual line segments. Translucent colors
        require merging the entire plot into a single entity before the alpha value can be applied. For plots with more
        than a few hundred points, this can result in excessive slowdown.

        Since version 0.12.4, this slowdown is automatically avoided by an algorithm that draws line segments
        separately for fully opaque lines. Setting `alpha` < 1 reverts to the previous, slower drawing method.
        
        For lines with a width of more than 4 pixels, :func:`pyqtgraph.mkPen() <pyqtgraph.mkPen>` will automatically
        create a ``QPen`` with `Qt.PenCapStyle.RoundCap` to ensure a smooth connection of line segments. This incurs a
        small performance penalty.

        """
        GraphicsObject.__init__(self)
        self.setFlag(self.GraphicsItemFlag.ItemHasNoContents)
        # Original data, mapped data, and data processed for display is now all held in PlotDataset objects.
        # The convention throughout PlotDataItem is that a PlotDataset is only instantiated if valid data is available.
        self._dataset        = None # will hold a PlotDataset for the original data, accessed by getOriginalData()
        self._datasetMapped  = None # will hold a PlotDataset for data after mapping transforms (e.g. log scale)
        self._datasetDisplay = None # will hold a PlotDataset for data downsampled and limited for display, accessed by getData()
        self._transforms = []  # List of tuples of (name, order, func)
        self._transformParams = {}  # Optional params keyed by name
        self.curve = PlotCurveItem()
        self.scatter = ScatterPlotItem()
        self.curve.setParentItem(self)
        self.scatter.setParentItem(self)

        self.curve.sigClicked.connect(self.curveClicked)
        self.scatter.sigClicked.connect(self.scatterClicked)
        self.scatter.sigHovered.connect(self.scatterHovered)
        
        # self._xViewRangeWasChanged = False
        # self._yViewRangeWasChanged = False
        # self._styleWasChanged = True # force initial update
        
        # update-required notifications are handled through properties to allow future management through
        # the QDynamicPropertyChangeEvent sent on any change.
        self.setProperty('xViewRangeWasChanged', False)
        self.setProperty('yViewRangeWasChanged', False)
        self.setProperty('styleWasChanged', True) # force initial update

        self._drlLastClip = (0.0, 0.0) # holds last clipping points of dynamic range limiter
        #self.clear()
        self.opts = {
            'connect': 'auto', # defaults to 'all', unless overridden to 'finite' for log-scaling
            'skipFiniteCheck': False, 
            'alphaHint': 1.0,
            'alphaMode': False,

            'pen': (200,200,200),
            'shadowPen': None,
            'fillLevel': None,
            'fillOutline': False,
            'fillBrush': None,
            'stepMode': None,

            'symbol': None,
            'symbolSize': 10,
            'symbolPen': (200,200,200),
            'symbolBrush': (50, 50, 150),
            'pxMode': True,

            'antialias': getConfigOption('antialias'),
            'pointMode': None,

            'useCache': True,
            'downsample': 1,
            'autoDownsample': False,
            'downsampleMethod': 'peak',
            'autoDownsampleFactor': 5.,  # draw ~5 samples per pixel
            'clipToView': False,
            'dynamicRangeLimit': 1e6,
            'dynamicRangeHyst': 3.0,
            'data': None,
        }
        self.setCurveClickable(kargs.get('clickable', False))
        self.setData(*args, **kargs)
    
    # Compatibility with direct property access to previous xData and yData structures:
    @property
    def xData(self):
        if self._dataset is None: return None
        return self._dataset.x
        
    @property
    def yData(self):
        if self._dataset is None: return None
        return self._dataset.y

    def implements(self, interface=None):
        ints = ['plotData']
        if interface is None:
            return ints
        return interface in ints

    def name(self):
        """ Returns the name that represents this item in the legend. """
        return self.opts.get('name', None)

    def setCurveClickable(self, state, width=None):
        """ ``state=True`` sets the curve to be clickable, with a tolerance margin represented by `width`. """
        self.curve.setClickable(state, width)

    def curveClickable(self):
        """ Returns `True` if the curve is set to be clickable. """
        return self.curve.clickable

    def boundingRect(self):
        return QtCore.QRectF()  ## let child items handle this

    def setPos(self, x, y):
        GraphicsObject.setPos(self, x, y)
        # to update viewRect:
        self.viewTransformChanged()
        # to update displayed point sets, e.g. when clipping (which uses viewRect):
        self.viewRangeChanged()

    def setAlpha(self, alpha, auto):
        if self.opts['alphaHint'] == alpha and self.opts['alphaMode'] == auto:
            return
        self.opts['alphaHint'] = alpha
        self.opts['alphaMode'] = auto
        self.setOpacity(alpha)
        #self.update()

    def addDataTransform(self, name, order, func):
        self._transforms.append((name, order, func))
        self.noticeDataTransform()

    def addDataTransformParams(self, name, **params):
        self._transformParams[name] = params
        self.noticeDataTransform()

    def removeDataTransform(self, name):
        self._transforms = [(n, o, f) for n, o, f in self._transforms if n != name]
        self.noticeDataTransform()

    def noticeDataTransform(self):
        self._datasetMapped = None
        self._datasetDisplay = None
        self.updateItems(styleUpdate=False)
        self.informViewBoundsChanged()

    def setFftMode(self, state):
        """
        ``state = True`` enables mapping the data by a fast Fourier transform.
        If the `x` values are not equidistant, the data set is resampled at
        equal intervals. 
        """
        warnings.warn(
            'PlotDataItem.setFftMode is deprecated and will be removed. '
            'Use PlotItem.setDataTransformState("Power Spectrum (FFT)", state) instead.',
            DeprecationWarning, stacklevel=2
        )
        if state:
            from .PlotItem.PlotItem import _fourierTransform
            self.addDataTransform(translate("Form", "Power Spectrum (FFT)"), 80, _fourierTransform)
        else:
            self.removeDataTransform(translate("Form", "Power Spectrum (FFT)"))
        self.noticeDataTransform()

    def setLogMode(self, xState, yState):
        """
        When log mode is enabled for the respective axis by setting ``xState`` or 
        ``yState`` to `True`, a mapping according to ``mapped = np.log10( value )``
        is applied to the data. For negative or zero values, this results in a 
        `NaN` value.
        """
<<<<<<< HEAD
        warnings.warn(
            'PlotDataItem.setLogMode is deprecated and will be removed. '
            'Use PlotItem.setDataTransformState("Log X", state) (and/or "Log Y") instead.',
            DeprecationWarning, stacklevel=2
        )
        if xState:
            from .PlotItem.PlotItem import _logXTransform
            self.addDataTransform(translate("Form", "Log X"), 90, _logXTransform)
        else:
            self.removeDataTransform(translate("Form", "Log X"))
        if yState:
            from .PlotItem.PlotItem import _logYTransform
            self.addDataTransform(translate("Form", "Log Y"), 90, _logYTransform)
        else:
            self.removeDataTransform(translate("Form", "Log Y"))
        self.noticeDataTransform()
=======
        if self.opts['logMode'] == [xState, yState]:
            return
        self.opts['logMode'] = [xState, yState]
        self._datasetMapped  = None  # invalidate mapped data
        self._datasetDisplay = None  # invalidate display data
        self._adsLastValue   = 1     # reset auto-downsample value
        self.updateItems(styleUpdate=False)
        self.informViewBoundsChanged()
>>>>>>> 9cffade9

    def setDerivativeMode(self, state):
        """
        ``state = True`` enables derivative mode, where a mapping according to
        ``y_mapped = dy / dx`` is applied, with `dx` and `dy` representing the 
        differences between adjacent `x` and `y` values.
        """
<<<<<<< HEAD
        warnings.warn(
            'PlotDataItem.setDerivativeMode is deprecated and will be removed. '
            'Use PlotItem.setDataTransformState("dy/dx", state) instead.',
            DeprecationWarning, stacklevel=2
        )
        if state:
            from .PlotItem.PlotItem import _diff
            self.addDataTransform(translate("Form", "dy/dx"), 60, _diff)
        else:
            self.removeDataTransform(translate("Form", "dy/dx"))
        self.noticeDataTransform()
=======
        if self.opts['derivativeMode'] == state:
            return
        self.opts['derivativeMode'] = state
        self._datasetMapped  = None  # invalidate mapped data
        self._datasetDisplay = None  # invalidate display data
        self._adsLastValue   = 1     # reset auto-downsample value
        self.updateItems(styleUpdate=False)
        self.informViewBoundsChanged()
>>>>>>> 9cffade9

    def setPhasemapMode(self, state):
        """
        ``state = True`` enables phase map mode, where a mapping 
        according to ``x_mappped = y`` and ``y_mapped = dy / dx``
        is applied, plotting the numerical derivative of the data over the 
        original `y` values.
        """
<<<<<<< HEAD
        warnings.warn(
            'PlotDataItem.setPhasemapMode is deprecated and will be removed. '
            'Use PlotItem.setDataTransformState("Y v. Y\'", state) instead.',
            DeprecationWarning, stacklevel=2
        )
        if state:
            from .PlotItem.PlotItem import _phasemap
            self.addDataTransform(translate("Form", "Y v. Y'"), 70, _phasemap)
        else:
            self.removeDataTransform(translate("Form", "Y v. Y'"))
        self.noticeDataTransform()
=======
        if self.opts['phasemapMode'] == state:
            return
        self.opts['phasemapMode'] = state
        self._datasetMapped  = None  # invalidate mapped data
        self._datasetDisplay = None  # invalidate display data
        self._adsLastValue   = 1     # reset auto-downsample value
        self.updateItems(styleUpdate=False)
        self.informViewBoundsChanged()
>>>>>>> 9cffade9

    def setPen(self, *args, **kargs):
        """
        Sets the pen used to draw lines between points.
        The argument can be a :class:`QtGui.QPen` or any combination of arguments accepted by 
        :func:`pyqtgraph.mkPen() <pyqtgraph.mkPen>`.
        """
        pen = fn.mkPen(*args, **kargs)
        self.opts['pen'] = pen
        #self.curve.setPen(pen)
        #for c in self.curves:
            #c.setPen(pen)
        #self.update()
        self.updateItems(styleUpdate=True)

    def setShadowPen(self, *args, **kargs):
        """
        Sets the shadow pen used to draw lines between points (this is for enhancing contrast or
        emphasizing data). This line is drawn behind the primary pen and should generally be assigned 
        greater width than the primary pen.
        The argument can be a :class:`QtGui.QPen` or any combination of arguments accepted by 
        :func:`pyqtgraph.mkPen() <pyqtgraph.mkPen>`.
        """
        if args and args[0] is None:
            pen = None
        else:
            pen = fn.mkPen(*args, **kargs)
        self.opts['shadowPen'] = pen
        #for c in self.curves:
            #c.setPen(pen)
        #self.update()
        self.updateItems(styleUpdate=True)

    def setFillBrush(self, *args, **kargs):
        """ 
        Sets the :class:`QtGui.QBrush` used to fill the area under the curve.
        See :func:`mkBrush() <pyqtgraph.mkBrush>`) for arguments.
        """
        if args and args[0] is None:
            brush = None
        else:
            brush = fn.mkBrush(*args, **kargs)
        if self.opts['fillBrush'] == brush:
            return
        self.opts['fillBrush'] = brush
        self.updateItems(styleUpdate=True)

    def setBrush(self, *args, **kargs):
        """
        See :func:`~pyqtgraph.PlotDataItem.setFillBrush`
        """
        return self.setFillBrush(*args, **kargs)

    def setFillLevel(self, level):
        """
        Enables filling the area under the curve towards the value specified by 
        `level`. `None` disables the filling. 
        """
        if self.opts['fillLevel'] == level:
            return
        self.opts['fillLevel'] = level
        self.updateItems(styleUpdate=True)

    def setSymbol(self, symbol):
        """ `symbol` can be any string recognized by 
        :class:`ScatterPlotItem <pyqtgraph.ScatterPlotItem>` or a list that
        specifies a symbol for each point.
        """
        if self.opts['symbol'] == symbol:
            return
        self.opts['symbol'] = symbol
        #self.scatter.setSymbol(symbol)
        self.updateItems(styleUpdate=True)

    def setSymbolPen(self, *args, **kargs):
        """ 
        Sets the :class:`QtGui.QPen` used to draw symbol outlines.
        See :func:`mkPen() <pyqtgraph.mkPen>`) for arguments.
        """
        pen = fn.mkPen(*args, **kargs)
        if self.opts['symbolPen'] == pen:
            return
        self.opts['symbolPen'] = pen
        #self.scatter.setSymbolPen(pen)
        self.updateItems(styleUpdate=True)

    def setSymbolBrush(self, *args, **kargs):
        """
        Sets the :class:`QtGui.QBrush` used to fill symbols.
        See :func:`mkBrush() <pyqtgraph.mkBrush>`) for arguments.
        """
        brush = fn.mkBrush(*args, **kargs)
        if self.opts['symbolBrush'] == brush:
            return
        self.opts['symbolBrush'] = brush
        #self.scatter.setSymbolBrush(brush)
        self.updateItems(styleUpdate=True)

    def setSymbolSize(self, size):
        """
        Sets the symbol size.
        """
        if self.opts['symbolSize'] == size:
            return
        self.opts['symbolSize'] = size
        #self.scatter.setSymbolSize(symbolSize)
        self.updateItems(styleUpdate=True)

    def setDownsampling(self, ds=None, auto=None, method=None):
        """
        Sets the downsampling mode of this item. Downsampling reduces the number
        of samples drawn to increase performance.

        ==============  =================================================================
        **Arguments:**
        ds              (int) Reduce visible plot samples by this factor. To disable,
                        set ds=1.
        auto            (bool) If True, automatically pick *ds* based on visible range
        mode            'subsample': Downsample by taking the first of N samples.
                        This method is fastest and least accurate.
                        'mean': Downsample by taking the mean of N samples.
                        'peak': Downsample by drawing a saw wave that follows the min
                        and max of the original data. This method produces the best
                        visual representation of the data but is slower.
        ==============  =================================================================
        """
        changed = False
        if ds is not None:
            if self.opts['downsample'] != ds:
                changed = True
                self.opts['downsample'] = ds

        if auto is not None and self.opts['autoDownsample'] != auto:
            self.opts['autoDownsample'] = auto
            changed = True

        if method is not None:
            if self.opts['downsampleMethod'] != method:
                changed = True
                self.opts['downsampleMethod'] = method

        if changed:
            self._datasetMapped  = None  # invalidata mapped data
            self._datasetDisplay = None  # invalidate display data
            self._adsLastValue   = 1     # reset auto-downsample value
            self.updateItems(styleUpdate=False)

    def setClipToView(self, state):
        """
        ``state=True`` enables clipping the displayed data set to the
        visible x-axis range.
        """
        if self.opts['clipToView'] == state:
            return
        self.opts['clipToView'] = state
        self._datasetDisplay = None  # invalidate display data
        self.updateItems(styleUpdate=False)

    def setDynamicRangeLimit(self, limit=1e06, hysteresis=3.):
        """
        Limit the off-screen positions of data points at large magnification
        This avoids errors with plots not displaying because their visibility is incorrectly determined. 
        The default setting repositions far-off points to be within ±10^6 times the viewport height.

        =============== ================================================================
        **Arguments:**
        limit           (float or None) Any data outside the range of limit * hysteresis
                        will be constrained to the limit value limit.
                        All values are relative to the viewport height.
                        'None' disables the check for a minimal increase in performance.
                        Default is 1E+06.
                        
        hysteresis      (float) Hysteresis factor that controls how much change
                        in zoom level (vertical height) is allowed before recalculating
                        Default is 3.0
        =============== ================================================================
        """
        if hysteresis < 1.0: 
            hysteresis = 1.0
        self.opts['dynamicRangeHyst']  = hysteresis

        if limit == self.opts['dynamicRangeLimit']:
            return # avoid update if there is no change
        self.opts['dynamicRangeLimit'] = limit # can be None
        self._datasetDisplay = None  # invalidate display data

        self.updateItems(styleUpdate=False)
        
    def setSkipFiniteCheck(self, skipFiniteCheck):
        """
        When it is known that the plot data passed to ``PlotDataItem`` contains only finite numerical values,
        the ``skipFiniteCheck`` property can help speed up plotting. If this flag is set and the data contains 
        any non-finite values (such as `NaN` or `Inf`), unpredictable behavior will occur. The data might not
        be plotted, or there migth be significant performance impact.
        
        In the default 'auto' connect mode, ``PlotDataItem`` will apply this setting automatically.
        """
        self.opts['skipFiniteCheck']  = bool(skipFiniteCheck)

    def setData(self, *args, **kargs):
        """
        Clear any data displayed by this item and display new data.
        See :func:`__init__() <pyqtgraph.PlotDataItem.__init__>` for details; it accepts the same arguments.
        """
        #self.clear()
        if kargs.get("stepMode", None) is True:
            warnings.warn(
                'stepMode=True is deprecated and will result in an error after October 2022. Use stepMode="center" instead.',
                DeprecationWarning, stacklevel=3
            )
        if 'decimate' in kargs.keys():
            warnings.warn(
                'The decimate keyword has been deprecated. It has no effect and may result in an error in releases after October 2022. ',
                DeprecationWarning, stacklevel=2
            )
        
        if 'identical' in kargs.keys():
            warnings.warn(
                'The identical keyword has been deprecated. It has no effect may result in an error in releases after October 2022. ',
                DeprecationWarning, stacklevel=2
            )
        profiler = debug.Profiler()
        y = None
        x = None
        if len(args) == 1:
            data = args[0]
            dt = dataType(data)
            if dt == 'empty':
                pass
            elif dt == 'listOfValues':
                y = np.array(data)
            elif dt == 'Nx2array':
                x = data[:,0]
                y = data[:,1]
            elif dt == 'recarray' or dt == 'dictOfLists':
                if 'x' in data:
                    x = np.array(data['x'])
                if 'y' in data:
                    y = np.array(data['y'])
            elif dt == 'listOfDicts':
                if 'x' in data[0]:
                    x = np.array([d.get('x',None) for d in data])
                if 'y' in data[0]:
                    y = np.array([d.get('y',None) for d in data])
                for k in ['data', 'symbolSize', 'symbolPen', 'symbolBrush', 'symbolShape']:
                    if k in data:
                        kargs[k] = [d.get(k, None) for d in data]
            elif dt == 'MetaArray':
                y = data.view(np.ndarray)
                x = data.xvals(0).view(np.ndarray)
            else:
                raise TypeError('Invalid data type %s' % type(data))

        elif len(args) == 2:
            seq = ('listOfValues', 'MetaArray', 'empty')
            dtyp = dataType(args[0]), dataType(args[1])
            if dtyp[0] not in seq or dtyp[1] not in seq:
                raise TypeError('When passing two unnamed arguments, both must be a list or array of values. (got %s, %s)' % (str(type(args[0])), str(type(args[1]))))
            if not isinstance(args[0], np.ndarray):
                #x = np.array(args[0])
                if dtyp[0] == 'MetaArray':
                    x = args[0].asarray()
                else:
                    x = np.array(args[0])
            else:
                x = args[0].view(np.ndarray)
            if not isinstance(args[1], np.ndarray):
                #y = np.array(args[1])
                if dtyp[1] == 'MetaArray':
                    y = args[1].asarray()
                else:
                    y = np.array(args[1])
            else:
                y = args[1].view(np.ndarray)

        if 'x' in kargs:
            x = kargs['x']
            if dataType(x) == 'MetaArray':
                x = x.asarray()
        if 'y' in kargs:
            y = kargs['y']
            if dataType(y) == 'MetaArray':
                y = y.asarray()

        profiler('interpret data')
        ## pull in all style arguments.
        ## Use self.opts to fill in anything not present in kargs.

        if 'name' in kargs:
            self.opts['name'] = kargs['name']
            self.setProperty('styleWasChanged', True)

        if 'connect' in kargs:
            self.opts['connect'] = kargs['connect']
            self.setProperty('styleWasChanged', True)
            
        if 'skipFiniteCheck' in kargs:
            self.opts['skipFiniteCheck'] = kargs['skipFiniteCheck']

        ## if symbol pen/brush are given with no previously set symbol, then assume symbol is 'o'
        if 'symbol' not in kargs and ('symbolPen' in kargs or 'symbolBrush' in kargs or 'symbolSize' in kargs):
            if self.opts['symbol'] is None: 
                kargs['symbol'] = 'o'

        if 'brush' in kargs:
            kargs['fillBrush'] = kargs['brush']

        for k in list(self.opts.keys()):
            if k in kargs:
                self.opts[k] = kargs[k]
                self.setProperty('styleWasChanged', True)
        #curveArgs = {}
        #for k in ['pen', 'shadowPen', 'fillLevel', 'brush']:
            #if k in kargs:
                #self.opts[k] = kargs[k]
            #curveArgs[k] = self.opts[k]

        #scatterArgs = {}
        #for k,v in [('symbolPen','pen'), ('symbolBrush','brush'), ('symbol','symbol')]:
            #if k in kargs:
                #self.opts[k] = kargs[k]
            #scatterArgs[v] = self.opts[k]

        if y is None or len(y) == 0: # empty data is represented as None
            yData = None
        else: # actual data is represented by ndarray
            if not isinstance(y, np.ndarray):
                y = np.array(y)
            yData = y.view(np.ndarray)
            if x is None:
                x = np.arange(len(y))
                
        if x is None or len(x)==0: # empty data is represented as None
            xData = None
        else: # actual data is represented by ndarray
            if not isinstance(x, np.ndarray):
                x = np.array(x)
            xData = x.view(np.ndarray)  # one last check to make sure there are no MetaArrays getting by

        if xData is None or yData is None:
            self._dataset = None
        else:
            self._dataset = PlotDataset( xData, yData )
        self._datasetMapped  = None  # invalidata mapped data , will be generated in getData() / _getDisplayDataset()
        self._datasetDisplay = None  # invalidate display data, will be generated in getData() / _getDisplayDataset()
        self._adsLastValue   = 1     # reset auto-downsample value

        profiler('set data')

        self.updateItems( styleUpdate = self.property('styleWasChanged') )
        self.setProperty('styleWasChanged', False) # items have been updated
        profiler('update items')

        self.informViewBoundsChanged()

        self.sigPlotChanged.emit(self)
        profiler('emit')

    def updateItems(self, styleUpdate=True):
        # override styleUpdate request and always enforce update until we have a better solution for
        # - ScatterPlotItem losing per-point style information
        # - PlotDataItem performing multiple unnecessary setData calls on initialization
        styleUpdate=True
        
        curveArgs = {}
        scatterArgs = {}

        if styleUpdate: # repeat style arguments only when changed
            for k, v in [
                ('pen','pen'),
                ('shadowPen','shadowPen'),
                ('fillLevel','fillLevel'),
                ('fillOutline', 'fillOutline'),
                ('fillBrush', 'brush'),
                ('antialias', 'antialias'),
                ('connect', 'connect'),
                ('stepMode', 'stepMode'),
                ('skipFiniteCheck', 'skipFiniteCheck')
            ]:
                if k in self.opts:
                    curveArgs[v] = self.opts[k]

            for k, v in [
                ('symbolPen','pen'),
                ('symbolBrush','brush'),
                ('symbol','symbol'),
                ('symbolSize', 'size'),
                ('data', 'data'),
                ('pxMode', 'pxMode'),
                ('antialias', 'antialias'),
                ('useCache', 'useCache')
            ]:
                if k in self.opts:
                    scatterArgs[v] = self.opts[k]

        dataset = self._getDisplayDataset()
        if dataset is None: # then we have nothing to show
            self.curve.hide()
            self.scatter.hide()
            return

        x = dataset.x
        y = dataset.y
        #scatterArgs['mask'] = self.dataMask
        if(
            self.opts['pen'] is not None 
            or (self.opts['fillBrush'] is not None and self.opts['fillLevel'] is not None)
            ): # draw if visible...
            # auto-switch to indicate non-finite values as interruptions in the curve:
            if isinstance(curveArgs['connect'], str) and curveArgs['connect'] == 'auto': # connect can also take a boolean array
                if dataset.containsNonfinite is False:
                    # all points can be connected, and no further check is needed.
                    curveArgs['connect'] = 'all'
                    curveArgs['skipFiniteCheck'] = True
                else:   # True or None
                    # True: (we checked and found non-finites)
                    #   don't connect non-finites
                    # None: (we haven't performed a check for non-finites yet)
                    #   use connect='finite' in case there are non-finites.
                    curveArgs['connect'] = 'finite'
                    curveArgs['skipFiniteCheck'] = False
            self.curve.setData(x=x, y=y, **curveArgs)
            self.curve.show()
        else: # ...hide if not.
            self.curve.hide()

        if self.opts['symbol'] is not None: # draw if visible...
            ## check against `True` too for backwards compatibility
            if self.opts.get('stepMode', False) in ("center", True):
                x = 0.5 * (x[:-1] + x[1:])                
            self.scatter.setData(x=x, y=y, **scatterArgs)
            self.scatter.show()
        else: # ...hide if not.
            self.scatter.hide()

    def getOriginalDataset(self):
            """
            Returns the original, unmapped data as the tuple (`xData`, `yData`).
            """
            dataset = self._dataset
            if dataset is None:
                return (None, None)
            return dataset.x, dataset.y

    def _getDisplayDataset(self):
        """
        Returns a :class:`~.PlotDataset` object that contains data suitable for display 
        (after mapping and data reduction) as ``dataset.x`` and ``dataset.y``.
        Intended for internal use.
        """
        if self._dataset is None:
            return None
        # Return cached processed dataset if available and still valid:
        if( self._datasetDisplay is not None and
            not (self.property('xViewRangeWasChanged') and self.opts['clipToView']) and
            not (self.property('xViewRangeWasChanged') and self.opts['autoDownsample']) and
            not (self.property('yViewRangeWasChanged') and self.opts['dynamicRangeLimit'] is not None)
        ):
            return self._datasetDisplay

        # Apply data mapping functions if mapped dataset is not yet available:
        if self._datasetMapped is None:
            x = self._dataset.x
            y = self._dataset.y
            if y.dtype == bool:
                y = y.astype(np.uint8)
            if x.dtype == bool:
                x = x.astype(np.uint8)

<<<<<<< HEAD
            for name, order, transform in sorted(self._transforms, key=lambda v: v[1]):
                x, y = transform(x, y, **self._transformParams.get(name, {}))

            dataset = PlotDataset(x, y)
            dataset.containsNonfinite = self._dataset.containsNonfinite
=======
            if self.opts['fftMode']:
                x,y = self._fourierTransform(x, y)
                # Ignore the first bin for fft data if we have a logx scale
                if self.opts['logMode'][0]:
                    x=x[1:]
                    y=y[1:]

            if self.opts['derivativeMode']:  # plot dV/dt
                y = np.diff(self._dataset.y)/np.diff(self._dataset.x)
                x = x[:-1]
            if self.opts['phasemapMode']:  # plot dV/dt vs V
                x = self._dataset.y[:-1]
                y = np.diff(self._dataset.y)/np.diff(self._dataset.x)

            dataset = PlotDataset(x, y, self._dataset.xAllFinite, self._dataset.yAllFinite)
            
            if True in self.opts['logMode']:
                dataset.applyLogMapping( self.opts['logMode'] ) # Apply log scaling for x and/or y axis
>>>>>>> 9cffade9

            self._datasetMapped = dataset

        # apply processing that affects the on-screen display of data:
        x = self._datasetMapped.x
        y = self._datasetMapped.y
        xAllFinite = self._datasetMapped.xAllFinite
        yAllFinite = self._datasetMapped.yAllFinite

        view = self.getViewBox()
        if view is None:
            view_range = None
        else:
            view_range = view.viewRect() # this is always up-to-date
        if view_range is None:
            view_range = self.viewRect()

        ds = self.opts['downsample']
        if not isinstance(ds, int):
            ds = 1

        if self.opts['autoDownsample']:
            # this option presumes that x-values have uniform spacing

            if xAllFinite:
                finite_x = x
            else:
                # False: (we checked and found non-finites)
                # None : (we haven't performed a check for non-finites yet)
                finite_x = x[np.isfinite(x)]  # ignore infinite and nan values

            if view_range is not None and len(finite_x) > 1:
                dx = float(finite_x[-1]-finite_x[0]) / (len(finite_x)-1)
                if dx != 0.0:
                    width = self.getViewBox().width()
                    if width != 0.0:  # autoDownsampleFactor _should_ be > 1.0
                        ds_float = max(1.0, abs(view_range.width() / dx / (width * self.opts['autoDownsampleFactor'])))
                        if math.isfinite(ds_float):
                            ds = int(ds_float)
                    ## downsampling is expensive; delay until after clipping.

            # use the last computed value if our new value is not too different.
            # this guards against an infinite cycle where the plot never stabilizes.
            if math.isclose(ds, self._adsLastValue, rel_tol=0.01):
                ds = self._adsLastValue
            self._adsLastValue = ds

        if self.opts['clipToView']:
            if view is None or view.autoRangeEnabled()[0]:
                pass # no ViewBox to clip to, or view will autoscale to data range.
            else:
                # clip-to-view always presumes that x-values are in increasing order
                if view_range is not None and len(x) > 1:
                    # find first in-view value (left edge) and first out-of-view value (right edge)
                    # since we want the curve to go to the edge of the screen, we need to preserve
                    # one down-sampled point on the left and one of the right, so we extend the interval
                    x0 = bisect.bisect_left(x, view_range.left()) - ds
                    x0 = fn.clip_scalar(x0, 0, len(x)) # workaround
                    # x0 = np.searchsorted(x, view_range.left()) - ds
                    # x0 = np.clip(x0, 0, len(x))

                    x1 = bisect.bisect_left(x, view_range.right()) + ds
                    x1 = fn.clip_scalar(x1, x0, len(x))
                    # x1 = np.searchsorted(x, view_range.right()) + ds
                    # x1 = np.clip(x1, 0, len(x))
                    x = x[x0:x1]
                    y = y[x0:x1]

        if ds > 1:
            if self.opts['downsampleMethod'] == 'subsample':
                x = x[::ds]
                y = y[::ds]
            elif self.opts['downsampleMethod'] == 'mean':
                n = len(x) // ds
                stx = ds//2 # start of x-values; try to select a somewhat centered point
                x = x[stx:stx+n*ds:ds] 
                y = y[:n*ds].reshape(n,ds).mean(axis=1)
            elif self.opts['downsampleMethod'] == 'peak':
                n = len(x) // ds
                x1 = np.empty((n,2))
                stx = ds//2 # start of x-values; try to select a somewhat centered point
                x1[:] = x[stx:stx+n*ds:ds,np.newaxis]
                x = x1.reshape(n*2)
                y1 = np.empty((n,2))
                y2 = y[:n*ds].reshape((n, ds))
                y1[:,0] = y2.max(axis=1)
                y1[:,1] = y2.min(axis=1)
                y = y1.reshape(n*2)

        if self.opts['dynamicRangeLimit'] is not None:
            if view_range is not None:
                data_range = self._datasetMapped.dataRect()
                if data_range is not None:
                    view_height = view_range.height()
                    limit = self.opts['dynamicRangeLimit']
                    hyst  = self.opts['dynamicRangeHyst']
                    # never clip data if it fits into +/- (extended) limit * view height
                    if ( # note that "bottom" is the larger number, and "top" is the smaller one.
                        view_height > 0                                # never clip if the view does not show anything and would cause division by zero
                        and not data_range.bottom() < view_range.top() # never clip if all data is too small to see
                        and not data_range.top() > view_range.bottom() # never clip if all data is too large to see
                        and data_range.height() > 2 * hyst * limit * view_height
                    ):
                        cache_is_good = False
                        # check if cached display data can be reused:
                        if self._datasetDisplay is not None: # top is minimum value, bottom is maximum value
                            # how many multiples of the current view height does the clipped plot extend to the top and bottom?
                            top_exc =-(self._drlLastClip[0]-view_range.bottom()) / view_height
                            bot_exc = (self._drlLastClip[1]-view_range.top()   ) / view_height
                            # print(top_exc, bot_exc, hyst)
                            if (    top_exc >= limit / hyst and top_exc <= limit * hyst
                                and bot_exc >= limit / hyst and bot_exc <= limit * hyst ):
                                # restore cached values
                                x = self._datasetDisplay.x
                                y = self._datasetDisplay.y
                                cache_is_good = True
                        if not cache_is_good:
                            min_val = view_range.bottom() - limit * view_height
                            max_val = view_range.top()    + limit * view_height
                            # print('alloc:', end='')
                            # workaround for slowdown from numpy deprecation issues in 1.17 to 1.20+ :
                            # y = np.clip(y, a_min=min_val, a_max=max_val)
                            y = fn.clip_array(y, min_val, max_val)
                            self._drlLastClip = (min_val, max_val)
        self._datasetDisplay = PlotDataset(x, y, xAllFinite, yAllFinite)
        self.setProperty('xViewRangeWasChanged', False)
        self.setProperty('yViewRangeWasChanged', False)

        return self._datasetDisplay

    def getData(self):
        """
        Returns the displayed data as the tuple (`xData`, `yData`) after mapping and data reduction.
        """
        dataset = self._getDisplayDataset()
        if dataset is None:
            return (None, None)
        return dataset.x, dataset.y

    # compatbility method for access to dataRect for full dataset:
    def dataRect(self):
        """
        Returns a bounding rectangle (as :class:`QtCore.QRectF`) for the full set of data.
        Will return `None` if there is no data or if all values (x or y) are NaN.
        """
        if self._dataset is None:
            return None
        return self._dataset.dataRect()

    def dataBounds(self, ax, frac=1.0, orthoRange=None):
        """
        Returns the range occupied by the data (along a specific axis) in this item.
        This method is called by :class:`ViewBox` when auto-scaling.

        =============== ====================================================================
        **Arguments:**
        ax              (0 or 1) the axis for which to return this item's data range
        frac            (float 0.0-1.0) Specifies what fraction of the total data
                        range to return. By default, the entire range is returned.
                        This allows the :class:`ViewBox` to ignore large spikes in the data
                        when auto-scaling.
        orthoRange      ([min,max] or None) Specifies that only the data within the
                        given range (orthogonal to *ax*) should me measured when
                        returning the data range. (For example, a ViewBox might ask
                        what is the y-range of all data with x-values between min
                        and max)
        =============== ====================================================================
        """
        range = [None, None]
        if self.curve.isVisible():
            range = self.curve.dataBounds(ax, frac, orthoRange)
        elif self.scatter.isVisible():
            r2 = self.scatter.dataBounds(ax, frac, orthoRange)
            range = [
                r2[0] if range[0] is None else (range[0] if r2[0] is None else min(r2[0], range[0])),
                r2[1] if range[1] is None else (range[1] if r2[1] is None else min(r2[1], range[1]))
                ]
        return range

    def pixelPadding(self):
        """
        Returns the size in pixels that this item may draw beyond the values returned by dataBounds().
        This method is called by :class:`ViewBox` when auto-scaling.
        """
        pad = 0
        if self.curve.isVisible():
            pad = max(pad, self.curve.pixelPadding())
        elif self.scatter.isVisible():
            pad = max(pad, self.scatter.pixelPadding())
        return pad

    def clear(self):
        self._dataset        = None
        self._datasetMapped  = None
        self._datasetDisplay = None
        self.curve.clear()
        self.scatter.clear()

    def appendData(self, *args, **kargs):
        pass

    def curveClicked(self, curve, ev):
        self.sigClicked.emit(self, ev)

    def scatterClicked(self, plt, points, ev):
        self.sigClicked.emit(self, ev)
        self.sigPointsClicked.emit(self, points, ev)

    def scatterHovered(self, plt, points, ev):
        self.sigPointsHovered.emit(self, points, ev)

    # def viewTransformChanged(self):
    #   """ view transform (and thus range) has changed, replot if needed """
    # viewTransformChanged is only called when the cached viewRect of GraphicsItem
    # has already been invalidated. However, responding here will make PlotDataItem
    # update curve and scatter later than intended.
    #   super().viewTransformChanged() # this invalidates the viewRect() cache!
        
    def viewRangeChanged(self, vb=None, ranges=None, changed=None):
        # view range has changed; re-plot if needed 
        update_needed = False
        if changed is None or changed[0]: 
            # if ranges is not None:
            #     print('hor:', ranges[0])
            self.setProperty('xViewRangeWasChanged', True)
            if( self.opts['clipToView']
                or self.opts['autoDownsample']
            ):
                self._datasetDisplay = None
                update_needed = True
        if changed is None or changed[1]:
            # if ranges is not None:
            #     print('ver:', ranges[1])
            self.setProperty('yViewRangeWasChanged', True)
            if self.opts['dynamicRangeLimit'] is not None:
                # update, but do not discard cached display data
                update_needed = True
        if update_needed:
            self.updateItems(styleUpdate=False)


# helper functions:
def dataType(obj):
    if hasattr(obj, '__len__') and len(obj) == 0:
        return 'empty'
    if isinstance(obj, dict):
        return 'dictOfLists'
    elif isSequence(obj):
        first = obj[0]

        if (hasattr(obj, 'implements') and obj.implements('MetaArray')):
            return 'MetaArray'
        elif isinstance(obj, np.ndarray):
            if obj.ndim == 1:
                if obj.dtype.names is None:
                    return 'listOfValues'
                else:
                    return 'recarray'
            elif obj.ndim == 2 and obj.dtype.names is None and obj.shape[1] == 2:
                return 'Nx2array'
            else:
                raise ValueError('array shape must be (N,) or (N,2); got %s instead' % str(obj.shape))
        elif isinstance(first, dict):
            return 'listOfDicts'
        else:
            return 'listOfValues'


def isSequence(obj):
    return hasattr(obj, '__iter__') or isinstance(obj, np.ndarray) or (hasattr(obj, 'implements') and obj.implements('MetaArray'))<|MERGE_RESOLUTION|>--- conflicted
+++ resolved
@@ -1,6 +1,6 @@
+import bisect
 import math
 import warnings
-import bisect
 
 import numpy as np
 
@@ -97,45 +97,7 @@
             self._updateDataRect()
         return self._dataRect
 
-<<<<<<< HEAD
-
-=======
-    def applyLogMapping(self, logMode):
-        """
-        Applies a logarithmic mapping transformation (base 10) if requested for the respective axis.
-        This replaces the internal data. Values of ``-inf`` resulting from zeros in the original dataset are
-        replaced by ``np.nan``.
-        
-        Parameters
-        ----------
-        logmode: tuple or list of two bool
-            A `True` value requests log-scale mapping for the x and y axis (in this order).
-        """
-        if logMode[0]:
-            with warnings.catch_warnings():
-                warnings.simplefilter("ignore", RuntimeWarning)
-                self.x = np.log10(self.x)
-            nonfinites = ~np.isfinite( self.x )
-            if nonfinites.any():
-                self.x[nonfinites] = np.nan # set all non-finite values to NaN
-                all_x_finite = False
-            else:
-                all_x_finite = True
-            self.xAllFinite = all_x_finite
-
-        if logMode[1]:
-            with warnings.catch_warnings():
-                warnings.simplefilter("ignore", RuntimeWarning)
-                self.y = np.log10(self.y)
-            nonfinites = ~np.isfinite( self.y )
-            if nonfinites.any():
-                self.y[nonfinites] = np.nan # set all non-finite values to NaN
-                all_y_finite = False
-            else:
-                all_y_finite = True
-            self.yAllFinite = all_y_finite
-        
->>>>>>> 9cffade9
+
 class PlotDataItem(GraphicsObject):
     """
     **Bases:** :class:`GraphicsObject <pyqtgraph.GraphicsObject>`
@@ -346,7 +308,7 @@
         #self.clear()
         self.opts = {
             'connect': 'auto', # defaults to 'all', unless overridden to 'finite' for log-scaling
-            'skipFiniteCheck': False, 
+            'skipFiniteCheck': False,
             'alphaHint': 1.0,
             'alphaMode': False,
 
@@ -441,6 +403,7 @@
     def noticeDataTransform(self):
         self._datasetMapped = None
         self._datasetDisplay = None
+        self._adsLastValue = 1     # reset auto-downsample value
         self.updateItems(styleUpdate=False)
         self.informViewBoundsChanged()
 
@@ -469,7 +432,6 @@
         is applied to the data. For negative or zero values, this results in a 
         `NaN` value.
         """
-<<<<<<< HEAD
         warnings.warn(
             'PlotDataItem.setLogMode is deprecated and will be removed. '
             'Use PlotItem.setDataTransformState("Log X", state) (and/or "Log Y") instead.',
@@ -486,24 +448,14 @@
         else:
             self.removeDataTransform(translate("Form", "Log Y"))
         self.noticeDataTransform()
-=======
-        if self.opts['logMode'] == [xState, yState]:
-            return
-        self.opts['logMode'] = [xState, yState]
-        self._datasetMapped  = None  # invalidate mapped data
-        self._datasetDisplay = None  # invalidate display data
-        self._adsLastValue   = 1     # reset auto-downsample value
-        self.updateItems(styleUpdate=False)
-        self.informViewBoundsChanged()
->>>>>>> 9cffade9
-
-    def setDerivativeMode(self, state):
+
+
+    def setDeurivativeMode(self, state):
         """
         ``state = True`` enables derivative mode, where a mapping according to
         ``y_mapped = dy / dx`` is applied, with `dx` and `dy` representing the 
         differences between adjacent `x` and `y` values.
         """
-<<<<<<< HEAD
         warnings.warn(
             'PlotDataItem.setDerivativeMode is deprecated and will be removed. '
             'Use PlotItem.setDataTransformState("dy/dx", state) instead.',
@@ -515,16 +467,6 @@
         else:
             self.removeDataTransform(translate("Form", "dy/dx"))
         self.noticeDataTransform()
-=======
-        if self.opts['derivativeMode'] == state:
-            return
-        self.opts['derivativeMode'] = state
-        self._datasetMapped  = None  # invalidate mapped data
-        self._datasetDisplay = None  # invalidate display data
-        self._adsLastValue   = 1     # reset auto-downsample value
-        self.updateItems(styleUpdate=False)
-        self.informViewBoundsChanged()
->>>>>>> 9cffade9
 
     def setPhasemapMode(self, state):
         """
@@ -533,7 +475,6 @@
         is applied, plotting the numerical derivative of the data over the 
         original `y` values.
         """
-<<<<<<< HEAD
         warnings.warn(
             'PlotDataItem.setPhasemapMode is deprecated and will be removed. '
             'Use PlotItem.setDataTransformState("Y v. Y\'", state) instead.',
@@ -545,16 +486,6 @@
         else:
             self.removeDataTransform(translate("Form", "Y v. Y'"))
         self.noticeDataTransform()
-=======
-        if self.opts['phasemapMode'] == state:
-            return
-        self.opts['phasemapMode'] = state
-        self._datasetMapped  = None  # invalidate mapped data
-        self._datasetDisplay = None  # invalidate display data
-        self._adsLastValue   = 1     # reset auto-downsample value
-        self.updateItems(styleUpdate=False)
-        self.informViewBoundsChanged()
->>>>>>> 9cffade9
 
     def setPen(self, *args, **kargs):
         """
@@ -1001,7 +932,7 @@
 
     def _getDisplayDataset(self):
         """
-        Returns a :class:`~.PlotDataset` object that contains data suitable for display 
+        Returns a :class:`~.PlotDataset` object that contains data suitable for display
         (after mapping and data reduction) as ``dataset.x`` and ``dataset.y``.
         Intended for internal use.
         """
@@ -1024,32 +955,15 @@
             if x.dtype == bool:
                 x = x.astype(np.uint8)
 
-<<<<<<< HEAD
             for name, order, transform in sorted(self._transforms, key=lambda v: v[1]):
                 x, y = transform(x, y, **self._transformParams.get(name, {}))
 
-            dataset = PlotDataset(x, y)
-            dataset.containsNonfinite = self._dataset.containsNonfinite
-=======
-            if self.opts['fftMode']:
-                x,y = self._fourierTransform(x, y)
-                # Ignore the first bin for fft data if we have a logx scale
-                if self.opts['logMode'][0]:
-                    x=x[1:]
-                    y=y[1:]
-
-            if self.opts['derivativeMode']:  # plot dV/dt
-                y = np.diff(self._dataset.y)/np.diff(self._dataset.x)
-                x = x[:-1]
-            if self.opts['phasemapMode']:  # plot dV/dt vs V
-                x = self._dataset.y[:-1]
-                y = np.diff(self._dataset.y)/np.diff(self._dataset.x)
-
+            # TODO figure out if I need these
+            # dataset = PlotDataset(x, y, self._dataset.xAllFinite, self._dataset.yAllFinite)
+            #
+            # if True in self.opts['logMode']:
+            #     dataset.applyLogMapping( self.opts['logMode'] ) # Apply log scaling for x and/or y axis
             dataset = PlotDataset(x, y, self._dataset.xAllFinite, self._dataset.yAllFinite)
-            
-            if True in self.opts['logMode']:
-                dataset.applyLogMapping( self.opts['logMode'] ) # Apply log scaling for x and/or y axis
->>>>>>> 9cffade9
 
             self._datasetMapped = dataset
 
