--- conflicted
+++ resolved
@@ -51,17 +51,7 @@
             =================================== ======================================
 
         **Data initialization arguments:** (x,y data AND may include spot style)
-<<<<<<< HEAD
-
-            ===========================   =========================================
-            PlotDataItem(recarray)        numpy array with dtype=[('x', float), ('y', float), ...]
-            PlotDataItem(list-of-dicts)   [{'x': x, 'y': y, ...},   ...]
-            PlotDataItem(dict-of-lists)   {'x': [...], 'y': [...],  ...}
-            PlotDataItem(MetaArray)       1D array of Y values with X sepecified as axis values
-                                          OR 2D array with a column 'y' and extra columns as needed.
-            ===========================   =========================================
-
-=======
+
         
             ============================ =========================================
             PlotDataItem(recarray)       numpy array with ``dtype=[('x', float),
@@ -73,7 +63,6 @@
                                          and extra columns as needed.
             ============================ =========================================
         
->>>>>>> 3b6eb025
         **Line style keyword arguments:**
 
             ============ ==============================================================================
@@ -85,12 +74,8 @@
             shadowPen    Pen for secondary line to draw behind the primary line. disabled by default.
                          May be any single argument accepted by :func:`mkPen() <pyqtgraph.mkPen>`
             fillLevel    Fill the area between the curve and fillLevel
-<<<<<<< HEAD
-            fillOutline  (bool) If True, an outline surrounding the *fillLevel*
-                         area is drawn.
-=======
+
             fillOutline  (bool) If True, an outline surrounding the *fillLevel* area is drawn.
->>>>>>> 3b6eb025
             fillBrush    Fill to use when fillLevel is specified.
                          May be any single argument accepted by :func:`mkBrush() <pyqtgraph.mkBrush>`
             stepMode     (str or None) If "center", a step is drawn using the x
@@ -105,13 +90,9 @@
                          step mode is not enabled.
                          Passing True is a deprecated equivalent to "center".
                          (added in version 0.9.9)
-<<<<<<< HEAD
-            ==========   ==============================================================================
-
-=======
+
             ============ ==============================================================================
         
->>>>>>> 3b6eb025
         **Point style keyword arguments:**  (see :func:`ScatterPlotItem.setData() <pyqtgraph.ScatterPlotItem.setData>` for more information)
 
             ============   =====================================================
@@ -257,8 +238,7 @@
         self.updateItems()
         self.informViewBoundsChanged()
 
-<<<<<<< HEAD
-=======
+
     def setDerivativeMode(self, mode):
         if self.opts['derivativeMode'] == mode:
             return
@@ -277,7 +257,6 @@
         self.updateItems()
         self.informViewBoundsChanged()
 
->>>>>>> 3b6eb025
     def setPointMode(self, mode):
         if self.opts['pointMode'] == mode:
             return
@@ -575,15 +554,10 @@
             self.curve.hide()
 
         if scatterArgs['symbol'] is not None:
-<<<<<<< HEAD
-
-            if self.opts.get('stepMode', False) is True:
-                x = 0.5 * (x[:-1] + x[1:])
-=======
+
             ## check against `True` too for backwards compatibility
             if self.opts.get('stepMode', False) in ("center", True):
                 x = 0.5 * (x[:-1] + x[1:])                
->>>>>>> 3b6eb025
             self.scatter.setData(x=x, y=y, **scatterArgs)
             self.scatter.show()
         else:
@@ -604,9 +578,7 @@
                 if self.opts['logMode'][0]:
                     x=x[1:]
                     y=y[1:]
-<<<<<<< HEAD
-
-=======
+
             if self.opts['derivativeMode']:  # plot dV/dt
                 y = np.diff(self.yData)/np.diff(self.xData)
                 x = x[:-1]
@@ -614,17 +586,12 @@
                 x = self.yData[:-1]
                 y = np.diff(self.yData)/np.diff(self.xData)
                     
->>>>>>> 3b6eb025
             with np.errstate(divide='ignore'):
                 if self.opts['logMode'][0]:
                     x = np.log10(x)
                 if self.opts['logMode'][1]:
                     y = np.log10(y)
-<<<<<<< HEAD
-
-=======
-                 
->>>>>>> 3b6eb025
+
             ds = self.opts['downsample']
             if not isinstance(ds, int):
                 ds = 1
