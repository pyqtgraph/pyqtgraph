--- conflicted
+++ resolved
@@ -90,20 +90,12 @@
         else:
             self.setHoverPen(hoverPen)
         self.currentPen = self.pen
-<<<<<<< HEAD
         
         self._boundingRect = None
         self._line = None
-      
-=======
 
         self._name = name
 
-        # Cache complex value for drawing speed-up (#PR267)
-        self._line = None
-        self._boundingRect = None
-
->>>>>>> 170592c2
     def setMovable(self, m):
         """Set whether the line is movable by the user."""
         self.movable = m
@@ -219,32 +211,16 @@
             #print "ignore", change
         #return GraphicsObject.itemChange(self, change, val)
 
-<<<<<<< HEAD
-    def viewTransformChanged(self):
-        self._boundingRect = None
-        self._line = None
-        GraphicsObject.viewTransformChanged(self)
-
-    def viewChanged(self, view, oldView):
-        self._boundingRect = None
-        self._line = None
-        GraphicsObject.viewChanged(self, view, oldView)
-=======
     def _invalidateCache(self):
         self._line = None
         self._boundingRect = None
->>>>>>> 170592c2
 
     def boundingRect(self):
         if self._boundingRect is None:
             #br = UIGraphicsItem.boundingRect(self)
             br = self.viewRect()
             ## add a 4-pixel radius around the line for mouse interaction.
-<<<<<<< HEAD
-            
-=======
-
->>>>>>> 170592c2
+
             px = self.pixelLength(direction=Point(1,0), ortho=True)  ## get pixel length orthogonal to the line
             if px is None:
                 px = 0
@@ -253,23 +229,13 @@
             br.setTop(w)
             br = br.normalized()
             self._boundingRect = br
-<<<<<<< HEAD
-            self._line = QtCore.QLineF(br.right(), 0, br.left(), 0)
+            self._line = QtCore.QLineF(br.right(), 0.0, br.left(), 0.0)
         return self._boundingRect
-    
+
     def paint(self, p, *args):
         p.setPen(self.currentPen)
         p.drawLine(self._line)
-        
-=======
-            self._line = QtCore.QLineF(br.right(), 0.0, br.left(), 0.0)
-        return self._boundingRect
-
-    def paint(self, p, *args):
-        p.setPen(self.currentPen)
-        p.drawLine(self._line)
-
->>>>>>> 170592c2
+
     def dataBounds(self, axis, frac=1.0, orthoRange=None):
         if axis == 0:
             return None   ## x axis should never be auto-scaled
@@ -435,6 +401,4 @@
         tr = view.childGroup.itemTransform(self.line)[0]
         vr = tr.mapRect(view.viewRect())
         pos = self.mapToParent(pos)
-        return (pos.x() - vr.left()) / vr.width()
-        
-        +        return (pos.x() - vr.left()) / vr.width()