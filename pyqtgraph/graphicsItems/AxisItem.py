--- conflicted
+++ resolved
@@ -527,19 +527,12 @@
         else:
             if oldView is not None:
                 oldView.sigXRangeChanged.disconnect(self.linkedViewChanged)
-<<<<<<< HEAD
-        
-        if oldView is not None:
-            oldView.sigResized.disconnect(self.linkedViewChanged)
-        
-=======
             view.sigXRangeChanged.connect(self.linkedViewChanged)
 
         if oldView is not None:
             oldView.sigResized.disconnect(self.linkedViewChanged)
         view.sigResized.connect(self.linkedViewChanged)
 
->>>>>>> 6f404859
     def linkedViewChanged(self, view, newRange=None):
         if self.orientation in ['right', 'left']:
             if newRange is None:
