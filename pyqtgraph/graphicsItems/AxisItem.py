import warnings
import weakref
from math import ceil, floor, isfinite, log, log10

import numpy as np

from .. import debug as debug
from .. import functions as fn
from .. import getConfigOption
from ..Point import Point
from ..Qt import QtCore, QtGui, QtWidgets
from .GraphicsWidget import GraphicsWidget
from .. import plotDataMappings

__all__ = ['AxisItem']
class AxisItem(GraphicsWidget):
    """
    GraphicsItem showing a single plot axis with ticks, values, and label.
    Can be configured to fit on any side of a plot, 
    Can automatically synchronize its displayed scale with ViewBox items.
    Ticks can be extended to draw a grid.
    If maxTickLength is negative, ticks point into the plot.
    """

    def __init__(self, orientation, pen=None, textPen=None, linkView=None, parent=None, maxTickLength=-5, showValues=True, text='', units='', unitPrefix='', **args):
        """
        =============== ===============================================================
        **Arguments:**
        orientation     one of 'left', 'right', 'top', or 'bottom'
        maxTickLength   (px) maximum length of ticks to draw. Negative values draw
                        into the plot, positive values draw outward.
        linkView        (ViewBox) causes the range of values displayed in the axis
                        to be linked to the visible range of a ViewBox.
        showValues      (bool) Whether to display values adjacent to ticks
        pen             (QPen) Pen used when drawing ticks.
        textPen         (QPen) Pen used when drawing tick labels.
        text            The text (excluding units) to display on the label for this
                        axis.
        units           The units for this axis. Units should generally be given
                        without any scaling prefix (eg, 'V' instead of 'mV'). The
                        scaling prefix will be automatically prepended based on the
                        range of data displayed.
        args            All extra keyword arguments become CSS style options for
                        the <span> tag which will surround the axis label and units.
        =============== ===============================================================
        """

        GraphicsWidget.__init__(self, parent)
        self.label = QtWidgets.QGraphicsTextItem(self)
        self.picture = None
        self.orientation = orientation
        if orientation not in ['left', 'right', 'top', 'bottom']:
            raise Exception("Orientation argument must be one of 'left', 'right', 'top', or 'bottom'.")
        if orientation in ['left', 'right']:
            self.label.setRotation(-90)

        self.style = {
            'tickTextOffset': [5, 2],  ## (horizontal, vertical) spacing between text and axis
            'tickTextWidth': 30,  ## space reserved for tick text
            'tickTextHeight': 18,
            'autoExpandTextSpace': True,  ## automatically expand text space if needed
            'autoReduceTextSpace': True,
            'tickFont': None,
            'stopAxisAtTick': (False, False),  ## whether axis is drawn to edge of box or to last tick
            'textFillLimits': [  ## how much of the axis to fill up with tick text, maximally.
                (0, 0.8),    ## never fill more than 80% of the axis
                (2, 0.6),    ## If we already have 2 ticks with text, fill no more than 60% of the axis
                (4, 0.4),    ## If we already have 4 ticks with text, fill no more than 40% of the axis
                (6, 0.2),    ## If we already have 6 ticks with text, fill no more than 20% of the axis
                ],
            'showValues': showValues,
            'tickLength': maxTickLength,
            'maxTickLevel': 2,
            'maxTextLevel': 2,
            'tickAlpha': None,  ## If not none, use this alpha for all ticks.
        }

        self.textWidth = 30  ## Keeps track of maximum width / height of tick text
        self.textHeight = 18

        # If the user specifies a width / height, remember that setting
        # indefinitely.
        self.fixedWidth = None
        self.fixedHeight = None

        self.labelText = text
        self.labelUnits = units
        self.labelUnitPrefix = unitPrefix
        self.labelStyle = args
        self.logMode = False
        self.mapping = plotDataMappings.get('identity')

        self._tickLevels = None  ## used to override the automatic ticking system with explicit ticks
        self._tickSpacing = None  # used to override default tickSpacing method
        self.scale = 1.0
        self.autoSIPrefix = True
        self.autoSIPrefixScale = 1.0

        self.showLabel(False)

        self.setRange(0, 1)

        if pen is None:
            self.setPen()
        else:
            self.setPen(pen)

        if textPen is None:
            self.setTextPen()
        else:
            self.setTextPen(pen)

        self._linkedView = None
        if linkView is not None:
            self._linkToView_internal(linkView)

        self.grid = False
        
        #self.setCacheMode(self.DeviceCoordinateCache)

    def setStyle(self, **kwds):
        """
        Set various style options.

        =================== =======================================================
        Keyword Arguments:
        tickLength          (int) The maximum length of ticks in pixels.
                            Positive values point toward the text; negative
                            values point away.
        tickTextOffset      (int) reserved spacing between text and axis in px
        tickTextWidth       (int) Horizontal space reserved for tick text in px
        tickTextHeight      (int) Vertical space reserved for tick text in px
        autoExpandTextSpace (bool) Automatically expand text space if the tick
                            strings become too long.
        autoReduceTextSpace (bool) Automatically shrink the axis if necessary 
        tickFont            (QFont or None) Determines the font used for tick
                            values. Use None for the default font.
        stopAxisAtTick      (tuple: (bool min, bool max)) If True, the axis
                            line is drawn only as far as the last tick.
                            Otherwise, the line is drawn to the edge of the
                            AxisItem boundary.
        textFillLimits      (list of (tick #, % fill) tuples). This structure
                            determines how the AxisItem decides how many ticks
                            should have text appear next to them. Each tuple in
                            the list specifies what fraction of the axis length
                            may be occupied by text, given the number of ticks
                            that already have text displayed. For example::

                                [(0, 0.8), # Never fill more than 80% of the axis
                                 (2, 0.6), # If we already have 2 ticks with text,
                                           # fill no more than 60% of the axis
                                 (4, 0.4), # If we already have 4 ticks with text,
                                           # fill no more than 40% of the axis
                                 (6, 0.2)] # If we already have 6 ticks with text,
                                           # fill no more than 20% of the axis

        showValues          (bool) indicates whether text is displayed adjacent
                            to ticks.
        tickAlpha           (float or int or None) If None, pyqtgraph will draw the
                            ticks with the alpha it deems appropriate.  Otherwise, 
                            the alpha will be fixed at the value passed.  With int, 
                            accepted values are [0..255].  With value of type
                            float, accepted values are from [0..1].
        =================== =======================================================

        Added in version 0.9.9
        """
        for kwd,value in kwds.items():
            if kwd not in self.style:
                raise NameError("%s is not a valid style argument." % kwd)

            if kwd in ('tickLength', 'tickTextOffset', 'tickTextWidth', 'tickTextHeight'):
                if not isinstance(value, int):
                    raise ValueError("Argument '%s' must be int" % kwd)

            if kwd == 'tickTextOffset':
                if self.orientation in ('left', 'right'):
                    self.style['tickTextOffset'][0] = value
                else:
                    self.style['tickTextOffset'][1] = value
            elif kwd == 'stopAxisAtTick':
                try:
                    assert len(value) == 2 and isinstance(value[0], bool) and isinstance(value[1], bool)
                except:
                    raise ValueError("Argument 'stopAxisAtTick' must have type (bool, bool)")
                self.style[kwd] = value
            else:
                self.style[kwd] = value

        self.picture = None
        self._adjustSize()
        self.update()

    def close(self):
        self.scene().removeItem(self.label)
        self.label = None
        self.scene().removeItem(self)

    def setGrid(self, grid):
        """Set the alpha value (0-255) for the grid, or False to disable.

        When grid lines are enabled, the axis tick lines are extended to cover
        the extent of the linked ViewBox, if any.
        """
        self.grid = grid
        self.picture = None
        self.prepareGeometryChange()
        self.update()

<<<<<<< HEAD
    def setMapping(self, mapping):
        """ 
        Sets data mapping function. Currently, only `plotDataMapping.LogMapping` 
        is supported, others will be treated as indentity
        """
        self.picture = None
        if isinstance(mapping, plotDataMappings.LogMapping):
            self.logMode = True
        else:
            self.logMode = True
        self.update()

    def setLogMode(self, log):
=======
    def setLogMode(self, *args, **kwargs):
>>>>>>> f8d5134d
        """
        Set log scaling for x and/or y axes.

        If two positional arguments are provided, the first will set log scaling
        for the x axis and the second for the y axis. If a single positional
        argument is provided, it will set the log scaling along the direction of
        the AxisItem. Alternatively, x and y can be passed as keyword arguments.

        If an axis is set to log scale, ticks are displayed on a logarithmic scale
        and values are adjusted accordingly. (This is usually accessed by changing
        the log mode of a :func:`PlotItem <pyqtgraph.PlotItem.setLogMode>`.) The 
        linked ViewBox will be informed of the change.
        """
<<<<<<< HEAD
        self.logMode = log
        self.picture = None
        # if self._linkedView is not None:
        #     axis = None
        #     if self.orientation in ('top', 'bottom'):
        #         axis = 'x'
        #         # self._linkedView().setLogMode('x', log)
        #     elif self.orientation in ('left', 'right'):
        #         axis = 'y'
        #         # self._linkedView().setLogMode('y', log)
        #     if axis is not None:
        #         if log:
        #             self._linkedView().setMapping(axis, plotDataMappings.getLog() )
        #         else:
        #             self._linkedView().setMapping(axis, plotDataMappings.getIdentity() )
=======
        if len(args) == 1:
            self.logMode = args[0]
        else:
            if len(args) == 2:
                x, y = args
            else:
                x = kwargs.get('x')
                y = kwargs.get('y')

            if x is not None and self.orientation in ('top', 'bottom'):
                self.logMode = x
            if y is not None and self.orientation in ('left', 'right'):
                self.logMode = y
        
        if self._linkedView is not None:
            if self.orientation in ('top', 'bottom'):           
                self._linkedView().setLogMode('x', self.logMode)    
            elif self.orientation in ('left', 'right'):
                self._linkedView().setLogMode('y', self.logMode)    

        self.picture = None

>>>>>>> f8d5134d
        self.update()

    def setTickFont(self, font):
        """
        (QFont or None) Determines the font used for tick values. 
        Use None for the default font.
        """
        self.style['tickFont'] = font
        self.picture = None
        self.prepareGeometryChange()
        ## Need to re-allocate space depending on font size?

        self.update()

    def resizeEvent(self, ev=None):
        #s = self.size()

        ## Set the position of the label
        nudge = 5
        if self.label is None: # self.label is set to None on close, but resize events can still occur.
            self.picture = None
            return
            
        br = self.label.boundingRect()
        p = QtCore.QPointF(0, 0)
        if self.orientation == 'left':
            p.setY(int(self.size().height()/2 + br.width()/2))
            p.setX(-nudge)
        elif self.orientation == 'right':
            p.setY(int(self.size().height()/2 + br.width()/2))
            p.setX(int(self.size().width()-br.height()+nudge))
        elif self.orientation == 'top':
            p.setY(-nudge)
            p.setX(int(self.size().width()/2. - br.width()/2.))
        elif self.orientation == 'bottom':
            p.setX(int(self.size().width()/2. - br.width()/2.))
            p.setY(int(self.size().height()-br.height()+nudge))
        self.label.setPos(p)
        self.picture = None

    def showLabel(self, show=True):
        """Show/hide the label text for this axis."""
        #self.drawLabel = show
        self.label.setVisible(show)
        if self.orientation in ['left', 'right']:
            self._updateWidth()
        else:
            self._updateHeight()
        if self.autoSIPrefix:
            self.updateAutoSIPrefix()

    def setLabel(self, text=None, units=None, unitPrefix=None, **args):
        """Set the text displayed adjacent to the axis.

        ==============  =============================================================
        **Arguments:**
        text            The text (excluding units) to display on the label for this
                        axis.
        units           The units for this axis. Units should generally be given
                        without any scaling prefix (eg, 'V' instead of 'mV'). The
                        scaling prefix will be automatically prepended based on the
                        range of data displayed.
        args            All extra keyword arguments become CSS style options for
                        the <span> tag which will surround the axis label and units.
        ==============  =============================================================

        The final text generated for the label will look like::

            <span style="...options...">{text} (prefix{units})</span>

        Each extra keyword argument will become a CSS option in the above template.
        For example, you can set the font size and color of the label::

            labelStyle = {'color': '#FFF', 'font-size': '14pt'}
            axis.setLabel('label text', units='V', **labelStyle)

        """
        # `None` input is kept for backward compatibility!
        self.labelText = text or ""
        self.labelUnits = units or ""
        self.labelUnitPrefix = unitPrefix or ""
        if len(args) > 0:
            self.labelStyle = args
        # Account empty string and `None` for units and text
        visible = True if (text or units) else False
        self.showLabel(visible)
        self._updateLabel()

    def _updateLabel(self):
        """Internal method to update the label according to the text"""
        self.label.setHtml(self.labelString())
        self._adjustSize()
        self.picture = None
        self.update()

    def labelString(self):
        if self.labelUnits == '':
            if not self.autoSIPrefix or self.autoSIPrefixScale == 1.0:
                units = ''
            else:
                units = '(x%g)' % (1.0/self.autoSIPrefixScale)
        else:
            units = '(%s%s)' % (self.labelUnitPrefix, self.labelUnits)

        s = '%s %s' % (self.labelText, units)

        style = ';'.join(['%s: %s' % (k, self.labelStyle[k]) for k in self.labelStyle])

        return "<span style='%s'>%s</span>" % (style, s)

    def _updateMaxTextSize(self, x):
        ## Informs that the maximum tick size orthogonal to the axis has
        ## changed; we use this to decide whether the item needs to be resized
        ## to accomodate.
        if self.orientation in ['left', 'right']:
            if self.style["autoReduceTextSpace"]:
                if x > self.textWidth or x < self.textWidth - 10:
                    self.textWidth = x
            else:
                mx = max(self.textWidth, x)
                if mx > self.textWidth or mx < self.textWidth - 10:
                    self.textWidth = mx
            if self.style['autoExpandTextSpace']:
                self._updateWidth()
        
        else:
            if self.style['autoReduceTextSpace']:
                if x > self.textHeight or x < self.textHeight - 10:
                    self.textHeight = x
            else:
                mx = max(self.textHeight, x)
                if mx > self.textHeight or mx < self.textHeight - 10:
                    self.textHeight = mx
            if self.style['autoExpandTextSpace']:
                self._updateHeight()

    def _adjustSize(self):
        if self.orientation in ['left', 'right']:
            self._updateWidth()
        else:
            self._updateHeight()

    def setHeight(self, h=None):
        """Set the height of this axis reserved for ticks and tick labels.
        The height of the axis label is automatically added.

        If *height* is None, then the value will be determined automatically
        based on the size of the tick text."""
        self.fixedHeight = h
        self._updateHeight()

    def _updateHeight(self):
        if not self.isVisible():
            h = 0
        else:
            if self.fixedHeight is None:
                if not self.style['showValues']:
                    h = 0
                elif self.style['autoExpandTextSpace']:
                    h = self.textHeight
                else:
                    h = self.style['tickTextHeight']
                h += self.style['tickTextOffset'][1] if self.style['showValues'] else 0
                h += max(0, self.style['tickLength'])
                if self.label.isVisible():
                    h += self.label.boundingRect().height() * 0.8
            else:
                h = self.fixedHeight

        self.setMaximumHeight(h)
        self.setMinimumHeight(h)
        self.picture = None

    def setWidth(self, w=None):
        """Set the width of this axis reserved for ticks and tick labels.
        The width of the axis label is automatically added.

        If *width* is None, then the value will be determined automatically
        based on the size of the tick text."""
        self.fixedWidth = w
        self._updateWidth()

    def _updateWidth(self):
        if not self.isVisible():
            w = 0
        else:
            if self.fixedWidth is None:
                if not self.style['showValues']:
                    w = 0
                elif self.style['autoExpandTextSpace']:
                    w = self.textWidth
                else:
                    w = self.style['tickTextWidth']
                w += self.style['tickTextOffset'][0] if self.style['showValues'] else 0
                w += max(0, self.style['tickLength'])
                if self.label.isVisible():
                    w += self.label.boundingRect().height() * 0.8  ## bounding rect is usually an overestimate
            else:
                w = self.fixedWidth

        self.setMaximumWidth(w)
        self.setMinimumWidth(w)
        self.picture = None

    def pen(self):
        if self._pen is None:
            return fn.mkPen(getConfigOption('foreground'))
        return fn.mkPen(self._pen)

    def setPen(self, *args, **kwargs):
        """
        Set the pen used for drawing text, axes, ticks, and grid lines.
        If no arguments are given, the default foreground color will be used
        (see :func:`setConfigOption <pyqtgraph.setConfigOption>`).
        """
        self.picture = None
        if args or kwargs:
            self._pen = fn.mkPen(*args, **kwargs)
        else:
            self._pen = fn.mkPen(getConfigOption('foreground'))
        self.labelStyle['color'] = self._pen.color().name() #   #RRGGBB
        self._updateLabel()

    def textPen(self):
        if self._textPen is None:
            return fn.mkPen(getConfigOption('foreground'))
        return fn.mkPen(self._textPen)

    def setTextPen(self, *args, **kwargs):
        """
        Set the pen used for drawing text.
        If no arguments are given, the default foreground color will be used.
        """
        self.picture = None
        if args or kwargs:
            self._textPen = fn.mkPen(*args, **kwargs)
        else:
            self._textPen = fn.mkPen(getConfigOption('foreground'))
        self.labelStyle['color'] = self._textPen.color().name() #   #RRGGBB
        self._updateLabel()

    def setScale(self, scale=None):
        """
        Set the value scaling for this axis.

        Setting this value causes the axis to draw ticks and tick labels as if
        the view coordinate system were scaled. By default, the axis scaling is
        1.0.
        """
        # Deprecated usage, kept for backward compatibility
        if scale is None:
            warnings.warn(
                'AxisItem.setScale(None) is deprecated, will be removed in 0.13.0'
                'instead use AxisItem.enableAutoSIPrefix(bool) to enable/disable'
                'SI prefix scaling',                
                DeprecationWarning, stacklevel=2
            )
            scale = 1.0
            self.enableAutoSIPrefix(True)

        if scale != self.scale:
            self.scale = scale
            self._updateLabel()

    def enableAutoSIPrefix(self, enable=True):
        """
        Enable (or disable) automatic SI prefix scaling on this axis.

        When enabled, this feature automatically determines the best SI prefix
        to prepend to the label units, while ensuring that axis values are scaled
        accordingly.

        For example, if the axis spans values from -0.1 to 0.1 and has units set
        to 'V' then the axis would display values -100 to 100
        and the units would appear as 'mV'

        This feature is enabled by default, and is only available when a suffix
        (unit string) is provided to display on the label.
        """
        self.autoSIPrefix = enable
        self.updateAutoSIPrefix()

    def updateAutoSIPrefix(self):
        if self.label.isVisible():
            if self.logMode:
                _range = 10**np.array(self.range)
            else:
                _range = self.range
            (scale, prefix) = fn.siScale(max(abs(_range[0]*self.scale), abs(_range[1]*self.scale)))
            if self.labelUnits == '' and prefix in ['k', 'm']:  ## If we are not showing units, wait until 1e6 before scaling.
                scale = 1.0
                prefix = ''
            self.autoSIPrefixScale = scale
            self.labelUnitPrefix = prefix
        else:
            self.autoSIPrefixScale = 1.0

        self._updateLabel()

    def setRange(self, mn, mx):
        """Set the range of values displayed by the axis.
        Usually this is handled automatically by linking the axis to a ViewBox with :func:`linkToView <pyqtgraph.AxisItem.linkToView>`"""
        if not isfinite(mn) or not isfinite(mx):
            raise Exception("Not setting range to [%s, %s]" % (str(mn), str(mx)))
        self.range = [mn, mx]
        if self.autoSIPrefix:
            # XXX: Will already update once!
            self.updateAutoSIPrefix()
        else:
            self.picture = None
            self.update()

    def linkedView(self):
        """Return the ViewBox this axis is linked to"""
        if self._linkedView is None:
            return None
        else:
            return self._linkedView()

    def _linkToView_internal(self, view):
        # We need this code to be available without override,
        # even though DateAxisItem overrides the user-side linkToView method
        self.unlinkFromView()

        self._linkedView = weakref.ref(view)
        if self.orientation in ['right', 'left']:
            view.sigYRangeChanged.connect(self.linkedViewChanged)
        else:
            view.sigXRangeChanged.connect(self.linkedViewChanged)
        view.sigResized.connect(self.linkedViewChanged)

    def linkToView(self, view):
        """Link this axis to a ViewBox, causing its displayed range to match the visible range of the view."""
        self._linkToView_internal(view)
        
    def unlinkFromView(self):
        """Unlink this axis from a ViewBox."""
        oldView = self.linkedView()
        self._linkedView = None
        if self.orientation in ['right', 'left']:
            if oldView is not None:
                oldView.sigYRangeChanged.disconnect(self.linkedViewChanged)
        else:
            if oldView is not None:
                oldView.sigXRangeChanged.disconnect(self.linkedViewChanged)

        if oldView is not None:
            oldView.sigResized.disconnect(self.linkedViewChanged)

    def linkedViewChanged(self, view, newRange=None):
        if self.orientation in ['right', 'left']:
            if newRange is None:
                newRange = view.viewRange()[1]
            if view.yInverted():
                self.setRange(*newRange[::-1])
            else:
                self.setRange(*newRange)
        else:
            if newRange is None:
                newRange = view.viewRange()[0]
            if view.xInverted():
                self.setRange(*newRange[::-1])
            else:
                self.setRange(*newRange)

    def boundingRect(self):
        linkedView = self.linkedView()
        if linkedView is None or self.grid is False:
            rect = self.mapRectFromParent(self.geometry())
            ## extend rect if ticks go in negative direction
            ## also extend to account for text that flows past the edges
            tl = self.style['tickLength']
            if self.orientation == 'left':
                rect = rect.adjusted(0, -15, -min(0,tl), 15)
            elif self.orientation == 'right':
                rect = rect.adjusted(min(0,tl), -15, 0, 15)
            elif self.orientation == 'top':
                rect = rect.adjusted(-15, 0, 15, -min(0,tl))
            elif self.orientation == 'bottom':
                rect = rect.adjusted(-15, min(0,tl), 15, 0)
            return rect
        else:
            return self.mapRectFromParent(self.geometry()) | linkedView.mapRectToItem(self, linkedView.boundingRect())

    def paint(self, p, opt, widget):
        profiler = debug.Profiler()
        if self.picture is None:
            try:
                picture = QtGui.QPicture()
                painter = QtGui.QPainter(picture)
                if self.style["tickFont"]:
                    painter.setFont(self.style["tickFont"])
                specs = self.generateDrawSpecs(painter)
                profiler('generate specs')
                if specs is not None:
                    self.drawPicture(painter, *specs)
                    profiler('draw picture')
            finally:
                painter.end()
            self.picture = picture
        #p.setRenderHint(p.RenderHint.Antialiasing, False)   ## Sometimes we get a segfault here ???
        #p.setRenderHint(p.RenderHint.TextAntialiasing, True)
        self.picture.play(p)

    def setTicks(self, ticks):
        """Explicitly determine which ticks to display.
        This overrides the behavior specified by tickSpacing(), tickValues(), and tickStrings()
        The format for *ticks* looks like::

            [
                [ (majorTickValue1, majorTickString1), (majorTickValue2, majorTickString2), ... ],
                [ (minorTickValue1, minorTickString1), (minorTickValue2, minorTickString2), ... ],
                ...
            ]

        If *ticks* is None, then the default tick system will be used instead.
        """
        self._tickLevels = ticks
        self.picture = None
        self.update()

    def setTickSpacing(self, major=None, minor=None, levels=None):
        """
        Explicitly determine the spacing of major and minor ticks. This
        overrides the default behavior of the tickSpacing method, and disables
        the effect of setTicks(). Arguments may be either *major* and *minor*,
        or *levels* which is a list of (spacing, offset) tuples for each
        tick level desired.

        If no arguments are given, then the default behavior of tickSpacing
        is enabled.

        Examples::

            # two levels, all offsets = 0
            axis.setTickSpacing(5, 1)
            # three levels, all offsets = 0
            axis.setTickSpacing([(3, 0), (1, 0), (0.25, 0)])
            # reset to default
            axis.setTickSpacing()
        """

        if levels is None:
            if major is None:
                levels = None
            else:
                levels = [(major, 0), (minor, 0)]
        self._tickSpacing = levels
        self.picture = None
        self.update()

    def tickSpacing(self, minVal, maxVal, size):
        """Return values describing the desired spacing and offset of ticks.

        This method is called whenever the axis needs to be redrawn and is a
        good method to override in subclasses that require control over tick locations.

        The return value must be a list of tuples, one for each set of ticks::

            [
                (major tick spacing, offset),
                (minor tick spacing, offset),
                (sub-minor tick spacing, offset),
                ...
            ]
        """
        # First check for override tick spacing
        if self._tickSpacing is not None:
            return self._tickSpacing

        dif = abs(maxVal - minVal)
        if dif == 0:
            return []

        ## decide optimal minor tick spacing in pixels (this is just aesthetics)
        optimalTickCount = max(2., log(size))

        ## optimal minor tick spacing
        optimalSpacing = dif / optimalTickCount

        ## the largest power-of-10 spacing which is smaller than optimal
        p10unit = 10 ** floor(log10(optimalSpacing))

        ## Determine major/minor tick spacings which flank the optimal spacing.
        intervals = np.array([1., 2., 10., 20., 100.]) * p10unit
        minorIndex = 0
        while intervals[minorIndex+1] <= optimalSpacing:
            minorIndex += 1

        levels = [
            (intervals[minorIndex+2], 0),
            (intervals[minorIndex+1], 0),
            #(intervals[minorIndex], 0)    ## Pretty, but eats up CPU
        ]

        if self.style['maxTickLevel'] >= 2:
            ## decide whether to include the last level of ticks
            minSpacing = min(size / 20., 30.)
            maxTickCount = size / minSpacing
            if dif / intervals[minorIndex] <= maxTickCount:
                levels.append((intervals[minorIndex], 0))
         
        return levels
        
        ##### This does not work -- switching between 2/5 confuses the automatic text-level-selection
        ### Determine major/minor tick spacings which flank the optimal spacing.
        #intervals = np.array([1., 2., 5., 10., 20., 50., 100.]) * p10unit
        #minorIndex = 0
        #while intervals[minorIndex+1] <= optimalSpacing:
            #minorIndex += 1

        ### make sure we never see 5 and 2 at the same time
        #intIndexes = [
            #[0,1,3],
            #[0,2,3],
            #[2,3,4],
            #[3,4,6],
            #[3,5,6],
        #][minorIndex]

        #return [
            #(intervals[intIndexes[2]], 0),
            #(intervals[intIndexes[1]], 0),
            #(intervals[intIndexes[0]], 0)
        #]

    def tickValues(self, minVal, maxVal, size):
        """
        Return the values and spacing of ticks to draw::

            [
                (spacing, [major ticks]),
                (spacing, [minor ticks]),
                ...
            ]

        By default, this method calls tickSpacing to determine the correct tick locations.
        This is a good method to override in subclasses.
        """
        minVal, maxVal = sorted((minVal, maxVal))


        minVal *= self.scale
        maxVal *= self.scale
        #size *= self.scale

        ticks = []
        tickLevels = self.tickSpacing(minVal, maxVal, size)
        allValues = np.array([])
        for i in range(len(tickLevels)):
            spacing, offset = tickLevels[i]
            if not np.isfinite(spacing):
                # print(f"infinite spacing for tick level {i}")
                continue

            ## determine starting tick
            start = (ceil((minVal-offset) / spacing) * spacing) + offset
            if np.isnan(start):
                print(minVal, offset, spacing)

            ## determine number of ticks
            num = int((maxVal-start) / spacing) + 1
            values = (np.arange(num) * spacing + start) / self.scale
            ## remove any ticks that were present in higher levels
            ## we assume here that if the difference between a tick value and a previously seen tick value
            ## is less than spacing/100, then they are 'equal' and we can ignore the new tick.
            values = list(filter(lambda x: np.all(np.abs(allValues-x) > spacing/self.scale*0.01), values))
            allValues = np.concatenate([allValues, values])
            ticks.append((spacing/self.scale, values))

        if self.logMode:
            return self.logTickValues(minVal, maxVal, size, ticks)


        #nticks = []
        #for t in ticks:
            #nvals = []
            #for v in t[1]:
                #nvals.append(v/self.scale)
            #nticks.append((t[0]/self.scale,nvals))
        #ticks = nticks

        return ticks

    def logTickValues(self, minVal, maxVal, size, stdTicks):

        ## start with the tick spacing given by tickValues().
        ## Any level whose spacing is < 1 needs to be converted to log scale

        ticks = []
        for (spacing, t) in stdTicks:
            if spacing >= 1.0:
                ticks.append((spacing, t))

        if len(ticks) < 3:
            v1 = int(floor(minVal))
            v2 = int(ceil(maxVal))
            #major = list(range(v1+1, v2))

            minor = []
            for v in range(v1, v2):
                minor.extend(v + np.log10(np.arange(1, 10)))
            minor = [x for x in minor if x>minVal and x<maxVal]
            ticks.append((None, minor))
        return ticks

    def tickStrings(self, values, scale, spacing):
        """Return the strings that should be placed next to ticks. This method is called
        when redrawing the axis and is a good method to override in subclasses.
        The method is called with a list of tick values, a scaling factor (see below), and the
        spacing between ticks (this is required since, in some instances, there may be only
        one tick and thus no other way to determine the tick spacing)

        The scale argument is used when the axis label is displaying units which may have an SI scaling prefix.
        When determining the text to display, use value*scale to correctly account for this prefix.
        For example, if the axis label's units are set to 'V', then a tick value of 0.001 might
        be accompanied by a scale value of 1000. This indicates that the label is displaying 'mV', and
        thus the tick should display 0.001 * 1000 = 1.
        """
        if self.logMode:
            return self.logTickStrings(values, scale, spacing)

        places = max(0, ceil(-log10(spacing*scale)))
        strings = []
        for v in values:
            vs = v * scale
            if abs(vs) < .001 or abs(vs) >= 10000:
                vstr = "%g" % vs
            else:
                vstr = ("%%0.%df" % places) % vs
            strings.append(vstr)
        return strings

    def logTickStrings(self, values, scale, spacing):
        estrings = ["%0.1g"%x for x in 10 ** np.array(values).astype(float) * np.array(scale)]
        convdict = {"0": "⁰",
                    "1": "¹",
                    "2": "²",
                    "3": "³",
                    "4": "⁴",
                    "5": "⁵",
                    "6": "⁶",
                    "7": "⁷",
                    "8": "⁸",
                    "9": "⁹",
                    }
        dstrings = []
        for e in estrings:
            if e.count("e"):
                v, p = e.split("e")
                sign = "⁻" if p[0] == "-" else ""
                pot = "".join([convdict[pp] for pp in p[1:].lstrip("0")])
                if v == "1":
                    v = ""
                else:
                    v = v + "·"
                dstrings.append(v + "10" + sign + pot)
            else:
                dstrings.append(e)
        return dstrings

    def generateDrawSpecs(self, p):
        """
        Calls tickValues() and tickStrings() to determine where and how ticks should
        be drawn, then generates from this a set of drawing commands to be
        interpreted by drawPicture().
        """
        profiler = debug.Profiler()
        if self.style['tickFont'] is not None:
            p.setFont(self.style['tickFont'])
        bounds = self.mapRectFromParent(self.geometry())

        linkedView = self.linkedView()
        if linkedView is None or self.grid is False:
            tickBounds = bounds
        else:
            tickBounds = linkedView.mapRectToItem(self, linkedView.boundingRect())

        if self.orientation == 'left':
            span = (bounds.topRight(), bounds.bottomRight())
            tickStart = tickBounds.right()
            tickStop = bounds.right()
            tickDir = -1
            axis = 0
        elif self.orientation == 'right':
            span = (bounds.topLeft(), bounds.bottomLeft())
            tickStart = tickBounds.left()
            tickStop = bounds.left()
            tickDir = 1
            axis = 0
        elif self.orientation == 'top':
            span = (bounds.bottomLeft(), bounds.bottomRight())
            tickStart = tickBounds.bottom()
            tickStop = bounds.bottom()
            tickDir = -1
            axis = 1
        elif self.orientation == 'bottom':
            span = (bounds.topLeft(), bounds.topRight())
            tickStart = tickBounds.top()
            tickStop = bounds.top()
            tickDir = 1
            axis = 1
        else:
            raise ValueError("self.orientation must be in ('left', 'right', 'top', 'bottom')")
        #print tickStart, tickStop, span

        ## determine size of this item in pixels
        points = list(map(self.mapToDevice, span))
        if None in points:
            return
        lengthInPixels = Point(points[1] - points[0]).length()
        if lengthInPixels == 0:
            return

        # Determine major / minor / subminor axis ticks
        if self._tickLevels is None:
            tickLevels = self.tickValues(self.range[0], self.range[1], lengthInPixels)
            tickStrings = None
        else:
            ## parse self.tickLevels into the formats returned by tickLevels() and tickStrings()
            tickLevels = []
            tickStrings = []
            for level in self._tickLevels:
                values = []
                strings = []
                tickLevels.append((None, values))
                tickStrings.append(strings)
                for val, strn in level:
                    values.append(val)
                    strings.append(strn)

        ## determine mapping between tick values and local coordinates
        dif = self.range[1] - self.range[0]
        if dif == 0:
            xScale = 1
            offset = 0
        else:
            if axis == 0:
                xScale = -bounds.height() / dif
                offset = self.range[0] * xScale - bounds.height()
            else:
                xScale = bounds.width() / dif
                offset = self.range[0] * xScale

        xRange = [x * xScale - offset for x in self.range]
        xMin = min(xRange)
        xMax = max(xRange)

        profiler('init')

        tickPositions = [] # remembers positions of previously drawn ticks

        ## compute coordinates to draw ticks
        ## draw three different intervals, long ticks first
        tickSpecs = []
        for i in range(len(tickLevels)):
            tickPositions.append([])
            ticks = tickLevels[i][1]

            ## length of tick
            tickLength = self.style['tickLength'] / ((i*0.5)+1.0)
                
            lineAlpha = self.style["tickAlpha"]
            if lineAlpha is None:
                lineAlpha = 255 / (i+1)
                if self.grid is not False:
                    lineAlpha *= self.grid/255. * fn.clip_scalar((0.05  * lengthInPixels / (len(ticks)+1)), 0., 1.)
            elif isinstance(lineAlpha, float):
                lineAlpha *= 255
                lineAlpha = max(0, int(round(lineAlpha)))
                lineAlpha = min(255, int(round(lineAlpha)))
            elif isinstance(lineAlpha, int):
                if (lineAlpha > 255) or (lineAlpha < 0):
                    raise ValueError("lineAlpha should be [0..255]")
            else:
                raise TypeError("Line Alpha should be of type None, float or int")

            for v in ticks:
                ## determine actual position to draw this tick
                x = (v * xScale) - offset
                if x < xMin or x > xMax:  ## last check to make sure no out-of-bounds ticks are drawn
                    tickPositions[i].append(None)
                    continue
                tickPositions[i].append(x)

                p1 = [x, x]
                p2 = [x, x]
                p1[axis] = tickStart
                p2[axis] = tickStop
                if self.grid is False:
                    p2[axis] += tickLength*tickDir
                tickPen = self.pen()
                color = tickPen.color()
                color.setAlpha(int(lineAlpha))
                tickPen.setColor(color)
                tickSpecs.append((tickPen, Point(p1), Point(p2)))
        profiler('compute ticks')


        if self.style['stopAxisAtTick'][0] is True:
            minTickPosition = min(map(min, tickPositions))
            if axis == 0:
                stop = max(span[0].y(), minTickPosition)
                span[0].setY(stop)
            else:
                stop = max(span[0].x(), minTickPosition)
                span[0].setX(stop)
        if self.style['stopAxisAtTick'][1] is True:
            maxTickPosition = max(map(max, tickPositions))
            if axis == 0:
                stop = min(span[1].y(), maxTickPosition)
                span[1].setY(stop)
            else:
                stop = min(span[1].x(), maxTickPosition)
                span[1].setX(stop)
        axisSpec = (self.pen(), span[0], span[1])


        textOffset = self.style['tickTextOffset'][axis]  ## spacing between axis and text
        #if self.style['autoExpandTextSpace'] is True:
            #textWidth = self.textWidth
            #textHeight = self.textHeight
        #else:
            #textWidth = self.style['tickTextWidth'] ## space allocated for horizontal text
            #textHeight = self.style['tickTextHeight'] ## space allocated for horizontal text

        textSize2 = 0
        lastTextSize2 = 0
        textRects = []
        textSpecs = []  ## list of draw

        # If values are hidden, return early
        if not self.style['showValues']:
            return (axisSpec, tickSpecs, textSpecs)

        for i in range(min(len(tickLevels), self.style['maxTextLevel']+1)):
            ## Get the list of strings to display for this level
            if tickStrings is None:
                spacing, values = tickLevels[i]
                strings = self.tickStrings(values, self.autoSIPrefixScale * self.scale, spacing)
            else:
                strings = tickStrings[i]

            if len(strings) == 0:
                continue

            ## ignore strings belonging to ticks that were previously ignored
            for j in range(len(strings)):
                if tickPositions[i][j] is None:
                    strings[j] = None

            ## Measure density of text; decide whether to draw this level
            rects = []
            for s in strings:
                if s is None:
                    rects.append(None)
                else:
                    br = p.boundingRect(QtCore.QRectF(0, 0, 100, 100), QtCore.Qt.AlignmentFlag.AlignCenter, s)
                    ## boundingRect is usually just a bit too large
                    ## (but this probably depends on per-font metrics?)
                    br.setHeight(br.height() * 0.8)

                    rects.append(br)
                    textRects.append(rects[-1])

            if len(textRects) > 0:
                ## measure all text, make sure there's enough room
                if axis == 0:
                    textSize = np.sum([r.height() for r in textRects])
                    textSize2 = np.max([r.width() for r in textRects])
                else:
                    textSize = np.sum([r.width() for r in textRects])
                    textSize2 = np.max([r.height() for r in textRects])
            else:
                textSize = 0
                textSize2 = 0

            if i > 0:  ## always draw top level
                ## If the strings are too crowded, stop drawing text now.
                ## We use three different crowding limits based on the number
                ## of texts drawn so far.
                textFillRatio = float(textSize) / lengthInPixels
                finished = False
                for nTexts, limit in self.style['textFillLimits']:
                    if len(textSpecs) >= nTexts and textFillRatio >= limit:
                        finished = True
                        break
                if finished:
                    break
            
            lastTextSize2 = textSize2

            #spacing, values = tickLevels[best]
            #strings = self.tickStrings(values, self.scale, spacing)
            # Determine exactly where tick text should be drawn
            for j in range(len(strings)):
                vstr = strings[j]
                if vstr is None: ## this tick was ignored because it is out of bounds
                    continue
                x = tickPositions[i][j]
                #textRect = p.boundingRect(QtCore.QRectF(0, 0, 100, 100), QtCore.Qt.AlignmentFlag.AlignCenter, vstr)
                textRect = rects[j]
                height = textRect.height()
                width = textRect.width()
                #self.textHeight = height
                offset = max(0,self.style['tickLength']) + textOffset

                if self.orientation == 'left':
                    alignFlags = QtCore.Qt.AlignmentFlag.AlignRight|QtCore.Qt.AlignmentFlag.AlignVCenter
                    rect = QtCore.QRectF(tickStop-offset-width, x-(height/2), width, height)
                elif self.orientation == 'right':
                    alignFlags = QtCore.Qt.AlignmentFlag.AlignLeft|QtCore.Qt.AlignmentFlag.AlignVCenter
                    rect = QtCore.QRectF(tickStop+offset, x-(height/2), width, height)
                elif self.orientation == 'top':
                    alignFlags = QtCore.Qt.AlignmentFlag.AlignHCenter|QtCore.Qt.AlignmentFlag.AlignBottom
                    rect = QtCore.QRectF(x-width/2., tickStop-offset-height, width, height)
                elif self.orientation == 'bottom':
                    alignFlags = QtCore.Qt.AlignmentFlag.AlignHCenter|QtCore.Qt.AlignmentFlag.AlignTop
                    rect = QtCore.QRectF(x-width/2., tickStop+offset, width, height)

                textFlags = alignFlags | QtCore.Qt.TextFlag.TextDontClip    
                #p.setPen(self.pen())
                #p.drawText(rect, textFlags, vstr)
                textSpecs.append((rect, textFlags, vstr))
        profiler('compute text')

        ## update max text size if needed.
        self._updateMaxTextSize(lastTextSize2)

        return (axisSpec, tickSpecs, textSpecs)

    def drawPicture(self, p, axisSpec, tickSpecs, textSpecs):
        profiler = debug.Profiler()

        p.setRenderHint(p.RenderHint.Antialiasing, False)
        p.setRenderHint(p.RenderHint.TextAntialiasing, True)

        ## draw long line along axis
        pen, p1, p2 = axisSpec
        p.setPen(pen)
        p.drawLine(p1, p2)
        # p.translate(0.5,0)  ## resolves some damn pixel ambiguity

        ## draw ticks
        for pen, p1, p2 in tickSpecs:
            p.setPen(pen)
            p.drawLine(p1, p2)
        profiler('draw ticks')

        # Draw all text
        if self.style['tickFont'] is not None:
            p.setFont(self.style['tickFont'])
        p.setPen(self.textPen())
        bounding = self.boundingRect().toAlignedRect()
        p.setClipRect(bounding)
        for rect, flags, text in textSpecs:
            p.drawText(rect, int(flags), text)

        profiler('draw text')

    def show(self):
        GraphicsWidget.show(self)
        if self.orientation in ['left', 'right']:
            self._updateWidth()
        else:
            self._updateHeight()

    def hide(self):
        GraphicsWidget.hide(self)
        if self.orientation in ['left', 'right']:
            self._updateWidth()
        else:
            self._updateHeight()

    def wheelEvent(self, event):
        lv = self.linkedView()
        if lv is None:
            return
        # Did the event occur inside the linked ViewBox (and not over the axis iteself)?
        if lv.sceneBoundingRect().contains(event.scenePos()):
            event.ignore()
            return
        else:
            # pass event to linked viewbox with appropriate single axis zoom parameter
            if self.orientation in ['left', 'right']:
                lv.wheelEvent(event, axis=1)
            else:
                lv.wheelEvent(event, axis=0)
        event.accept()

    def mouseDragEvent(self, event):
        lv = self.linkedView()
        if lv is None:
            return
        # Did the mouse down event occur inside the linked ViewBox (and not the axis)?
        if lv.sceneBoundingRect().contains(event.buttonDownScenePos()):
            event.ignore()
            return
        # otherwise pass event to linked viewbox with appropriate single axis parameter
        if self.orientation in ['left', 'right']:
            return lv.mouseDragEvent(event, axis=1)
        else:
            return lv.mouseDragEvent(event, axis=0)

    def mouseClickEvent(self, event):
        lv = self.linkedView()
        if lv is None:
            return
        return lv.mouseClickEvent(event)<|MERGE_RESOLUTION|>--- conflicted
+++ resolved
@@ -207,7 +207,6 @@
         self.prepareGeometryChange()
         self.update()
 
-<<<<<<< HEAD
     def setMapping(self, mapping):
         """ 
         Sets data mapping function. Currently, only `plotDataMapping.LogMapping` 
@@ -220,26 +219,20 @@
             self.logMode = True
         self.update()
 
-    def setLogMode(self, log):
-=======
-    def setLogMode(self, *args, **kwargs):
->>>>>>> f8d5134d
-        """
-        Set log scaling for x and/or y axes.
-
-        If two positional arguments are provided, the first will set log scaling
-        for the x axis and the second for the y axis. If a single positional
-        argument is provided, it will set the log scaling along the direction of
-        the AxisItem. Alternatively, x and y can be passed as keyword arguments.
+    def setLogMode(self, *args):
+        """
+        Set log scaling for `x` and/or `y` axes.
 
         If an axis is set to log scale, ticks are displayed on a logarithmic scale
         and values are adjusted accordingly. (This is usually accessed by changing
         the log mode of a :func:`PlotItem <pyqtgraph.PlotItem.setLogMode>`.) The 
         linked ViewBox will be informed of the change.
-        """
-<<<<<<< HEAD
-        self.logMode = log
-        self.picture = None
+
+        If two positional arguments are provided, the first will set log scaling
+        for the `x` axis and the second for the `y` axis. If a single positional
+        argument is provided, it will set the log scaling along the direction of
+        the AxisItem. Alternatively, x and y can be passed as keyword arguments.
+        """
         # if self._linkedView is not None:
         #     axis = None
         #     if self.orientation in ('top', 'bottom'):
@@ -253,30 +246,23 @@
         #             self._linkedView().setMapping(axis, plotDataMappings.getLog() )
         #         else:
         #             self._linkedView().setMapping(axis, plotDataMappings.getIdentity() )
-=======
         if len(args) == 1:
             self.logMode = args[0]
-        else:
-            if len(args) == 2:
-                x, y = args
-            else:
-                x = kwargs.get('x')
-                y = kwargs.get('y')
-
+        elif len(args) == 2:
+            x, y = args
             if x is not None and self.orientation in ('top', 'bottom'):
                 self.logMode = x
             if y is not None and self.orientation in ('left', 'right'):
                 self.logMode = y
+        else:
+            return
         
-        if self._linkedView is not None:
-            if self.orientation in ('top', 'bottom'):           
-                self._linkedView().setLogMode('x', self.logMode)    
-            elif self.orientation in ('left', 'right'):
-                self._linkedView().setLogMode('y', self.logMode)    
-
-        self.picture = None
-
->>>>>>> f8d5134d
+        # if self._linkedView is not None:
+        #     if self.orientation in ('top', 'bottom'):           
+        #         self._linkedView().setLogMode('x', self.logMode)    
+        #     elif self.orientation in ('left', 'right'):
+        #         self._linkedView().setLogMode('y', self.logMode)    
+        self.picture = None
         self.update()
 
     def setTickFont(self, font):
