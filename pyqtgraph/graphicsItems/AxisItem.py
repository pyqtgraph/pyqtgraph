--- conflicted
+++ resolved
@@ -643,16 +643,9 @@
             maxTickCount = size / minSpacing
             if dif / intervals[minorIndex] <= maxTickCount:
                 levels.append((intervals[minorIndex], 0))
-<<<<<<< HEAD
          
         return levels
         
-=======
-            return levels
-
-
-
->>>>>>> 7b47337e
         ##### This does not work -- switching between 2/5 confuses the automatic text-level-selection
         ### Determine major/minor tick spacings which flank the optimal spacing.
         #intervals = np.array([1., 2., 5., 10., 20., 50., 100.]) * p10unit
