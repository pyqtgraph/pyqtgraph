--- conflicted
+++ resolved
@@ -45,18 +45,9 @@
         GraphicsWidget.__init__(self, parent)
         self.label = QtGui.QGraphicsTextItem(self)
         self.picture = None
-<<<<<<< HEAD
         self.orientation = None
         self.setOrientation(orientation)
-            
-=======
-        self.orientation = orientation
-        if orientation not in ['left', 'right', 'top', 'bottom']:
-            raise Exception("Orientation argument must be one of 'left', 'right', 'top', or 'bottom'.")
-        if orientation in ['left', 'right']:
-            self.label.rotate(-90)
-
->>>>>>> 245d8903
+
         self.style = {
             'tickTextOffset': [5, 2],  ## (horizontal, vertical) spacing between text and axis
             'tickTextWidth': 30,  ## space reserved for tick text
@@ -541,20 +532,7 @@
         self.unlinkFromView()
 
         self._linkedView = weakref.ref(view)
-<<<<<<< HEAD
-        if oldView is not None:
-            #orientation of axis in oldview unknown, so:
-            try:
-                oldView.sigYRangeChanged.disconnect(self.linkedViewChanged)
-            except TypeError:
-                oldView.sigXRangeChanged.disconnect(self.linkedViewChanged)
-        
-        if self.orientation in ['right', 'left']:
-            view.sigYRangeChanged.connect(self.linkedViewChanged)
-        else:
-            view.sigXRangeChanged.connect(self.linkedViewChanged)
-        
-=======
+
         if self.orientation in ['right', 'left']:
             view.sigYRangeChanged.connect(self.linkedViewChanged)
         else:
@@ -573,7 +551,6 @@
             if oldView is not None:
                 oldView.sigXRangeChanged.disconnect(self.linkedViewChanged)
 
->>>>>>> 245d8903
         if oldView is not None:
             oldView.sigResized.disconnect(self.linkedViewChanged)
 
