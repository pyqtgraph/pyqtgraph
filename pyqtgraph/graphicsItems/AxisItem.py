import weakref
from math import ceil, floor, frexp, isfinite, log10, sqrt

import numpy as np

from .. import debug as debug
from .. import functions as fn
from .. import getConfigOption
from ..Point import Point
from ..Qt import QtCore, QtGui, QtWidgets
from .GraphicsWidget import GraphicsWidget

__all__ = ['AxisItem']


class AxisItem(GraphicsWidget):
    """
    GraphicsItem showing a single plot axis with ticks, values, and label.
    
    Can be configured to fit on any side of a plot, automatically synchronize its
    displayed scale with ViewBox items. Ticks can be extended to draw a grid.
    
    If maxTickLength is negative, ticks point into the plot.

    Parameters
    ----------
    orientation : {'left', 'right', 'top', 'bottom'}
        The side of the plot the axis is attached to.
    pen : QPen or None
        Pen used when drawing axis and (by default) ticks.
    textPen : QPen or None
        Pen used when drawing tick labels.
    tickPen : QPen or None
        Pen used when drawing ticks.
    linkView : ViewBox or None
        Causes the range of values displayed in the axis to be linked to the visible
        range of a ViewBox.
    parent : QtWidgets.QGraphicsItem or None
        Parent Qt object to set to. End users are not expected to set, pyqtgraph should
        set correctly on its own.
    maxTickLength : int
        Maximum length of ticks to draw in pixels. Negative values draw into the
        plot, positive values draw outward.  Default -5.
    showValues : bool
        Whether to display values adjacent to ticks. Default true.
    **args
        All additional keyword arguments are passed to :func:`setLabel`.
    """
    def __init__(
            self,
            orientation: str,
            pen=None,
            textPen=None,
            tickPen = None,
            linkView=None,
            parent=None,
            maxTickLength=-5,
            showValues=True,
            **args,
    ):
        super().__init__(parent)
        self.label = QtWidgets.QGraphicsTextItem(self)
        self.picture = None
        self.orientation = orientation

        if orientation in {'left', 'right'}:
            self.label.setRotation(-90)
            # allow labels on vertical axis to extend above and below the length of the axis
            hide_overlapping_labels = False
        elif orientation in {'top', 'bottom'}:
            # stop labels on horizontal axis from overlapping so vertical axis labels have room
            hide_overlapping_labels = True
        else:
            raise ValueError(
                "Orientation argument must be one of 'left', 'right', 'top', or 'bottom'."
            )
        self.style = {
            'tickTextOffset': [5, 2],  ## (horizontal, vertical) spacing between text and axis
            'tickTextWidth': 30,  ## space reserved for tick text
            'tickTextHeight': 18,
            'autoExpandTextSpace': True,  ## automatically expand text space if needed
            'autoReduceTextSpace': True,
            'hideOverlappingLabels': hide_overlapping_labels,
            'tickFont': None,
            'stopAxisAtTick': (False, False),  ## whether axis is drawn to edge of box or to last tick
            'textFillLimits': [  ## how much of the axis to fill up with tick text, maximally.
                (0, 0.8),    ## never fill more than 80% of the axis
                (2, 0.6),    ## If we already have 2 ticks with text, fill no more than 60% of the axis
                (4, 0.4),    ## If we already have 4 ticks with text, fill no more than 40% of the axis
                (6, 0.2),    ## If we already have 6 ticks with text, fill no more than 20% of the axis
            ],
            'showValues': showValues,
            'tickLength': maxTickLength,
            'maxTickLevel': 2,
            'maxTextLevel': 2,
            'tickAlpha': None,  ## If not none, use this alpha for all ticks.
        }

        self.textWidth = 30  ## Keeps track of maximum width / height of tick text
        self.textHeight = 18

        # If the user specifies a width / height, remember that setting
        # indefinitely.
        self.fixedWidth = None
        self.fixedHeight = None

        self.logMode = False

        self._tickDensity = 1.0   # used to adjust scale the number of automatically generated ticks
        self._tickLevels  = None  # used to override the automatic ticking system with explicit ticks
        self._tickSpacing = None  # used to override default tickSpacing method
        self.scale = 1.0
        self.autoSIPrefix = True
        self.autoSIPrefixScale = 1.0

        self.labelText = ""
        self.labelUnits = ""
        self.labelUnitPrefix = ""
        self.labelStyle = {}
        self._siPrefixEnableRanges = None
        self.setLabel(**args)
        self.showLabel(False)

        self.setRange(0, 1)

        if pen is None:
            self.setPen()
        else:
            self.setPen(pen)

        if textPen is None:
            self.setTextPen()
        else:
            self.setTextPen(textPen)

        if tickPen is None:
            self.setTickPen()
        else:
            self.setTickPen(tickPen)

        self._linkedView = None
        if linkView is not None:
            self._linkToView_internal(linkView)

        self.grid = False

        #self.setCacheMode(self.DeviceCoordinateCache)

    def setStyle(self, **kwargs):
        """
        Set various style options.

        Parameters
        ----------
        **kwargs : dict, optional
            Here are a list of supported arguments.

            ===================== ======================================================
            Property              Description
            ===================== ======================================================
            tickLength            ``int``
                                  The maximum length of ticks in pixels. Positive values
                                  point toward the text; negative values point away.

            tickTextOffset        ``int`` 
                                  Reserved spacing between text and axis in pixels.

            tickTextWidth         ``int``
                                  Horizontal space reserved for tick text in pixels.

            tickTextHeight        ``int``
                                  Vertical space reserved for tick text in pixels.

            autoExpandTextSpace   ``bool``
                                  Automatically expand text space if the tick strings
                                  become too long.

            autoReduceTextSpace   ``bool``
                                  Automatically shrink the axis if necessary.

            hideOverlappingLabels ``bool`` or ``int``

                                  - ``True``  (default for horizontal axis): Hide tick
                                    labels which extend beyond the AxisItem's geometry
                                    rectangle.
                                  - ``False`` (default for vertical axis): Labels may be
                                    drawn extending beyond the extent of the axis.
                                  - ``int`` sets the tolerance limit for how many pixels
                                    a label is allowed to extend beyond the axis.
                                    Defaults to 15 for
                                    ``hideOverlappingLabels = False``.

            tickFont              :class:`QFont` or ``None``
                                  Determines the font used for tick values. Use None for
                                  the default font.
            
            stopAxisAtTick        tuple of ``bool, bool`` 
                                  The first element represents the horizontal axis, the
                                  second element represents the vertical axis.

                                  - ``True`` - The axis line is drawn only as far as the
                                    last tick.
                                  - ``False`` - The line is drawn to the edge of the
                                    :class:`~pyqtgraph.AxisItem` boundary.

            textFillLimits        list of ``(int, float)``
                                  This structure determines how the AxisItem decides how
                                  many ticks should have text appear next to them.
                                  The first value corresponds to the tick number.  The
                                  second value corresponds to the fill percentage. Each
                                  tuple in the list specifies what fraction of the axis
                                  length may be occupied by text, given the number of
                                  ticks that already have text displayed.
                                  
                                  For example ::

                                    [
                                        # Never fill more than 80% of the axis
                                        (0, 0.8),
                                        # If we already have 2 ticks with text, fill no
                                        # more than 60% of the axis
                                        (2, 0.6), 
                                        # If we already have 4 ticks with text, fill no
                                        # more than 40% of the axis
                                        (4, 0.4), 
                                        # If we already have 6 ticks with text, fill no
                                        # more than 20% of the axis
                                        (6, 0.2)
                                    ]
                                                
            showValues            ``bool``
                                  indicates whether text is displayed adjacent to ticks.
            
            tickAlpha             ``float``,``int`` or ``None`` 
                                  If ``None``, pyqtgraph will draw the ticks with the
                                  alpha it deems appropriate. Otherwise, the alpha will
                                  be fixed at the value passed. With ``int``, accepted
                                  values are [0..255]. With value of type ``float``,
                                  accepted values are from [0..1].
            ===================== ======================================================

        Raises
        ------
        NameError
            Raised when the name of a keyword argument is not recognized.
        TypeError
            Raised when a value for a keyword argument is of the wrong type.
        """
        for kwd, value in kwargs.items():
            if kwd not in self.style:
                raise NameError(f"{kwd} is not a valid style argument.")

            if (
                kwd in (
                    'tickLength',
                    'tickTextOffset',
                    'tickTextWidth',
                    'tickTextHeight'
                ) and 
                not isinstance(value, int)
            ):
                raise TypeError(f"Argument '{kwd}' must be int")

            if kwd == 'tickTextOffset':
                if self.orientation in ('left', 'right'):
                    self.style['tickTextOffset'][0] = value
                else:
                    self.style['tickTextOffset'][1] = value
            elif kwd == 'stopAxisAtTick':
                if len(value) != 2 or not all(isinstance(val, bool) for val in value):
                    raise TypeError(
                        "Argument 'stopAxisAtTick' must have type (bool, bool)"
                    )
                self.style[kwd] = value
            else:
                self.style[kwd] = value

        self.picture = None
        self._adjustSize()
        self.update()

    def close(self):
        self.scene().removeItem(self.label)
        self.label = None
        self.scene().removeItem(self)

    def setGrid(self, grid: int | float | bool):
        """
        Set the alpha value for the grid, or ``False`` to disable.

        When grid lines are enabled, the axis tick lines are extended to cover the
        extent of the linked ViewBox, if any.

        Parameters
        ----------
        grid : bool or int or float
            Alpha value to apply to :class:`~pyqtgraph.GridItem`.
            
            - ``False`` - Disable the grid.
            - ``int`` - Values between [0, 255] to set the alpha of the grid to.
            - ``float`` - Values between [0..1] to set the alpha of the grid to.
        """
        if isinstance(grid, float):
            grid = int(grid * 255)
            grid = min(grid, 255)
            grid = max(grid, 0)
        self.grid = grid
        self.picture = None
        self.prepareGeometryChange()
        self.update()

    def setLogMode(
        self,
        *args: tuple[bool] | tuple[bool, bool] | None,
        **kwargs: dict[str, bool] | None
    ):
        """
        Set log scaling for x and / or y axes.

        If two positional arguments are provided, the first will set log scaling
        for the x axis and the second for the y axis. If a single positional
        argument is provided, it will set the log scaling along the direction of
        the AxisItem. Alternatively, x and y can be passed as keyword arguments.

        If an axis is set to log scale, ticks are displayed on a logarithmic scale and
        values are adjusted accordingly. The linked ViewBox will be informed of the
        change.

        Parameters
        ----------
        *args : tuple of bool
            If length 1, sets log mode regardless of orientation.  If length 2, the
            first element toggles log mode for x-axis, and the second element toggles
            log mode for the y-axis.
        **kwargs : dict
            Pass a dictionary with keys `x` and `y`, where the values are ``bool`` to
            set the log mode for the respective `x` or `y` axis.  Trying to set the `y`
            axis log mode while this axis item is horizontal (or vice versa) will be
            ignored.

        See Also
        --------
        :meth:`~pyqtgraph.PlotItem.setLogMode`
            The method called to shift the values of the data.
        """
        if len(args) == 1:
            self.logMode = args[0]
        else:
            if len(args) == 2:
                x, y = args
            else:
                x = kwargs.get('x')
                y = kwargs.get('y')

            if x is not None and self.orientation in ('top', 'bottom'):
                self.logMode = x
            if y is not None and self.orientation in ('left', 'right'):
                self.logMode = y

        # inform the linked views of the change
        if self._linkedView is not None:
            if self.orientation in ('top', 'bottom'):
                self._linkedView().setLogMode('x', self.logMode)
            elif self.orientation in ('left', 'right'):
                self._linkedView().setLogMode('y', self.logMode)

        self.picture = None
        self.update()

    def setTickFont(self, font: QtGui.QFont | None):
        """
        Set the font used for tick values.
        
        Parameters
        ----------
        font : QtGui.QFont or None
            The font to use for the tick values. Set to ``None`` for the default font.
        """
        self.style['tickFont'] = font
        self.picture = None
        self.prepareGeometryChange()
        # Need to re-allocate space depending on font size?
        self.update()

    def resizeEvent(self, ev=None):
        # Set the position of the label
        nudge = 5
        # self.label is set to None on close, but resize events can still occur.
        if self.label is None:
            self.picture = None
            return

        br = self.label.boundingRect()
        p = QtCore.QPointF(0, 0)
        if self.orientation == 'left':
            p.setY(int(self.size().height()/2 + br.width()/2))
            p.setX(-nudge)
        elif self.orientation == 'right':
            p.setY(int(self.size().height()/2 + br.width()/2))
            p.setX(int(self.size().width()-br.height()+nudge))
        elif self.orientation == 'top':
            p.setY(-nudge)
            p.setX(int(self.size().width()/2. - br.width()/2.))
        elif self.orientation == 'bottom':
            p.setX(int(self.size().width()/2. - br.width()/2.))
            p.setY(int(self.size().height()-br.height()+nudge))
        self.label.setPos(p)
        self.picture = None

    def showLabel(self, show: bool=True):
        """
        Show or hide the label text for this axis.

        Parameters
        ----------
        show : bool, optional
            Show the label text, by default True.
        """
        self.label.setVisible(show)
        if self.orientation in ['left', 'right']:
            self._updateWidth()
        else:
            self._updateHeight()
        if self.autoSIPrefix:
            self.updateAutoSIPrefix()

    def setLabel(
        self,
        text: str | None=None,
        units: str | None=None,
        unitPrefix: str | None=None,
        siPrefixEnableRanges: tuple[tuple[float, float], ...] | None=None,
        **kwargs
    ):
        """
        Set the text displayed adjacent to the axis.

        Parameters
        ----------
        text : str
            The text (excluding units) to display on the label for this axis.
        units : str
            The units for this axis. Units should generally be given without any scaling
            prefix (eg, 'V' instead of 'mV'). The scaling prefix will be automatically
            prepended based on the range of data displayed.
        unitPrefix : str
            An extra prefix to prepend to the units.
        siPrefixEnableRanges : tuple of tuple of float, float, Optional
            The ranges in which automatic SI prefix scaling is enabled. Defaults to
            everywhere, unless units is empty, in which case it defaults to
            ``((0., 1.), (1e9, inf))``.
        **kwargs
            All extra keyword arguments become CSS style options for the ``<span>`` tag
            which will surround the axis label and units. Note that CSS attributes are
            not always valid python arguments. Examples: ``color='#FFF'``,
            ``**{'font-size': '14pt'}``.

        Notes
        -----
        The final text generated for the label will usually take the form::

            <span style="...args...">{text} (prefix{units})</span>
        """
        self.labelText = text or ""
        self.labelUnits = units or ""
        self.labelUnitPrefix = unitPrefix or ""
        if kwargs:
            self.labelStyle = kwargs
        self.setSIPrefixEnableRanges(siPrefixEnableRanges)
        # Account empty string and `None` for units and text
        visible = bool(text or units)
        self.showLabel(visible)
        self._updateLabel()

    def setSIPrefixEnableRanges(self, ranges=None):
        """
        Set the ranges in which automatic SI prefix scaling is enabled.

        This function allows you to define specific ranges where SI prefixes will be
        used. By default, SI prefix scaling is enabled everywhere, unless units are
        empty, in which case it defaults to ``((0., 1.), (1e9, inf))``.

        Parameters
        ----------
        ranges : tuple of tuple of float, float, optional
            A tuple of ranges where SI prefix scaling is enabled. Each range is a tuple
            containing two floats representing the start and end of the range.
        """
        self._siPrefixEnableRanges = ranges

    def getSIPrefixEnableRanges(self):
        """
        Get the ranges in which automatic SI prefix scaling is enabled.

        Returns
        -------
        tuple of tuple of float, float
            A tuple of ranges where SI prefix scaling is enabled. Each range is a tuple
            containing two floats representing the start and end of the range. If no
            custom ranges are set, then the default ranges are returned. The default
            ranges are ``((0., 1.), (1e9, inf))`` if units are empty, and 
            ``((0., inf))`` otherwise.
        """
        if self._siPrefixEnableRanges is not None:
            return self._siPrefixEnableRanges
        elif self.labelUnits == '':
            return (0., 1.), (1e9, float('inf'))
        else:
            return ((0., float('inf')),)

    def _updateLabel(self):
        self.label.setHtml(self.labelString())
        self._adjustSize()
        self.picture = None
        self.update()

    def labelString(self) -> str:
        """
        Generate the label string based on current label, units, and prefix.

        Returns
        -------
        str
            The complete label string, including units and any prefixes.
        """
        if self.labelUnits == '':
            if not self.autoSIPrefix or self.autoSIPrefixScale == 1.0:
                units = ''
            else:
                units = f'(x{1.0 / self.autoSIPrefixScale:g})'
        else:
            units = f'({self.labelUnitPrefix}{self.labelUnits})'

        s = f'{self.labelText} {units}'

        style = ';'.join([f'{k}: {self.labelStyle[k]}' for k in self.labelStyle])

        return f"<span style='{style}'>{s}</span>"

    def _updateMaxTextSize(self, x: int):
        ## Informs that the maximum tick size orthogonal to the axis has
        ## changed; we use this to decide whether the item needs to be resized
        ## to accommodate.
        if self.orientation in ['left', 'right']:
            if self.style["autoReduceTextSpace"]:
                if x > self.textWidth or x < self.textWidth - 10:
                    self.textWidth = x
            else:
                mx = max(self.textWidth, x)
                if mx > self.textWidth or mx < self.textWidth - 10:
                    self.textWidth = mx
            if self.style['autoExpandTextSpace']:
                self._updateWidth()

        else:
            if self.style['autoReduceTextSpace']:
                if x > self.textHeight or x < self.textHeight - 10:
                    self.textHeight = x
            else:
                mx = max(self.textHeight, x)
                if mx > self.textHeight or mx < self.textHeight - 10:
                    self.textHeight = mx
            if self.style['autoExpandTextSpace']:
                self._updateHeight()

    def _adjustSize(self):
        if self.orientation in ['left', 'right']:
            self._updateWidth()
        else:
            self._updateHeight()

    def setHeight(self, h: int | None=None):
        """
        Set the height of this axis reserved for ticks and tick labels.

        The height of the axis label is automatically added.

        Parameters
        ----------
        h : int or None, optional
            If ``None``, then the value will be determined automatically based on the
            size of the tick text, by default None.
        """
        self.fixedHeight = h
        self._updateHeight()

    def _updateHeight(self):
        if not self.isVisible():
            h = 0
        elif self.fixedHeight is None:
            if not self.style['showValues']:
                h = 0
            elif self.style['autoExpandTextSpace']:
                h = self.textHeight
            else:
                h = self.style['tickTextHeight']
            h += self.style['tickTextOffset'][1] if self.style['showValues'] else 0
            h += max(0, self.style['tickLength'])
            if self.label.isVisible():
                h += self.label.boundingRect().height() * 0.8
        else:
            h = self.fixedHeight

        self.setMaximumHeight(h)
        self.setMinimumHeight(h)
        self.picture = None

    def setWidth(self, w: int | None=None):
        """
        Set the width of this axis reserved for ticks and tick labels.

        The width of the axis label is automatically added.

        Parameters
        ----------
        w : int or None, optional
            If ``None``, then the value will be determined automatically based on the
            size of the tick text, by default None.
        """        
        self.fixedWidth = w
        self._updateWidth()

    def _updateWidth(self):
        if not self.isVisible():
            w = 0
        elif self.fixedWidth is None:
            if not self.style['showValues']:
                w = 0
            elif self.style['autoExpandTextSpace']:
                w = self.textWidth
            else:
                w = self.style['tickTextWidth']
            w += self.style['tickTextOffset'][0] if self.style['showValues'] else 0
            w += max(0, self.style['tickLength'])
            if self.label.isVisible():
                w += self.label.boundingRect().height() * 0.8  ## bounding rect is usually an overestimate
        else:
            w = self.fixedWidth

        self.setMaximumWidth(w)
        self.setMinimumWidth(w)
        self.picture = None

    def pen(self) -> QtGui.QPen:
        """
        Get the pen used for drawing text, axes, ticks, and grid lines.

        If no custom pen has been set, this method will return a pen with the
        default foreground color.

        Returns
        -------
        QPen
            The pen used to draw text, axes, ticks, and grid lines.
        """
        if self._pen is None:
            return fn.mkPen(getConfigOption('foreground'))
        return fn.mkPen(self._pen)

    def setPen(self, *args, **kwargs):
        """
        Set the pen used for drawing text, axes, ticks, and grid lines.
        
        If no arguments given, the default foreground color will be used.

        Parameters
        ----------
        *args : tuple
            Arguments relayed to :func:`~pyqtgraph.mkPen`.
        **kwargs : dict
            Arguments relayed to `:func:`~pyqtgraph.mkPen`.

        See Also
        --------
        :func:`setConfigOption <pyqtgraph.setConfigOption>`
            Option to change the default foreground color.
        """        
        self.picture = None
        if args or kwargs:
            self._pen = fn.mkPen(*args, **kwargs)
        else:
            self._pen = fn.mkPen(getConfigOption('foreground'))
        self.labelStyle['color'] = self._pen.color().name() #   #RRGGBB
        self._updateLabel()

    def textPen(self) -> QtGui.QPen:
        """
        Get the pen used for drawing text.

        If no custom text pen has been set, this method will return a pen with the
        default foreground color.

        Returns
        -------
        QPen
            The pen used to draw text.
        """
        if self._textPen is None:
            return fn.mkPen(getConfigOption('foreground'))
        return fn.mkPen(self._textPen)

    def setTextPen(self, *args, **kwargs):
        """
        Set the pen used for drawing text.

        If no arguments given, the default foreground color will be used.
        
        Parameters
        ----------
        *args : tuple
            Arguments relayed to :func:`~pyqtgraph.mkPen`.
        **kwargs : dict
            Arguments relayed to `:func:`~pyqtgraph.mkPen`.

        See Also
        --------
        :func:`setConfigOption <pyqtgraph.setConfigOption>`
            Option to change the default foreground color.
        """     
        self.picture = None
        if args or kwargs:
            self._textPen = fn.mkPen(*args, **kwargs)
        else:
            self._textPen = fn.mkPen(getConfigOption('foreground'))
        self.labelStyle['color'] = self._textPen.color().name() #   #RRGGBB
        self._updateLabel()

    def tickPen(self) -> QtGui.QPen:
        """
        Get the pen used for drawing ticks.

        If no custom tick pen has been set, this method will return the axis's
        main pen.

        Returns
        -------
        QPen
            The pen used to draw tick marks.
        """
        return self.pen() if self._tickPen is None else fn.mkPen(self._tickPen)

    def setTickPen(self, *args, **kwargs):
        """
        Set the pen used for drawing ticks.

        If no arguments given, the default foreground color will be used.
        
        Parameters
        ----------
        *args : tuple
            Arguments relayed to :func:`~pyqtgraph.mkPen`.
        **kwargs : dict
            Arguments relayed to `:func:`~pyqtgraph.mkPen`.

        See Also
        --------
        :func:`setConfigOption <pyqtgraph.setConfigOption>`
            Option to change the default foreground color.
        """   
        self.picture = None
        self._tickPen = fn.mkPen(*args, **kwargs) if args or kwargs else None
        self._updateLabel()

    def setScale(self, scale=1.0):
        """
        Set the value scaling for this axis.

        Setting this value causes the axis to draw ticks and tick labels as if the view
        coordinate system were scaled.

        Parameters
        ----------
        scale : float, optional
            Value to scale the drawing of ticks and tick labels as if the view
            coordinate system was scaled, by default 1.0.
        """
        if scale != self.scale:
            self.scale = scale
            self._updateLabel()

    def enableAutoSIPrefix(self, enable=True):
        """
        Enable (or disable) automatic SI prefix scaling on this axis.

        When enabled, this feature automatically determines the best SI prefix
        to prepend to the label units, while ensuring that axis values are scaled
        accordingly.

        For example, if the axis spans values from -0.1 to 0.1 and has units set
        to 'V' then the axis would display values -100 to 100
        and the units would appear as 'mV'

        This feature is enabled by default, and is only available when a suffix
        (unit string) is provided to display on the label.

        Parameters
        ----------
        enable : bool, optional
            Enable Auto SI prefix, by default True.
        """

        self.autoSIPrefix = enable
        self.updateAutoSIPrefix()

    def updateAutoSIPrefix(self):
        scale = 1.0
        prefix = ''
        if self.label.isVisible():
            _range = 10**np.array(self.range) if self.logMode else self.range
            scaling_value = max(abs(_range[0]), abs(_range[1])) * self.scale
            if any(low <= scaling_value <= high for low, high in self.getSIPrefixEnableRanges()):
                (scale, prefix) = fn.siScale(scaling_value)

        self.autoSIPrefixScale = scale
        self.labelUnitPrefix = prefix
        self._updateLabel()

    def setRange(self, mn: float, mx: float):
        """
        Set the range of values displayed by the axis.

        Usually this is handled automatically by linking the axis to a ViewBox with
        :func:`linkToView <pyqtgraph.AxisItem.linkToView>`.

        Parameters
        ----------
        mn : float
            Bottom value to set the range to.
        mx : float
            Top value to set the range to.

        Raises
        ------
        ValueError
            When non-finite values are passed.
        """

        if not isfinite(mn) or not isfinite(mx):
            raise ValueError(f"Not setting range to [{mn}, {mx}]")
        self.range = [mn, mx]
        if self.autoSIPrefix:
            # XXX: Will already update once!
            self.updateAutoSIPrefix()
        else:
            self.picture = None
            self.update()

    def linkedView(self):
        """
        Return the ViewBox linked to this axis.

        Returns
        -------
        ViewBox
            The linked ViewBox, or ``None`` if there is no ViewBox linked.
        """
        return None if self._linkedView is None else self._linkedView()

    def _linkToView_internal(self, view):
        # We need this code to be available without override,
        # even though DateAxisItem overrides the user-side linkToView method
        self.unlinkFromView()

        self._linkedView = weakref.ref(view)
        if self.orientation in ['right', 'left']:
            view.sigYRangeChanged.connect(self.linkedViewChanged)
        else:
            view.sigXRangeChanged.connect(self.linkedViewChanged)
        view.sigResized.connect(self.linkedViewChanged)

    def linkToView(self, view):
        """
        Link to a ViewBox, causing its displayed range to match the view range.

        This is usually called automatically by the ViewBox.

        Parameters
        ----------
        view : ViewBox
            The view to link to.
        """
        self._linkToView_internal(view)

    def unlinkFromView(self):
        """
        Unlink this axis from its linked ViewBox.
        """
        oldView = self.linkedView()
        self._linkedView = None
        if oldView is not None:
            oldView.sigResized.disconnect(self.linkedViewChanged)
            if self.orientation in ['right', 'left']:
                oldView.sigYRangeChanged.disconnect(self.linkedViewChanged)
            else:
                oldView.sigXRangeChanged.disconnect(self.linkedViewChanged)

    @QtCore.Slot(object)
    @QtCore.Slot(object, object)
    def linkedViewChanged(self, view, newRange=None):
        """
        Call when the linked view range has changed.

        Parameters
        ----------
        view : ViewBox
            The view whose range has changed.
        newRange : tuple of float, float, optional
            The new range of the view, by default None.
        """
        if self.orientation in ['right', 'left']:
            if newRange is None:
                newRange = view.viewRange()[1]
            if view.yInverted():
                self.setRange(*newRange[::-1])
            else:
                self.setRange(*newRange)
        else:
            if newRange is None:
                newRange = view.viewRange()[0]
            if view.xInverted():
                self.setRange(*newRange[::-1])
            else:
                self.setRange(*newRange)

    def boundingRect(self):
        m = 0
        hide_overlapping_labels = self.style['hideOverlappingLabels']
        if hide_overlapping_labels is True:
            pass # skip further checks
        elif hide_overlapping_labels is False:
            m = 15
        else:
            try:
                m = int( self.style['hideOverlappingLabels'] )
            except ValueError: pass # ignore any non-numeric value

        linkedView = self.linkedView()
        if linkedView is not None and self.grid is not False:
            return (
                self.mapRectFromParent(self.geometry()) | 
                linkedView.mapRectToItem(self, linkedView.boundingRect())
            )
        rect = self.mapRectFromParent(self.geometry())
        ## extend rect if ticks go in negative direction
        ## also extend to account for text that flows past the edges
        tl = self.style['tickLength']
        if self.orientation == 'left':
            rect = rect.adjusted(0, -m, -min(0,tl), m)
        elif self.orientation == 'right':
            rect = rect.adjusted(min(0,tl), -m, 0, m)
        elif self.orientation == 'top':
            rect = rect.adjusted(-m, 0, m, -min(0,tl))
        elif self.orientation == 'bottom':
            rect = rect.adjusted(-m, min(0,tl), m, 0)
        return rect

    def shape(self):
        # override shape() to exclude grid lines from getting mouse events
        rect = self.mapRectFromParent(self.geometry())
        path = QtGui.QPainterPath()
        path.addRect(rect)
        return path

    def paint(self, p, opt, widget):
        profiler = debug.Profiler()
        if self.picture is None:
            try:
                picture = QtGui.QPicture()
                painter = QtGui.QPainter(picture)
                if self.style["tickFont"]:
                    painter.setFont(self.style["tickFont"])
                specs = self.generateDrawSpecs(painter)
                profiler('generate specs')
                if specs is not None:
                    self.drawPicture(painter, *specs)
                    profiler('draw picture')
            finally:
                painter.end()
            self.picture = picture
        self.picture.play(p)


    def setTickDensity(self, density=1.0):
        """
        Set the density of ticks displayed on the axis.

        A higher density value means that more ticks will be displayed. The density
        value is used in conjunction with the tickSpacing method to determine the
        actual tick locations.

        Parameters
        ----------
        density : float, optional
            Density of ticks to display, by default 1.0.
        """
        self._tickDensity = density
        self.picture = None
        self.update()


    def setTicks(
        self,
        ticks: list[list[tuple[float, str]]] | None
    ):
        """
        Explicitly determine which ticks to display.

        This overrides the behavior specified by
        :meth:`~pyqtgraph.AxisItem.tickSpacing`, :meth:`~pyqtgraph.AxisItem.tickValues`,
        and :meth:`~pyqtgraph.AxisItem.tickStrings`.
        
        The format for *ticks* looks like::

            [
                [
                    (majorTickValue1, majorTickString1),
                    (majorTickValue2, majorTickString2),
                    ...
                ],
                [
                    (minorTickValue1, minorTickString1),
                    (minorTickValue2, minorTickString2),
                    ...
                ],
                ...
            ]
        
        The two levels of major and minor ticks are expected. A third tier of additional
        ticks is optional. If *ticks* is ``None``, then the default tick system will be
        used.

        Parameters
        ----------
        ticks : list of list of float, str or None
            Explicitly set tick display information.
        
        See Also
        --------
        :meth:`~pyqtgraph.AxisItem.tickSpacing`
            How tick spacing is configured.
        :meth:`~pyqtgraph.AxisItem.tickValues`
            How tick values are set.
        :meth:`~pyqtgraph.AxisItem.tickStrings`
            How tick strings are specified.
        """        

        self._tickLevels = ticks
        self.picture = None
        self.update()

    def setTickSpacing(
        self,
        major: float | None=None,
        minor: float | None=None,
        levels: list[tuple[float, float]] | None=None
    ):
        """
        Explicitly determine the spacing of major and minor ticks.

        This overrides the default behavior of the tickSpacing method, and disables
        the effect of setTicks(). Arguments may be either *major* and *minor*,
        or *levels* which is a list of ``(spacing, offset)`` tuples for each
        tick level desired. If no arguments are given, then the default
        behavior of tickSpacing is enabled.

        Parameters
        ----------
        major : float, optional
            Spacing for major ticks, by default None.
        minor : float, optional
            Spacing for minor ticks, by default None.
        levels : list of tuple of float, float, optional
            A list of (spacing, offset) tuples for each tick level, by default None.

        Examples
        --------
        .. code-block:: python

            # two levels, all offsets = 0
            axis.setTickSpacing(5., 1.)
            # three levels, all offsets = 0
            axis.setTickSpacing(levels=[(3., 0.), (1., 0.), (0.25, 0.)])
            # reset to default
            axis.setTickSpacing()
        """

        if levels is None:
            levels = None if major is None else [(major, 0.), (minor, 0.)]
        self._tickSpacing = levels
        self.picture = None
        self.update()

    def tickSpacing(self, minVal: float, maxVal: float, size: float):
        """
        Determine the spacing of ticks on the axis.

        This method is called whenever the axis needs to be redrawn and is a
        good method to override in subclasses that require control over tick locations.

        Parameters
        ----------
        minVal : float
            Minimum value being displayed on the axis.
        maxVal : float
            Maximum value being displayed on the axis.
        size : float
            Length of the axis in pixels.

        Returns
        -------
        list of tuple of float, float
            A list of tuples, one for each tick level.
            Each tuple contains two values: ``(spacing, offset)``.  The spacing value
            is the distance between ticks, and the offset is the first tick relative to
            *minVal*. For example, if ``result[0]`` is ``(10, 0)``, then major ticks 
            will be displayed every 10 units and the first major tick will correspond to
            ``minVal``. If instead ``result[0]`` is ``(10, 5)``, then major ticks will
            be displayed every 10 units, but the first major tick will correspond to
            ``minVal + 5``.

            .. code-block:: python

                [
                    (major_tick_spacing, offset),
                    (minor_tick_spacing, offset),
                    (sub_minor_tick_spacing, offset),
                    ...
                ]
        """
        # First check for explicit tick spacing
        if self._tickSpacing is not None:
            return self._tickSpacing

        dif = abs(maxVal - minVal)
        if dif == 0:
            return []

        ref_size = 300. # axes longer than this display more than the minimum number of major ticks
        minNumberOfIntervals = max(
            2.25,       # 2.0 ensures two tick marks. Fudged increase to 2.25 allows room for tick labels.
            2.25 * self._tickDensity * sqrt(size/ref_size) # sub-linear growth of tick spacing with size
        )

        majorMaxSpacing = dif / minNumberOfIntervals

        # We want to calculate the power of 10 just below the maximum spacing.
        # Then divide by ten so that the scale factors for subdivision all become intergers.
        # p10unit = 10**( floor( log10(majorMaxSpacing) ) ) / 10

        # And we want to do it without a log operation:
        mantissa, exp2 = frexp(majorMaxSpacing) # IEEE 754 float already knows its exponent, no need to calculate
        p10unit = 10. ** ( # approximate a power of ten base factor just smaller than the given number
            floor(            # int would truncate towards zero to give wrong results for negative exponents
                (exp2-1)      # IEEE 754 exponent is ceiling of true exponent --> estimate floor by subtracting 1
                / 3.32192809488736 # division by log2(10)=3.32 converts base 2 exponent to base 10 exponent
            ) - 1             # subtract one extra power of ten so that we can work with integer scale factors >= 5
        )
        # neglecting the mantissa can underestimate by one power of 10 when the true value is JUST above the threshold.
        if 100. * p10unit <= majorMaxSpacing: # Cheaper to check this than to use a more complicated approximation.
            majorScaleFactor = 10
            p10unit *= 10.
        else:
            for majorScaleFactor in (50, 20, 10):
                if majorScaleFactor * p10unit <= majorMaxSpacing:
                    break # find the first value that is smaller or equal
        majorInterval = majorScaleFactor * p10unit
        # manual sanity check: print(f"{majorMaxSpacing:.2e} > {majorInterval:.2e} = {majorScaleFactor:.2e} x {p10unit:.2e}")

        minorMinSpacing = 2 * dif/size   # no more than one minor tick per two pixels
        trials = (5, 10) if majorScaleFactor == 10 else (10, 20, 50)
        for minorScaleFactor in trials:
            minorInterval = minorScaleFactor * p10unit
            if minorInterval >= minorMinSpacing:
                break # find the first value that is larger or equal to allowed minimum of 1 per 2px
        levels = [
            (majorInterval, 0),
            (minorInterval, 0)
        ]
        # extra ticks at 10% of major interval are pretty, but eat up CPU
        if self.style['maxTickLevel'] >= 2: # consider only when enabled
            if majorScaleFactor == 10:
                trials = (1, 2, 5, 10) # start at 10% of major interval, increase if needed
            elif majorScaleFactor == 20:
                trials = (2, 5, 10, 20) # start at 10% of major interval, increase if needed
            elif majorScaleFactor == 50:
                trials = (5, 10, 50) # start at 10% of major interval, increase if needed
            else: # invalid value
                trials = () # skip extra interval
                extraInterval = minorInterval
            for extraScaleFactor in trials:
                extraInterval = extraScaleFactor * p10unit
                if extraInterval >= minorMinSpacing or extraInterval == minorInterval:
                    break # find the first value that is larger or equal to allowed minimum of 1 per 2px
            if extraInterval < minorInterval: # add extra interval only if it is visible
                levels.append((extraInterval, 0))
        return levels


    def tickValues(self, minVal:float, maxVal:float, size: float):
        """
        Return the values and spacing of ticks to draw.

        The values returned are essentially the same as those returned by
        :meth:`~pyqtgraph.AxisItem.tickSpacing`, but with the addition of
        explicit tick values for each tick level. This method is a good
        method to override in subclasses.

        Parameters
        ----------
        minVal : float
            Minimum value to generate tick values for.
        maxVal : float
            Maximum value to generate tick values for.
        size : float
            The length of the axis in pixels.

        Returns
        -------
        list of tuple of float, list of float
            A list of tuples, one for each tick level. Each tuple contains two
            values: ``(spacing, values)``, where *spacing* is the distance between
            ticks and *values* is a list of tick values.
        """
        minVal, maxVal = sorted((minVal, maxVal))

        minVal *= self.scale
        maxVal *= self.scale

        ticks = []
        tickLevels = self.tickSpacing(minVal, maxVal, size)
        allValues = np.array([])
        for i in range(len(tickLevels)):
            spacing, offset = tickLevels[i]

            ## determine starting tick
            start = (ceil((minVal-offset) / spacing) * spacing) + offset

            ## determine number of ticks
            num = int((maxVal-start) / spacing) + 1
            values = (np.arange(num) * spacing + start) / self.scale
            ## remove any ticks that were present in higher levels
            ## we assume here that if the difference between a tick value and a previously seen tick value
            ## is less than spacing/100, then they are 'equal' and we can ignore the new tick.
            close = np.any(
                np.isclose(
                    allValues,
                    values[:, np.newaxis],
                    rtol=0,
                    atol=spacing/self.scale*0.01
                ),
                axis=-1
            )
            values = values[~close]
            allValues = np.concatenate([allValues, values])
            ticks.append((spacing/self.scale, values.tolist()))
        if self.logMode:
            return self.logTickValues(minVal, maxVal, size, ticks)
        return ticks

    def logTickValues(self, minVal, maxVal, size, stdTicks):
        """
        Return tick values for log-scale axes.

        This method is called by :meth:`~pyqtgraph.AxisItem.tickValues` when the axis
        is in logarithmic mode. It is a good method to override in subclasses.

        Parameters
        ----------
        minVal : float
            Minimum value to generate tick values for.
        maxVal : float
            Maximum value to generate tick values for.
        size : float
            The length of the axis in pixels.
        stdTicks : list of tuple of float, float
            The tick values generated by the standard
            :meth:`~pyqtgraph.AxisItem.tickValues` method.

        Returns
        -------
        list of tuple of float, float or list of tuple of None, float
            A list of tuples, one for each tick level. Each tuple contains two
            values: ``(spacing, values)``, where *spacing* is the distance between
            ticks and *values* is a list of tick values.
        """

        ## start with the tick spacing given by tickValues().
        ## Any level whose spacing is < 1 needs to be converted to log scale
        ticks = [(spacing, t) for spacing, t in stdTicks if spacing >= 1.0]
        if len(ticks) < 3:
            v1 = int(floor(minVal))
            v2 = int(ceil(maxVal))

            # minor = [v + np.log10(np.arange(1, 10)) for v in range(v1, v2)]
            minor = []
            for v in range(v1, v2):
                minor.extend(v + np.log10(np.arange(1, 10)))
            minor = [x for x in minor if x > minVal and x < maxVal]
            ticks.append((None, minor))
        return ticks

    def tickStrings(self, values: list[float], scale: float, spacing: float):
        """
        Return the strings that should be displayed at each tick value.

        This method is used to generate tick strings, and is called automatically.

        Parameters
        ----------
        values : list of float
            List of tick values.
        scale : float
            The scaling factor for tick values.
        spacing : float
            The spacing between ticks.

        Returns
        -------
        list of str
            List of strings to display at each tick value.
        """

        if self.logMode:
            return self.logTickStrings(values, scale, spacing)

        places = max(0, ceil(-log10(spacing * scale)))
        strings = []
        for v in values:
            vs = v * scale
            if abs(vs) < .001 or abs(vs) >= 10000:
                vstr = "%g" % vs
            else:
                vstr = ("%%0.%df" % places) % vs
            strings.append(vstr)
        return strings

    def logTickStrings(self, values: list[float], scale: float, spacing: float):
        """
        Return the strings that should be displayed at each tick value in log mode.

        This method is called by :meth:`~pyqtgraph.AxisItem.tickStrings` when the axis
        is in logarithmic mode. It is a good method to override in subclasses.

        Parameters
        ----------
        values : list of float
            List of tick values.
        scale : float
            The scaling factor for tick values.
        spacing : float
            The spacing between ticks.

        Returns
        -------
        list of str
            List of strings to display at each tick value.
        """
        estrings = [
            "%0.1g"%x
            for x in 10 ** np.array(values).astype(float) * np.array(scale)
        ]
        convdict = {"0": "⁰",
                    "1": "¹",
                    "2": "²",
                    "3": "³",
                    "4": "⁴",
                    "5": "⁵",
                    "6": "⁶",
                    "7": "⁷",
                    "8": "⁸",
                    "9": "⁹",
                    }
        dstrings = []
        for e in estrings:
            if e.count("e"):
                v, p = e.split("e")
                sign = "⁻" if p[0] == "-" else ""
                pot = "".join([convdict[pp] for pp in p[1:].lstrip("0")])
                v = "" if v == "1" else f"{v}·"
                dstrings.append(f"{v}10{sign}{pot}")
            else:
                dstrings.append(e)
        return dstrings

    def generateDrawSpecs(self, p):
        """
        Generate the drawing specifications for the axis, ticks, and labels.

        This method determines all the coordinates and other information needed to draw
        the axis, including tick positions, tick labels, and axis label. It returns a
        tuple of values that are used to draw the axis. This is a good method to
        override in subclasses that need more control over the appearance of the axis.

        Parameters
        ----------
        p : QPainter
            The painter used to draw the axis.

        Returns
        -------
        tuple
            A tuple containing the drawing specifications for the axis, ticks, and
            labels. The tuple contains the following values:

            - ``axisSpec``: A tuple containing the pen, start point, and end point of
              the axis line.
            - ``tickSpecs``: A list of tuples, one for each tick. Each tuple contains
              the pen, start point, and end point of the tick line.
            - ``textSpecs``: A list of tuples, one for each tick label. Each tuple
              contains the bounding rectangle, alignment flags, and text of the label.
        
        :meta private:
        """
        profiler = debug.Profiler()
        if self.style['tickFont'] is not None:
            p.setFont(self.style['tickFont'])
        bounds = self.mapRectFromParent(self.geometry())

        linkedView = self.linkedView()
        if linkedView is None or self.grid is False:
            tickBounds = bounds
        else:
            tickBounds = linkedView.mapRectToItem(self, linkedView.boundingRect())

        left_offset = -1.0
        right_offset = 1.0
        top_offset = -1.0
        bottom_offset = 1.0
        if self.orientation == 'left':
            span = (bounds.topRight() + Point(left_offset, top_offset),
                    bounds.bottomRight() + Point(left_offset, bottom_offset))
            tickStart = tickBounds.right()
            tickStop = bounds.right()
            tickDir = -1
            axis = 0
        elif self.orientation == 'right':
            span = (bounds.topLeft() + Point(right_offset, top_offset),
                    bounds.bottomLeft() + Point(right_offset, bottom_offset))
            tickStart = tickBounds.left()
            tickStop = bounds.left()
            tickDir = 1
            axis = 0
        elif self.orientation == 'top':
            span = (bounds.bottomLeft() + Point(left_offset, top_offset),
                    bounds.bottomRight() + Point(right_offset, top_offset))
            tickStart = tickBounds.bottom()
            tickStop = bounds.bottom()
            tickDir = -1
            axis = 1
        elif self.orientation == 'bottom':
            span = (bounds.topLeft() + Point(left_offset, bottom_offset),
                    bounds.topRight() + Point(right_offset, bottom_offset))
            tickStart = tickBounds.top()
            tickStop = bounds.top()
            tickDir = 1
            axis = 1
        else:
            raise ValueError(
                "self.orientation must be in {'left', 'right', 'top', 'bottom'}"
            )
        ## determine size of this item in pixels
        points = list(map(self.mapToDevice, span))
        if None in points:
            return
        lengthInPixels = Point(points[1] - points[0]).length()
        if lengthInPixels == 0:
            return

        # Determine major / minor / subminor axis ticks
        if self._tickLevels is None:
            tickLevels = self.tickValues(self.range[0], self.range[1], lengthInPixels)
            tickStrings = None
        else:
            ## parse self.tickLevels into the formats returned by tickLevels() and tickStrings()
            tickLevels = []
            tickStrings = []
            for level in self._tickLevels:
                values = []
                strings = []
                tickLevels.append((None, values))
                tickStrings.append(strings)
                for val, strn in level:
                    values.append(val)
                    strings.append(strn)

        ## determine mapping between tick values and local coordinates
        dif = self.range[1] - self.range[0]
        if dif == 0:
            xScale = 1
            offset = 0
        elif axis == 0:
            xScale = -bounds.height() / dif
            offset = self.range[0] * xScale - bounds.height()
        else:
<<<<<<< HEAD
            if axis == 0:
                xScale = fn.turnInfToSysMax(-bounds.height() / dif)
                offset = self.range[0] * xScale - bounds.height()
            else:
                xScale = fn.turnInfToSysMax(bounds.width() / dif)
                offset = self.range[0] * xScale
=======
            xScale = bounds.width() / dif
            offset = self.range[0] * xScale
>>>>>>> f9badef0

        xRange = [x * xScale - offset for x in self.range]
        xMin = min(xRange)
        xMax = max(xRange)

        profiler('init')

        tickPositions = [] # remembers positions of previously drawn ticks

        ## compute coordinates to draw ticks
        ## draw three different intervals, long ticks first
        tickSpecs = []
        for i in range(len(tickLevels)):
            tickPositions.append([])
            ticks = tickLevels[i][1]

            ## length of tick
            tickLength = self.style['tickLength'] / ((i*0.5)+1.0)

            lineAlpha = self.style["tickAlpha"]
            if lineAlpha is None:
                lineAlpha = 255 / (i+1)
                if self.grid is not False:
                    lineAlpha *= self.grid/255. * fn.clip_scalar((0.05  * lengthInPixels / (len(ticks)+1)), 0., 1.)
            elif isinstance(lineAlpha, float):
                lineAlpha *= 255
                lineAlpha = max(0, int(round(lineAlpha)))
                lineAlpha = min(255, int(round(lineAlpha)))
            elif isinstance(lineAlpha, int):
                if (lineAlpha > 255) or (lineAlpha < 0):
                    raise ValueError("lineAlpha should be [0..255]")
            else:
                raise TypeError("Line Alpha should be of type None, float or int")
            tickPen = self.tickPen()
            if tickPen.brush().style() == QtCore.Qt.BrushStyle.SolidPattern: # only adjust simple color pens
                tickPen = QtGui.QPen(tickPen) # copy to a new QPen
                color = QtGui.QColor(tickPen.color()) # copy to a new QColor
                color.setAlpha(int(lineAlpha)) # adjust opacity
                tickPen.setColor(color)

            for v in ticks:
                ## determine actual position to draw this tick
                x = (v * xScale) - offset
                if x < xMin or x > xMax:  ## last check to make sure no out-of-bounds ticks are drawn
                    tickPositions[i].append(None)
                    continue
                tickPositions[i].append(x)

                p1 = [x, x]
                p2 = [x, x]
                p1[axis] = tickStart
                p2[axis] = tickStop
                if self.grid is False:
                    p2[axis] += tickLength*tickDir
                tickSpecs.append((tickPen, Point(p1), Point(p2)))
        profiler('compute ticks')


        if self.style['stopAxisAtTick'][0] is True:
            minTickPosition = min(map(min, tickPositions))
            if axis == 0:
                stop = max(span[0].y(), minTickPosition)
                span[0].setY(stop)
            else:
                stop = max(span[0].x(), minTickPosition)
                span[0].setX(stop)
        if self.style['stopAxisAtTick'][1] is True:
            maxTickPosition = max(map(max, tickPositions))
            if axis == 0:
                stop = min(span[1].y(), maxTickPosition)
                span[1].setY(stop)
            else:
                stop = min(span[1].x(), maxTickPosition)
                span[1].setX(stop)
        axisSpec = (self.pen(), span[0], span[1])


        textOffset = self.style['tickTextOffset'][axis]  ## spacing between axis and text
        textSize2 = 0
        lastTextSize2 = 0
        textRects = []
        textSpecs = []  ## list of draw

        # If values are hidden, return early
        if not self.style['showValues']:
            return (axisSpec, tickSpecs, textSpecs)

        for i in range(min(len(tickLevels), self.style['maxTextLevel']+1)):
            ## Get the list of strings to display for this level
            if tickStrings is None:
                spacing, values = tickLevels[i]
                strings = self.tickStrings(values, self.autoSIPrefixScale * self.scale, spacing)
            else:
                strings = tickStrings[i]

            if len(strings) == 0:
                continue

            ## ignore strings belonging to ticks that were previously ignored
            for j in range(len(strings)):
                if tickPositions[i][j] is None:
                    strings[j] = None

            ## Measure density of text; decide whether to draw this level
            rects = []
            for s in strings:
                if s is None:
                    rects.append(None)
                else:
                    br = p.boundingRect(QtCore.QRectF(0, 0, 100, 100), QtCore.Qt.AlignmentFlag.AlignCenter, s)
                    ## boundingRect is usually just a bit too large
                    ## (but this probably depends on per-font metrics?)
                    br.setHeight(br.height() * 0.8)

                    rects.append(br)
                    textRects.append(rects[-1])

            if textRects:
                ## measure all text, make sure there's enough room
                if axis == 0:
                    textSize = np.sum([r.height() for r in textRects])
                    textSize2 = np.max([r.width() for r in textRects])
                else:
                    textSize = np.sum([r.width() for r in textRects])
                    textSize2 = np.max([r.height() for r in textRects])
            else:
                textSize = 0
                textSize2 = 0

            if i > 0:  ## always draw top level
                ## If the strings are too crowded, stop drawing text now.
                ## We use three different crowding limits based on the number
                ## of texts drawn so far.
                textFillRatio = float(textSize) / lengthInPixels
                finished = False
                for nTexts, limit in self.style['textFillLimits']:
                    if len(textSpecs) >= nTexts and textFillRatio >= limit:
                        finished = True
                        break
                if finished:
                    break

            lastTextSize2 = textSize2

            # Determine exactly where tick text should be drawn
            for j in range(len(strings)):
                vstr = strings[j]
                if vstr is None: ## this tick was ignored because it is out of bounds
                    continue
                x = tickPositions[i][j]
                textRect = rects[j]
                height = textRect.height()
                width = textRect.width()
                offset = max(0,self.style['tickLength']) + textOffset

                rect = QtCore.QRectF()
                if self.orientation == 'left':
                    alignFlags = QtCore.Qt.AlignmentFlag.AlignRight|QtCore.Qt.AlignmentFlag.AlignVCenter
                    rect = QtCore.QRectF(tickStop-offset-width, x-(height/2), width, height)
                elif self.orientation == 'right':
                    alignFlags = QtCore.Qt.AlignmentFlag.AlignLeft|QtCore.Qt.AlignmentFlag.AlignVCenter
                    rect = QtCore.QRectF(tickStop+offset, x-(height/2), width, height)
                elif self.orientation == 'top':
                    alignFlags = QtCore.Qt.AlignmentFlag.AlignHCenter|QtCore.Qt.AlignmentFlag.AlignBottom
                    rect = QtCore.QRectF(x-width/2., tickStop-offset-height, width, height)
                elif self.orientation == 'bottom':
                    alignFlags = QtCore.Qt.AlignmentFlag.AlignHCenter|QtCore.Qt.AlignmentFlag.AlignTop
                    rect = QtCore.QRectF(x-width/2., tickStop+offset, width, height)

                textFlags = alignFlags | QtCore.Qt.TextFlag.TextDontClip
                br = self.boundingRect()

                # br.contains(rect) suffers from floating point rounding errors
                if br & rect != rect:
                    continue

                textSpecs.append((rect, textFlags, vstr))
        profiler('compute text')

        ## update max text size if needed.
        self._updateMaxTextSize(lastTextSize2)

        return axisSpec, tickSpecs, textSpecs

    def drawPicture(self, p, axisSpec, tickSpecs, textSpecs):
        profiler = debug.Profiler()

        p.setRenderHint(p.RenderHint.Antialiasing, False)
        p.setRenderHint(p.RenderHint.TextAntialiasing, True)

        ## draw long line along axis
        pen, p1, p2 = axisSpec
        p.setPen(pen)
        p.drawLine(p1, p2)
        # p.translate(0.5,0)  ## resolves some damn pixel ambiguity

        ## draw ticks
        for pen, p1, p2 in tickSpecs:
            p.setPen(pen)
            p.drawLine(p1, p2)
        profiler('draw ticks')

        # Draw all text
        if self.style['tickFont'] is not None:
            p.setFont(self.style['tickFont'])
        p.setPen(self.textPen())
        bounding = self.boundingRect().toAlignedRect()
        p.setClipRect(bounding)
        for rect, flags, text in textSpecs:
            p.drawText(rect, int(flags), text)

        profiler('draw text')

    def show(self):
        super().show()
        if self.orientation in ['left', 'right']:
            self._updateWidth()
        else:
            self._updateHeight()

    def hide(self):
        super().hide()
        if self.orientation in ['left', 'right']:
            self._updateWidth()
        else:
            self._updateHeight()

    def wheelEvent(self, event):
        lv = self.linkedView()
        if lv is None:
            return
        # Did the event occur inside the linked ViewBox (and not over the axis iteself)?
        if lv.sceneBoundingRect().contains(event.scenePos()):
            event.ignore()
            return
        else:
            # pass event to linked viewbox with appropriate single axis zoom parameter
            if self.orientation in ['left', 'right']:
                lv.wheelEvent(event, axis=1)
            else:
                lv.wheelEvent(event, axis=0)
        event.accept()

    def mouseDragEvent(self, event):
        lv = self.linkedView()
        if lv is None:
            return
        # Did the mouse down event occur inside the linked ViewBox (and not the axis)?
        if lv.sceneBoundingRect().contains(event.buttonDownScenePos()):
            event.ignore()
            return
        # otherwise pass event to linked viewbox with appropriate single axis parameter
        if self.orientation in ['left', 'right']:
            return lv.mouseDragEvent(event, axis=1)
        else:
            return lv.mouseDragEvent(event, axis=0)

    def mouseClickEvent(self, event):
        lv = self.linkedView()
        if lv is None:
            return
        return lv.mouseClickEvent(event)<|MERGE_RESOLUTION|>--- conflicted
+++ resolved
@@ -1492,18 +1492,12 @@
             xScale = -bounds.height() / dif
             offset = self.range[0] * xScale - bounds.height()
         else:
-<<<<<<< HEAD
             if axis == 0:
                 xScale = fn.turnInfToSysMax(-bounds.height() / dif)
                 offset = self.range[0] * xScale - bounds.height()
             else:
                 xScale = fn.turnInfToSysMax(bounds.width() / dif)
                 offset = self.range[0] * xScale
-=======
-            xScale = bounds.width() / dif
-            offset = self.range[0] * xScale
->>>>>>> f9badef0
-
         xRange = [x * xScale - offset for x in self.range]
         xMin = min(xRange)
         xMax = max(xRange)
