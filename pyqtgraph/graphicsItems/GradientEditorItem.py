# -*- coding: utf-8 -*-
import operator
import weakref
import numpy as np
<<<<<<< HEAD
from ..Qt import QtGui, QtCore, QT_LIB
from ..python2_3 import sortList
=======
from ..Qt import QtGui, QtCore
>>>>>>> 7abf7d36
from .. import functions as fn
from .GraphicsObject import GraphicsObject
from .GraphicsWidget import GraphicsWidget
from ..widgets.SpinBox import SpinBox
from ..pgcollections import OrderedDict
from ..colormap import ColorMap

<<<<<<< HEAD
if QT_LIB == 'PyQt4':
    from .lutCtrlTemplate_pyqt import Ui_Form as LutCtrlTemplate
elif QT_LIB == 'PySide':
    from .lutCtrlTemplate_pyside import Ui_Form as LutCtrlTemplate
elif QT_LIB == 'PyQt5':
    from .lutCtrlTemplate_pyqt5 import Ui_Form as LutCtrlTemplate
elif QT_LIB == 'PySide2':
    from .lutCtrlTemplate_pyside2 import Ui_Form as LutCtrlTemplate
=======
translate = QtCore.QCoreApplication.translate
>>>>>>> 7abf7d36

__all__ = ['TickSliderItem', 'GradientEditorItem']

Gradients = OrderedDict([
    ('thermal', {'ticks': [(0.3333, (185, 0, 0, 255)), (0.6666, (255, 220, 0, 255)), (1, (255, 255, 255, 255)), (0, (0, 0, 0, 255))], 'mode': 'rgb'}),
    ('flame', {'ticks': [(0.2, (7, 0, 220, 255)), (0.5, (236, 0, 134, 255)), (0.8, (246, 246, 0, 255)), (1.0, (255, 255, 255, 255)), (0.0, (0, 0, 0, 255))], 'mode': 'rgb'}),
    ('yellowy', {'ticks': [(0.0, (0, 0, 0, 255)), (0.2328863796753704, (32, 0, 129, 255)), (0.8362738179251941, (255, 255, 0, 255)), (0.5257586450247, (115, 15, 255, 255)), (1.0, (255, 255, 255, 255))], 'mode': 'rgb'} ),
    ('bipolar', {'ticks': [(0.0, (0, 255, 255, 255)), (1.0, (255, 255, 0, 255)), (0.5, (0, 0, 0, 255)), (0.25, (0, 0, 255, 255)), (0.75, (255, 0, 0, 255))], 'mode': 'rgb'}),
    ('spectrum', {'ticks': [(1.0, (255, 0, 255, 255)), (0.0, (255, 0, 0, 255))], 'mode': 'hsv'}),
    ('cyclic', {'ticks': [(0.0, (255, 0, 4, 255)), (1.0, (255, 0, 0, 255))], 'mode': 'hsv'}),
    ('greyclip', {'ticks': [(0.0, (0, 0, 0, 255)), (0.99, (255, 255, 255, 255)), (1.0, (255, 0, 0, 255))], 'mode': 'rgb'}),
    ('grey', {'ticks': [(0.0, (0, 0, 0, 255)), (1.0, (255, 255, 255, 255))], 'mode': 'rgb'}),
    # Perceptually uniform sequential colormaps from Matplotlib 2.0
    ('viridis', {'ticks': [(0.0, (68, 1, 84, 255)), (0.25, (58, 82, 139, 255)), (0.5, (32, 144, 140, 255)), (0.75, (94, 201, 97, 255)), (1.0, (253, 231, 36, 255))], 'mode': 'rgb'}),
    ('inferno', {'ticks': [(0.0, (0, 0, 3, 255)), (0.25, (87, 15, 109, 255)), (0.5, (187, 55, 84, 255)), (0.75, (249, 142, 8, 255)), (1.0, (252, 254, 164, 255))], 'mode': 'rgb'}),
    ('plasma', {'ticks': [(0.0, (12, 7, 134, 255)), (0.25, (126, 3, 167, 255)), (0.5, (203, 71, 119, 255)), (0.75, (248, 149, 64, 255)), (1.0, (239, 248, 33, 255))], 'mode': 'rgb'}),
    ('magma', {'ticks': [(0.0, (0, 0, 3, 255)), (0.25, (80, 18, 123, 255)), (0.5, (182, 54, 121, 255)), (0.75, (251, 136, 97, 255)), (1.0, (251, 252, 191, 255))], 'mode': 'rgb'}),
])

def addGradientListToDocstring():
    """Decorator to add list of current pre-defined gradients to the end of a function docstring."""
    def dec(fn):
        if fn.__doc__ is not None:
            fn.__doc__ = fn.__doc__ + str(list(Gradients.keys())).strip('[').strip(']')
        return fn
    return dec



class TickSliderItem(GraphicsWidget):
    ## public class
    """**Bases:** :class:`GraphicsWidget <pyqtgraph.GraphicsWidget>`
    
    A rectangular item with tick marks along its length that can (optionally) be moved by the user."""
    
    sigTicksChanged = QtCore.Signal(object)
    sigTicksChangeFinished = QtCore.Signal(object)
    
    def __init__(self, orientation='bottom', allowAdd=True, allowRemove=True, **kargs):
        """
        ==============  =================================================================================
        **Arguments:**
        orientation     Set the orientation of the gradient. Options are: 'left', 'right'
                        'top', and 'bottom'.
        allowAdd        Specifies whether the user can add ticks.
        allowRemove     Specifies whether the user can remove new ticks.
        tickPen         Default is white. Specifies the color of the outline of the ticks.
                        Can be any of the valid arguments for :func:`mkPen <pyqtgraph.mkPen>`
        ==============  =================================================================================
        """
        ## public
        GraphicsWidget.__init__(self)
        self.orientation = orientation
        self.length = 200
        self.tickSize = 15
        self.ticks = {}
        self.maxDim = 20
        self.allowAdd = allowAdd
        self.allowRemove = allowRemove
        if 'tickPen' in kargs:
            self.tickPen = fn.mkPen(kargs['tickPen'])
        else:
            self.tickPen = fn.mkPen('w')
            
        self.orientations = {
            'left': (90, 1, 1), 
            'right': (90, 1, 1), 
            'top': (0, 1, -1), 
            'bottom': (0, 1, 1)
        }
        
        self.setOrientation(orientation)
        #self.setFrameStyle(QtGui.QFrame.NoFrame | QtGui.QFrame.Plain)
        #self.setBackgroundRole(QtGui.QPalette.NoRole)
        #self.setMouseTracking(True)
        
    #def boundingRect(self):
        #return self.mapRectFromParent(self.geometry()).normalized()
        
    #def shape(self):  ## No idea why this is necessary, but rotated items do not receive clicks otherwise.
        #p = QtGui.QPainterPath()
        #p.addRect(self.boundingRect())
        #return p
        
    def paint(self, p, opt, widget):
        #p.setPen(fn.mkPen('g', width=3))
        #p.drawRect(self.boundingRect())
        return
        
    def keyPressEvent(self, ev):
        ev.ignore()

    def setMaxDim(self, mx=None):
        if mx is None:
            mx = self.maxDim
        else:
            self.maxDim = mx
            
        if self.orientation in ['bottom', 'top']:
            self.setFixedHeight(mx)
            self.setMaximumWidth(16777215)
        else:
            self.setFixedWidth(mx)
            self.setMaximumHeight(16777215)
            
    
    def setOrientation(self, orientation):
        ## public
        """Set the orientation of the TickSliderItem.
        
        ==============  ===================================================================
        **Arguments:**
        orientation     Options are: 'left', 'right', 'top', 'bottom'
                        The orientation option specifies which side of the slider the
                        ticks are on, as well as whether the slider is vertical ('right'
                        and 'left') or horizontal ('top' and 'bottom').
        ==============  ===================================================================
        """
        self.orientation = orientation
        self.setMaxDim()
        self.resetTransform()
        ort = orientation
        if ort == 'top':
            transform = QtGui.QTransform.fromScale(1, -1)
            transform.translate(0, -self.height())
            self.setTransform(transform)
        elif ort == 'left':
            transform = QtGui.QTransform()
            transform.rotate(270)
            transform.scale(1, -1)
            transform.translate(-self.height(), -self.maxDim)
            self.setTransform(transform)
        elif ort == 'right':
            transform = QtGui.QTransform()
            transform.rotate(270)
            transform.translate(-self.height(), 0)
            self.setTransform(transform)
        elif ort != 'bottom':
            raise Exception("%s is not a valid orientation. Options are 'left', 'right', 'top', and 'bottom'" %str(ort))
        
        tr = QtGui.QTransform.fromTranslate(self.tickSize/2., 0)
        self.setTransform(tr, True)
    
    def addTick(self, x, color=None, movable=True, finish=True):
        ## public
        """
        Add a tick to the item.
        
        ==============  ==================================================================
        **Arguments:**
        x               Position where tick should be added.
        color           Color of added tick. If color is not specified, the color will be
                        white.
        movable         Specifies whether the tick is movable with the mouse.
        ==============  ==================================================================
        """        
        
        if color is None:
            color = QtGui.QColor(255,255,255)
        tick = Tick([x*self.length, 0], color, movable, self.tickSize, pen=self.tickPen, removeAllowed=self.allowRemove)
        self.ticks[tick] = x
        tick.setParentItem(self)
        
        tick.sigMoving.connect(self.tickMoved)
        tick.sigMoved.connect(self.tickMoveFinished)
        tick.sigClicked.connect(self.tickClicked)
        
        self.sigTicksChanged.emit(self)
        
        if finish:
            self.sigTicksChangeFinished.emit(self)
        
        return tick
    
    def removeTick(self, tick, finish=True):
        ## public
        """
        Removes the specified tick.
        """
        del self.ticks[tick]
        tick.setParentItem(None)
        if self.scene() is not None:
            self.scene().removeItem(tick)
        
        self.sigTicksChanged.emit(self)
        
        if finish:
            self.sigTicksChangeFinished.emit(self)
    
    def tickMoved(self, tick, pos):
        #print "tick changed"
        ## Correct position of tick if it has left bounds.
        newX = min(max(0, pos.x()), self.length)
        pos.setX(newX)
        tick.setPos(pos)
        self.ticks[tick] = float(newX) / self.length
        
        self.sigTicksChanged.emit(self)
    
    def tickMoveFinished(self, tick):
        self.sigTicksChangeFinished.emit(self)
    
    def tickClicked(self, tick, ev):
        if ev.button() == QtCore.Qt.RightButton and tick.removeAllowed:
            self.removeTick(tick)
    
    def widgetLength(self):
        if self.orientation in ['bottom', 'top']:
            return self.width()
        else:
            return self.height()
    
    def resizeEvent(self, ev):
        wlen = max(40, self.widgetLength())
        self.setLength(wlen-self.tickSize-2)
        self.setOrientation(self.orientation)
        #bounds = self.scene().itemsBoundingRect()
        #bounds.setLeft(min(-self.tickSize*0.5, bounds.left()))
        #bounds.setRight(max(self.length + self.tickSize, bounds.right()))
        #self.setSceneRect(bounds)
        #self.fitInView(bounds, QtCore.Qt.KeepAspectRatio)
        
    def setLength(self, newLen):
        #private
        for t, x in list(self.ticks.items()):
            t.setPos(x * newLen + 1, t.pos().y())
        self.length = float(newLen)
        
    #def mousePressEvent(self, ev):
        #QtGui.QGraphicsView.mousePressEvent(self, ev)
        #self.ignoreRelease = False
        #for i in self.items(ev.pos()):
            #if isinstance(i, Tick):
                #self.ignoreRelease = True
                #break
        ##if len(self.items(ev.pos())) > 0:  ## Let items handle their own clicks
            ##self.ignoreRelease = True
        
    #def mouseReleaseEvent(self, ev):
        #QtGui.QGraphicsView.mouseReleaseEvent(self, ev)
        #if self.ignoreRelease:
            #return
            
        #pos = self.mapToScene(ev.pos())
            
        #if ev.button() == QtCore.Qt.LeftButton and self.allowAdd:
            #if pos.x() < 0 or pos.x() > self.length:
                #return
            #if pos.y() < 0 or pos.y() > self.tickSize:
                #return
            #pos.setX(min(max(pos.x(), 0), self.length))
            #self.addTick(pos.x()/self.length)
        #elif ev.button() == QtCore.Qt.RightButton:
            #self.showMenu(ev)
            
    def mouseClickEvent(self, ev):
        if ev.button() == QtCore.Qt.LeftButton and self.allowAdd:
            pos = ev.pos()
            if pos.x() < 0 or pos.x() > self.length:
                return
            if pos.y() < 0 or pos.y() > self.tickSize:
                return
            pos.setX(min(max(pos.x(), 0), self.length))
            self.addTick(pos.x()/self.length)
        elif ev.button() == QtCore.Qt.RightButton:
            self.showMenu(ev)

        #if  ev.button() == QtCore.Qt.RightButton:
            #if self.moving:
                #ev.accept()
                #self.setPos(self.startPosition)
                #self.moving = False
                #self.sigMoving.emit(self)
                #self.sigMoved.emit(self)
            #else:
                #pass
                #self.view().tickClicked(self, ev)
                ###remove

    def hoverEvent(self, ev):
        if (not ev.isExit()) and ev.acceptClicks(QtCore.Qt.LeftButton):
            ev.acceptClicks(QtCore.Qt.RightButton)
            ## show ghost tick
            #self.currentPen = fn.mkPen(255, 0,0)
        #else:
            #self.currentPen = self.pen
        #self.update()
        
    def showMenu(self, ev):
        pass

    def setTickColor(self, tick, color):
        """Set the color of the specified tick.
        
        ==============  ==================================================================
        **Arguments:**
        tick            Can be either an integer corresponding to the index of the tick
                        or a Tick object. Ex: if you had a slider with 3 ticks and you
                        wanted to change the middle tick, the index would be 1.
        color           The color to make the tick. Can be any argument that is valid for
                        :func:`mkBrush <pyqtgraph.mkBrush>`
        ==============  ==================================================================
        """
        tick = self.getTick(tick)
        tick.color = color
        tick.update()
        #tick.setBrush(QtGui.QBrush(QtGui.QColor(tick.color)))
        
        self.sigTicksChanged.emit(self)
        self.sigTicksChangeFinished.emit(self)

    def setTickValue(self, tick, val):
        ## public
        """
        Set the position (along the slider) of the tick.
        
        ==============   ==================================================================
        **Arguments:**
        tick             Can be either an integer corresponding to the index of the tick
                         or a Tick object. Ex: if you had a slider with 3 ticks and you
                         wanted to change the middle tick, the index would be 1.
        val              The desired position of the tick. If val is < 0, position will be
                         set to 0. If val is > 1, position will be set to 1.
        ==============   ==================================================================
        """
        tick = self.getTick(tick)
        val = min(max(0.0, val), 1.0)
        x = val * self.length
        pos = tick.pos()
        pos.setX(x)
        tick.setPos(pos)
        self.ticks[tick] = val
        
        self.update()
        self.sigTicksChanged.emit(self)
        self.sigTicksChangeFinished.emit(self)
        
    def tickValue(self, tick):
        ## public
        """Return the value (from 0.0 to 1.0) of the specified tick.
        
        ==============  ==================================================================
        **Arguments:**
        tick            Can be either an integer corresponding to the index of the tick
                        or a Tick object. Ex: if you had a slider with 3 ticks and you
                        wanted the value of the middle tick, the index would be 1.
        ==============  ==================================================================
        """
        tick = self.getTick(tick)
        return self.ticks[tick]
        
    def getTick(self, tick):
        ## public
        """Return the Tick object at the specified index.
        
        ==============  ==================================================================
        **Arguments:**
        tick            An integer corresponding to the index of the desired tick. If the
                        argument is not an integer it will be returned unchanged.
        ==============  ==================================================================
        """
        if type(tick) is int:
            tick = self.listTicks()[tick][0]
        return tick

    #def mouseMoveEvent(self, ev):
        #QtGui.QGraphicsView.mouseMoveEvent(self, ev)

    def listTicks(self):
        """Return a sorted list of all the Tick objects on the slider."""
        ## public
        ticks = sorted(self.ticks.items(), key=operator.itemgetter(1))
        return ticks


class GradientEditorItem(TickSliderItem):
    """
    **Bases:** :class:`TickSliderItem <pyqtgraph.TickSliderItem>`
    
    An item that can be used to define a color gradient. Implements common pre-defined gradients that are 
    customizable by the user. :class: `GradientWidget <pyqtgraph.GradientWidget>` provides a widget
    with a GradientEditorItem that can be added to a GUI. 
    
    ================================ ===========================================================
    **Signals:**
    sigGradientChanged(self)         Signal is emitted anytime the gradient changes. The signal 
                                     is emitted in real time while ticks are being dragged or 
                                     colors are being changed.
    sigGradientChangeFinished(self)  Signal is emitted when the gradient is finished changing.
    ================================ ===========================================================    
 
    """
    
    sigGradientChanged = QtCore.Signal(object)
    sigGradientChangeFinished = QtCore.Signal(object)
    sigLogModeChanged = QtCore.Signal(object)
    sigAutoLevelsChanged = QtCore.Signal(object)
    
    def __init__(self, *args, **kargs):
        """
        Create a new GradientEditorItem. 
        All arguments are passed to :func:`TickSliderItem.__init__ <pyqtgraph.TickSliderItem.__init__>`
        
        ===============  =================================================================================
        **Arguments:**
        orientation      Set the orientation of the gradient. Options are: 'left', 'right'
                         'top', and 'bottom'.
        allowAdd         Default is True. Specifies whether ticks can be added to the item.
        tickPen          Default is white. Specifies the color of the outline of the ticks.
                         Can be any of the valid arguments for :func:`mkPen <pyqtgraph.mkPen>`
        ===============  =================================================================================
        """
        self.autoLevels = True
        self.logMode = False
        self.currentTick = None
        self.currentTickColor = None
        self.rectSize = 15
        self.gradRect = QtGui.QGraphicsRectItem(QtCore.QRectF(0, self.rectSize, 100, self.rectSize))
        self.backgroundRect = QtGui.QGraphicsRectItem(QtCore.QRectF(0, -self.rectSize, 100, self.rectSize))
        self.backgroundRect.setBrush(QtGui.QBrush(QtCore.Qt.DiagCrossPattern))
        self.colorMode = 'rgb'
        self.histogram = kargs['histogram'] if 'histogram' in kargs else None
        
        TickSliderItem.__init__(self, *args, **kargs)
        
        self.colorDialog = QtGui.QColorDialog()
        self.colorDialog.setOption(QtGui.QColorDialog.ShowAlphaChannel, True)
        self.colorDialog.setOption(QtGui.QColorDialog.DontUseNativeDialog, True)
        
        self.colorDialog.currentColorChanged.connect(self.currentColorChanged)
        self.colorDialog.rejected.connect(self.currentColorRejected)
        self.colorDialog.accepted.connect(self.currentColorAccepted)
        
        self.backgroundRect.setParentItem(self)
        self.gradRect.setParentItem(self)
        
        self.setMaxDim(self.rectSize + self.tickSize)
        
        self.rgbAction = QtGui.QAction(translate("GradiantEditorItem", 'RGB'), self)
        self.rgbAction.setCheckable(True)
        self.rgbAction.triggered.connect(lambda: self.setColorMode('rgb'))
        self.hsvAction = QtGui.QAction(translate("GradiantEditorItem", 'HSV'), self)
        self.hsvAction.setCheckable(True)
        self.hsvAction.triggered.connect(lambda: self.setColorMode('hsv'))

        if self.histogram is not None:
            w = QtGui.QWidget()
            self.lutCtrlWidget = LutCtrlTemplate()
            self.lutCtrlWidget.setupUi(w)
            self.lutCtrlAction = QtGui.QWidgetAction(self)
            self.lutCtrlAction.setDefaultWidget(w)
        
        self.menu = QtGui.QMenu()
        
        ## build context menu of gradients
        l = self.length
        self.length = 200
        global Gradients
        for g in Gradients:
            px = QtGui.QPixmap(self.length, 15)
            p = QtGui.QPainter(px)
            self.restoreState(Gradients[g])
            grad = self.getGradient()
            brush = QtGui.QBrush(grad)
            p.fillRect(QtCore.QRect(0, 0, self.length, 15), brush)
            p.end()
            label = QtGui.QLabel()
            label.setPixmap(px)
            label.setContentsMargins(1, 1, 1, 1)
            labelName = QtGui.QLabel(g)
            hbox = QtGui.QHBoxLayout()
            hbox.addWidget(labelName)
            hbox.addWidget(label)
            widget = QtGui.QWidget()
            widget.setLayout(hbox)
            act = QtGui.QWidgetAction(self)
            act.setDefaultWidget(widget)
            act.triggered.connect(self.contextMenuClicked)
            act.name = g
            self.menu.addAction(act)
        self.length = l
        self.menu.addSeparator()
        self.menu.addAction(self.rgbAction)
        self.menu.addAction(self.hsvAction)
        if self.histogram is not None:
            self.menu.addSeparator()
            self.menu.addAction(self.lutCtrlAction)

        if self.histogram is not None:
            self.histogram.sigLevelsChanged.connect(self.levelsChanged)
            self.lutCtrlWidget.logCheck.toggled.connect(self.logModeChanged)
            self.lutCtrlWidget.minText.editingFinished.connect(self.minTextChanged)
            self.lutCtrlWidget.maxText.editingFinished.connect(self.maxTextChanged)
            self.lutCtrlWidget.manualRadio.clicked.connect(self.manualClick)
            self.lutCtrlWidget.autoRadio.clicked.connect(self.autoClick)
        
        
        for t in list(self.ticks.keys()):
            self.removeTick(t)
        self.addTick(0, QtGui.QColor(0,0,0), True)
        self.addTick(1, QtGui.QColor(255,0,0), True)
        self.setColorMode('rgb')
        self.updateGradient()
<<<<<<< HEAD

    def autoLevelsEnabled(self):
        return self.autoLevels

    def setAutoLevels(self, value):
        self.autoLevels = value
        self.lutCtrlWidget.manualRadio.setChecked(not self.autoLevels)
        self.lutCtrlWidget.autoRadio.setChecked(self.autoLevels)

    def logModeEnabled(self):
        return self.logMode

    def setLogMode(self, value):
        self.logMode = value
        self.lutCtrlWidget.logCheck.setChecked(self.logMode)

    def manualClick(self):
        self.autoLevels = False
        self.sigAutoLevelsChanged.emit(self)

    def autoClick(self):
        self.autoLevels = True
        self.sigAutoLevelsChanged.emit(self)

    def minTextChanged(self):
        _, mx = self.histogram.getLevels()
        self.lutCtrlWidget.manualRadio.setChecked(True)
        self.histogram.setLevels(float(self.lutCtrlWidget.minText.text()), mx)

    def maxTextChanged(self):
        mn, _ = self.histogram.getLevels()
        self.lutCtrlWidget.manualRadio.setChecked(True)
        self.histogram.setLevels(mn, float(self.lutCtrlWidget.maxText.text()))

    def logModeChanged(self, value):
        self.logMode = value
        self.sigLogModeChanged.emit(self)

    def levelsChanged(self):
        mn, mx = self.histogram.getLevels()
        self.lutCtrlWidget.minText.setText("%0.5g" % mn)
        self.lutCtrlWidget.maxText.setText("%0.5g" % mx)

=======
        self.linkedGradients = {}
        
        self.sigTicksChanged.connect(lambda *args, **kwargs: self.updateGradient())
        self.sigTicksChangeFinished.connect(self.sigGradientChangeFinished.emit)

    def showTicks(self, show=True):
        for tick in self.ticks.keys():
            if show:
                tick.show()
                orig = getattr(self, '_allowAdd_backup', None)
                if orig: 
                    self.allowAdd = orig
            else:
                self._allowAdd_backup = self.allowAdd
                self.allowAdd = False #block tick creation
                tick.hide()
>>>>>>> 7abf7d36

    def setOrientation(self, orientation):
        ## public
        """
        Set the orientation of the GradientEditorItem. 
        
        ==============  ===================================================================
        **Arguments:**
        orientation     Options are: 'left', 'right', 'top', 'bottom'
                        The orientation option specifies which side of the gradient the
                        ticks are on, as well as whether the gradient is vertical ('right'
                        and 'left') or horizontal ('top' and 'bottom').
        ==============  ===================================================================
        """
        TickSliderItem.setOrientation(self, orientation)
        tr = QtGui.QTransform.fromTranslate(0, self.rectSize)
        self.setTransform(tr, True)
    
    def showMenu(self, ev):
        #private
        self.menu.popup(ev.screenPos().toQPoint())
    
    def contextMenuClicked(self, b=None):
        #private
        #global Gradients
        act = self.sender()
        self.loadPreset(act.name)
        
    @addGradientListToDocstring()
    def loadPreset(self, name):
        """
        Load a predefined gradient. Currently defined gradients are: 
        """## TODO: provide image with names of defined gradients
        
        #global Gradients
        self.restoreState(Gradients[name])
    
    def setColorMode(self, cm):
        """
        Set the color mode for the gradient. Options are: 'hsv', 'rgb'
        
        """
        
        ## public
        if cm not in ['rgb', 'hsv']:
            raise Exception("Unknown color mode %s. Options are 'rgb' and 'hsv'." % str(cm))
        
        try:
            self.rgbAction.blockSignals(True)
            self.hsvAction.blockSignals(True)
            self.rgbAction.setChecked(cm == 'rgb')
            self.hsvAction.setChecked(cm == 'hsv')
        finally:
            self.rgbAction.blockSignals(False)
            self.hsvAction.blockSignals(False)
        self.colorMode = cm
        
        self.sigTicksChanged.emit(self)
        self.sigGradientChangeFinished.emit(self)
        
    def colorMap(self):
        """Return a ColorMap object representing the current state of the editor."""
        if self.colorMode == 'hsv':
            raise NotImplementedError('hsv colormaps not yet supported')
        pos = []
        color = []
        for t,x in self.listTicks():
            pos.append(x)
            c = t.color
            color.append([c.red(), c.green(), c.blue(), c.alpha()])
        return ColorMap(np.array(pos), np.array(color, dtype=np.ubyte))
        
    def updateGradient(self):
        #private
        self.gradient = self.getGradient()
        self.gradRect.setBrush(QtGui.QBrush(self.gradient))
        self.sigGradientChanged.emit(self)
        
    def setLength(self, newLen):
        #private (but maybe public)
        TickSliderItem.setLength(self, newLen)
        self.backgroundRect.setRect(1, -self.rectSize, newLen, self.rectSize)
        self.gradRect.setRect(1, -self.rectSize, newLen, self.rectSize)
        self.sigTicksChanged.emit(self)
        
    def currentColorChanged(self, color):
        #private
        if color.isValid() and self.currentTick is not None:
            self.setTickColor(self.currentTick, color)
            
    def currentColorRejected(self):
        #private
        self.setTickColor(self.currentTick, self.currentTickColor)
        
    def currentColorAccepted(self):
        self.sigGradientChangeFinished.emit(self)
        
    def tickClicked(self, tick, ev):
        #private
        if ev.button() == QtCore.Qt.LeftButton:
            self.raiseColorDialog(tick)
        elif ev.button() == QtCore.Qt.RightButton:
            self.raiseTickContextMenu(tick, ev)
            
    def raiseColorDialog(self, tick):
        if not tick.colorChangeAllowed:
            return
        self.currentTick = tick
        self.currentTickColor = tick.color
        self.colorDialog.setCurrentColor(tick.color)
        self.colorDialog.open()
        
    def raiseTickContextMenu(self, tick, ev):
        self.tickMenu = TickMenu(tick, self)
        self.tickMenu.popup(ev.screenPos().toQPoint())

    def tickMoveFinished(self, tick):
        self.sigGradientChangeFinished.emit(self)

    def getGradient(self):
        """Return a QLinearGradient object."""
        g = QtGui.QLinearGradient(QtCore.QPointF(0,0), QtCore.QPointF(self.length,0))
        if self.colorMode == 'rgb':
            ticks = self.listTicks()
            g.setStops([(x, QtGui.QColor(t.color)) for t,x in ticks])
        elif self.colorMode == 'hsv':  ## HSV mode is approximated for display by interpolating 10 points between each stop
            ticks = self.listTicks()
            stops = []
            stops.append((ticks[0][1], ticks[0][0].color))
            for i in range(1,len(ticks)):
                x1 = ticks[i-1][1]
                x2 = ticks[i][1]
                dx = (x2-x1) / 10.
                for j in range(1,10):
                    x = x1 + dx*j
                    stops.append((x, self.getColor(x)))
                stops.append((x2, self.getColor(x2)))
            g.setStops(stops)
        return g
        
    def getColor(self, x, toQColor=True):
        """
        Return a color for a given value.
        
        ==============  ==================================================================
        **Arguments:**
        x               Value (position on gradient) of requested color.
        toQColor        If true, returns a QColor object, else returns a (r,g,b,a) tuple.
        ==============  ==================================================================
        """
        ticks = self.listTicks()
        if x <= ticks[0][1]:
            c = ticks[0][0].color
            if toQColor:
                return QtGui.QColor(c)  # always copy colors before handing them out
            else:
                return (c.red(), c.green(), c.blue(), c.alpha())
        if x >= ticks[-1][1]:
            c = ticks[-1][0].color
            if toQColor:
                return QtGui.QColor(c)  # always copy colors before handing them out
            else:
                return (c.red(), c.green(), c.blue(), c.alpha())
            
        x2 = ticks[0][1]
        for i in range(1,len(ticks)):
            x1 = x2
            x2 = ticks[i][1]
            if x1 <= x and x2 >= x:
                break
                
        dx = (x2-x1)
        if dx == 0:
            f = 0.
        else:
            f = (x-x1) / dx
        c1 = ticks[i-1][0].color
        c2 = ticks[i][0].color
        if self.colorMode == 'rgb':
            r = c1.red() * (1.-f) + c2.red() * f
            g = c1.green() * (1.-f) + c2.green() * f
            b = c1.blue() * (1.-f) + c2.blue() * f
            a = c1.alpha() * (1.-f) + c2.alpha() * f
            if toQColor:
                return QtGui.QColor(int(r), int(g), int(b), int(a))
            else:
                return (r,g,b,a)
        elif self.colorMode == 'hsv':
            h1,s1,v1,_ = c1.getHsv()
            h2,s2,v2,_ = c2.getHsv()
            h = h1 * (1.-f) + h2 * f
            s = s1 * (1.-f) + s2 * f
            v = v1 * (1.-f) + v2 * f
            c = QtGui.QColor()
            c.setHsv(*map(int, [h,s,v]))
            if toQColor:
                return c
            else:
                return (c.red(), c.green(), c.blue(), c.alpha())
                    
    def getLookupTable(self, nPts, alpha=None):
        """
        Return an RGB(A) lookup table (ndarray). 
        
        ==============  ============================================================================
        **Arguments:**
        nPts            The number of points in the returned lookup table.
        alpha           True, False, or None - Specifies whether or not alpha values are included
                        in the table.If alpha is None, alpha will be automatically determined.
        ==============  ============================================================================
        """
        if alpha is None:
            alpha = self.usesAlpha()
        if alpha:
            table = np.empty((nPts,4), dtype=np.ubyte)
        else:
            table = np.empty((nPts,3), dtype=np.ubyte)
            
        for i in range(nPts):
            x = float(i)/(nPts-1)
            color = self.getColor(x, toQColor=False)
            table[i] = color[:table.shape[1]]
            
        return table
    
    def usesAlpha(self):
        """Return True if any ticks have an alpha < 255"""
        
        ticks = self.listTicks()
        for t in ticks:
            if t[0].color.alpha() < 255:
                return True
            
        return False
            
    def isLookupTrivial(self):
        """Return True if the gradient has exactly two stops in it: black at 0.0 and white at 1.0"""
        ticks = self.listTicks()
        if len(ticks) != 2:
            return False
        if ticks[0][1] != 0.0 or ticks[1][1] != 1.0:
            return False
        c1 = fn.colorTuple(ticks[0][0].color)
        c2 = fn.colorTuple(ticks[1][0].color)
        if c1 != (0,0,0,255) or c2 != (255,255,255,255):
            return False
        return True
        
    def addTick(self, x, color=None, movable=True, finish=True):
        """
        Add a tick to the gradient. Return the tick.
        
        ==============  ==================================================================
        **Arguments:**
        x               Position where tick should be added.
        color           Color of added tick. If color is not specified, the color will be
                        the color of the gradient at the specified position.
        movable         Specifies whether the tick is movable with the mouse.
        ==============  ==================================================================
        """
        
        if color is None:
            color = self.getColor(x)
        t = TickSliderItem.addTick(self, x, color=color, movable=movable, finish=finish)
        t.colorChangeAllowed = True
        
        return t
        
    def saveState(self):
        """
        Return a dictionary with parameters for rebuilding the gradient. Keys will include:
        
           - 'mode': hsv or rgb
           - 'ticks': a list of tuples (pos, (r,g,b,a))
        """
        ## public
        ticks = []
        for t in self.ticks:
            c = t.color
            ticks.append((self.ticks[t], (c.red(), c.green(), c.blue(), c.alpha())))
        state = {'mode': self.colorMode, 
                 'ticks': ticks,
                 'ticksVisible': next(iter(self.ticks)).isVisible()}
        return state
        
    def restoreState(self, state):
        """
        Restore the gradient specified in state.
        
        ==============  ====================================================================
        **Arguments:**
        state           A dictionary with same structure as those returned by
                        :func:`saveState <pyqtgraph.GradientEditorItem.saveState>`
                      
                        Keys must include:
                      
                            - 'mode': hsv or rgb
                            - 'ticks': a list of tuples (pos, (r,g,b,a))
        ==============  ====================================================================
        """
        ## public
        
        # Mass edit ticks without graphics update
        signalsBlocked = self.blockSignals(True)
        
        self.setColorMode(state['mode'])
        for t in list(self.ticks.keys()):
            self.removeTick(t, finish=False)
        for t in state['ticks']:
            c = QtGui.QColor(*t[1])
            self.addTick(t[0], c, finish=False)
        self.showTicks( state.get('ticksVisible', 
                                  next(iter(self.ticks)).isVisible()) )
        
        # Close with graphics update
        self.blockSignals(signalsBlocked)
        self.sigTicksChanged.emit(self)
        self.sigGradientChangeFinished.emit(self)
        
    def setColorMap(self, cm):
        # Mass edit ticks without graphics update
        signalsBlocked = self.blockSignals(True)
        
        self.setColorMode('rgb')
        for t in list(self.ticks.keys()):
            self.removeTick(t, finish=False)
        colors = cm.getColors(mode='qcolor')
        for i in range(len(cm.pos)):
            x = cm.pos[i]
            c = colors[i]
            self.addTick(x, c, finish=False)
        
        # Close with graphics update
        self.blockSignals(signalsBlocked)
        self.sigTicksChanged.emit(self)
        self.sigGradientChangeFinished.emit(self)

    def linkGradient(self, slaveGradient, connect=True):
        if connect:
            fn = lambda g, slave=slaveGradient:slave.restoreState(
                                                     g.saveState())
            self.linkedGradients[id(slaveGradient)] = fn
            self.sigGradientChanged.connect(fn)
            self.sigGradientChanged.emit(self)
        else:
            fn = self.linkedGradients.get(id(slaveGradient), None)
            if fn:
                self.sigGradientChanged.disconnect(fn)


class Tick(QtGui.QGraphicsWidget):  ## NOTE: Making this a subclass of GraphicsObject instead results in
                                    ## activating this bug: https://bugreports.qt-project.org/browse/PYSIDE-86
    ## private class

    # When making Tick a subclass of QtGui.QGraphicsObject as origin,
    # ..GraphicsScene.items(self, *args) will get Tick object as a
    # class of QtGui.QMultimediaWidgets.QGraphicsVideoItem in python2.7-PyQt5(5.4.0)

    sigMoving = QtCore.Signal(object, object)
    sigMoved = QtCore.Signal(object)
    sigClicked = QtCore.Signal(object, object)
    
    def __init__(self, pos, color, movable=True, scale=10, pen='w', removeAllowed=True):
        self.movable = movable
        self.moving = False
        self.scale = scale
        self.color = color
        self.pen = fn.mkPen(pen)
        self.hoverPen = fn.mkPen(255,255,0)
        self.currentPen = self.pen
        self.removeAllowed = removeAllowed
        self.pg = QtGui.QPainterPath(QtCore.QPointF(0,0))
        self.pg.lineTo(QtCore.QPointF(-scale/3**0.5, scale))
        self.pg.lineTo(QtCore.QPointF(scale/3**0.5, scale))
        self.pg.closeSubpath()
        
        QtGui.QGraphicsWidget.__init__(self)
        self.setPos(pos[0], pos[1])
        if self.movable:
            self.setZValue(1)
        else:
            self.setZValue(0)

    def boundingRect(self):
        return self.pg.boundingRect()
    
    def shape(self):
        return self.pg

    def paint(self, p, *args):
        p.setRenderHints(QtGui.QPainter.Antialiasing)
        p.fillPath(self.pg, fn.mkBrush(self.color))
        
        p.setPen(self.currentPen)
        p.drawPath(self.pg)


    def mouseDragEvent(self, ev):
        if self.movable and ev.button() == QtCore.Qt.LeftButton:
            if ev.isStart():
                self.moving = True
                self.cursorOffset = self.pos() - self.mapToParent(ev.buttonDownPos())
                self.startPosition = self.pos()
            ev.accept()
            
            if not self.moving:
                return
                
            newPos = self.cursorOffset + self.mapToParent(ev.pos())
            newPos.setY(self.pos().y())
            
            self.setPos(newPos)
            self.sigMoving.emit(self, newPos)
            if ev.isFinish():
                self.moving = False
                self.sigMoved.emit(self)

    def mouseClickEvent(self, ev):
        ev.accept()
        if ev.button() == QtCore.Qt.RightButton and self.moving:
            self.setPos(self.startPosition)
            self.moving = False
            self.sigMoving.emit(self, self.startPosition)
            self.sigMoved.emit(self)
        else:
            self.sigClicked.emit(self, ev)

    def hoverEvent(self, ev):
        if (not ev.isExit()) and ev.acceptDrags(QtCore.Qt.LeftButton):
            ev.acceptClicks(QtCore.Qt.LeftButton)
            ev.acceptClicks(QtCore.Qt.RightButton)
            self.currentPen = self.hoverPen
        else:
            self.currentPen = self.pen
        self.update()
        

class TickMenu(QtGui.QMenu):
    
    def __init__(self, tick, sliderItem):
        QtGui.QMenu.__init__(self)
        
        self.tick = weakref.ref(tick)
        self.sliderItem = weakref.ref(sliderItem)
        
        self.removeAct = self.addAction(translate("GradientEditorItem", "Remove Tick"), lambda: self.sliderItem().removeTick(tick))
        if (not self.tick().removeAllowed) or len(self.sliderItem().ticks) < 3:
            self.removeAct.setEnabled(False)
            
        positionMenu = self.addMenu(translate("GradientEditorItem", "Set Position"))
        w = QtGui.QWidget()
        l = QtGui.QGridLayout()
        w.setLayout(l)
        
        value = sliderItem.tickValue(tick)
        self.fracPosSpin = SpinBox()
        self.fracPosSpin.setOpts(value=value, bounds=(0.0, 1.0), step=0.01, decimals=2)
        #self.dataPosSpin = SpinBox(value=dataVal)
        #self.dataPosSpin.setOpts(decimals=3, siPrefix=True)
                
        l.addWidget(QtGui.QLabel(f"{translate('GradiantEditorItem', 'Position')}:"), 0,0)
        l.addWidget(self.fracPosSpin, 0, 1)
        #l.addWidget(QtGui.QLabel("Position (data units):"), 1, 0)
        #l.addWidget(self.dataPosSpin, 1,1)
        
        #if self.sliderItem().dataParent is None:
        #    self.dataPosSpin.setEnabled(False)
        
        a = QtGui.QWidgetAction(self)
        a.setDefaultWidget(w)
        positionMenu.addAction(a)        
        
        self.fracPosSpin.sigValueChanging.connect(self.fractionalValueChanged)
        #self.dataPosSpin.valueChanged.connect(self.dataValueChanged)
        
        colorAct = self.addAction(translate("Context Menu", "Set Color"), lambda: self.sliderItem().raiseColorDialog(self.tick()))
        if not self.tick().colorChangeAllowed:
            colorAct.setEnabled(False)

    def fractionalValueChanged(self, x):
        self.sliderItem().setTickValue(self.tick(), self.fracPosSpin.value())
        #if self.sliderItem().dataParent is not None:
        #    self.dataPosSpin.blockSignals(True)
        #    self.dataPosSpin.setValue(self.sliderItem().tickDataValue(self.tick()))
        #    self.dataPosSpin.blockSignals(False)
            
    #def dataValueChanged(self, val):
    #    self.sliderItem().setTickValue(self.tick(), val, dataUnits=True)
    #    self.fracPosSpin.blockSignals(True)
    #    self.fracPosSpin.setValue(self.sliderItem().tickValue(self.tick()))
    #    self.fracPosSpin.blockSignals(False)<|MERGE_RESOLUTION|>--- conflicted
+++ resolved
@@ -2,12 +2,8 @@
 import operator
 import weakref
 import numpy as np
-<<<<<<< HEAD
 from ..Qt import QtGui, QtCore, QT_LIB
-from ..python2_3 import sortList
-=======
-from ..Qt import QtGui, QtCore
->>>>>>> 7abf7d36
+
 from .. import functions as fn
 from .GraphicsObject import GraphicsObject
 from .GraphicsWidget import GraphicsWidget
@@ -15,7 +11,6 @@
 from ..pgcollections import OrderedDict
 from ..colormap import ColorMap
 
-<<<<<<< HEAD
 if QT_LIB == 'PyQt4':
     from .lutCtrlTemplate_pyqt import Ui_Form as LutCtrlTemplate
 elif QT_LIB == 'PySide':
@@ -24,9 +19,7 @@
     from .lutCtrlTemplate_pyqt5 import Ui_Form as LutCtrlTemplate
 elif QT_LIB == 'PySide2':
     from .lutCtrlTemplate_pyside2 import Ui_Form as LutCtrlTemplate
-=======
 translate = QtCore.QCoreApplication.translate
->>>>>>> 7abf7d36
 
 __all__ = ['TickSliderItem', 'GradientEditorItem']
 
@@ -530,7 +523,11 @@
         self.addTick(1, QtGui.QColor(255,0,0), True)
         self.setColorMode('rgb')
         self.updateGradient()
-<<<<<<< HEAD
+
+        self.linkedGradients = {}
+        
+        self.sigTicksChanged.connect(lambda *args, **kwargs: self.updateGradient())
+        self.sigTicksChangeFinished.connect(self.sigGradientChangeFinished.emit)
 
     def autoLevelsEnabled(self):
         return self.autoLevels
@@ -574,11 +571,6 @@
         self.lutCtrlWidget.minText.setText("%0.5g" % mn)
         self.lutCtrlWidget.maxText.setText("%0.5g" % mx)
 
-=======
-        self.linkedGradients = {}
-        
-        self.sigTicksChanged.connect(lambda *args, **kwargs: self.updateGradient())
-        self.sigTicksChangeFinished.connect(self.sigGradientChangeFinished.emit)
 
     def showTicks(self, show=True):
         for tick in self.ticks.keys():
@@ -591,7 +583,6 @@
                 self._allowAdd_backup = self.allowAdd
                 self.allowAdd = False #block tick creation
                 tick.hide()
->>>>>>> 7abf7d36
 
     def setOrientation(self, orientation):
         ## public
