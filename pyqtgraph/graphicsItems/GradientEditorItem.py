--- conflicted
+++ resolved
@@ -1,8 +1,5 @@
 # -*- coding: utf-8 -*-
-<<<<<<< HEAD
-=======
 import operator
->>>>>>> c2cc92da
 import weakref
 import numpy as np
 from ..Qt import QtGui, QtCore
