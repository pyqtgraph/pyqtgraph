--- conflicted
+++ resolved
@@ -220,18 +220,8 @@
         self.borderRect.setZValue(1e3)
         self.borderRect.setPen(self.border)
 
-<<<<<<< HEAD
-        # Make scale box that is shown when dragging on the view
-        self.rbScaleBox = QtWidgets.QGraphicsRectItem(0, 0, 1, 1)
-        self.rbScaleBox.setPen(fn.mkPen((255, 255, 100), width=1))
-        self.rbScaleBox.setBrush(fn.mkBrush(255, 255, 0, 100))
-        self.rbScaleBox.setZValue(1e9)
-        self.rbScaleBox.hide()
-        self.addItem(self.rbScaleBox, ignoreBounds=True)
-=======
         self.rbScaleBox = None
         self._add_rectangle_selection()
->>>>>>> 79ce6ade
 
         # show target rect for debugging
         self.target = QtWidgets.QGraphicsRectItem(0, 0, 1, 1)
@@ -380,9 +370,6 @@
 
         self.sigStateChanged.emit(self)
 
-<<<<<<< HEAD
-    def setLeftButtonAction(self, mode='rect'):  # for backward compatibility
-=======
     def _add_rectangle_selection(self):
         if self.rbScaleBox is None and self.state['mouseMode'] == ViewBox.RectMode:
             ## Make scale box that is shown when dragging on the view
@@ -394,7 +381,6 @@
             self.addItem(self.rbScaleBox, ignoreBounds=True)
 
     def setLeftButtonAction(self, mode='rect'):  ## for backward compatibility
->>>>>>> 79ce6ade
         if mode.lower() == 'rect':
             self.setMouseMode(ViewBox.RectMode)
         elif mode.lower() == 'pan':
@@ -1359,25 +1345,15 @@
                 if ev.isFinish():  # This is the final move in the drag; change the view scale now
                     # print "finish"
                     self.rbScaleBox.hide()
-<<<<<<< HEAD
-                    ax = QtCore.QRectF(Point(ev.buttonDownScenePos(ev.button())), Point(pos))
-                    ax = self.childGroup.mapRectFromScene(ax)
-                    self.sigMouseDragged.emit(ev, axis)
-=======
                     ax = QtCore.QRectF(Point(ev.buttonDownPos(ev.button())), Point(pos))
                     ax = self.childGroup.mapRectFromParent(ax)
->>>>>>> 79ce6ade
+                    self.sigMouseDragged.emit(ev, axis)
                     self.showAxRect(ax)
                     self.axHistoryPointer += 1
                     self.axHistory = self.axHistory[:self.axHistoryPointer] + [ax]
                 else:
-<<<<<<< HEAD
-                    # update shape of scale box
-                    self.updateScaleBox(ev.buttonDownScenePos(), ev.scenePos())
-=======
                     ## update shape of scale box
                     self.updateScaleBox(ev.buttonDownPos(), ev.pos())
->>>>>>> 79ce6ade
             else:
                 tr = self.childGroup.transform()
                 tr = fn.invertQTransform(tr)
@@ -1495,14 +1471,7 @@
         if items is None:
             items = self.addedItems
 
-<<<<<<< HEAD
-        # measure pixel dimensions in view box
-        px, py = [v.length() if v is not None else 0 for v in self.childGroup.pixelVectors()]
-
-        # First collect all boundary information
-=======
         ## First collect all boundary information
->>>>>>> 79ce6ade
         itemBounds = []
         for item in items:
             if not item.isVisible() or not item.scene() is self.scene():
