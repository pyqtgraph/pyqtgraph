import math
import sys
import weakref
from copy import deepcopy

import numpy as np

from ... import debug as debug
from ... import functions as fn
from ... import getConfigOption
from ...Point import Point
from ...Qt import QtCore, QtGui, QtWidgets, isQObjectAlive
from ..GraphicsWidget import GraphicsWidget
from ..ItemGroup import ItemGroup

__all__ = ['ViewBox']


class WeakList(object):

    def __init__(self):
        self._items = []

    def append(self, obj):
        #Add backwards to iterate backwards (to make iterating more efficient on removal).
        self._items.insert(0, weakref.ref(obj))

    def __iter__(self):
        i = len(self._items)-1
        while i >= 0:
            ref = self._items[i]
            d = ref()
            if d is None:
                del self._items[i]
            else:
                yield d
            i -= 1


class ChildGroup(ItemGroup):

    def __init__(self, parent):
        ItemGroup.__init__(self, parent)

        # Used as callback to inform ViewBox when items are added/removed from
        # the group.
        # Note 1: We would prefer to override itemChange directly on the
        #         ViewBox, but this causes crashes on PySide.
        # Note 2: We might also like to use a signal rather than this callback
        #         mechanism, but this causes a different PySide crash.
        self.itemsChangedListeners = WeakList()

        # exempt from telling view when transform changes
        self._GraphicsObject__inform_view_on_change = False

    def itemChange(self, change, value):
        ret = ItemGroup.itemChange(self, change, value)
        if change in [
            self.GraphicsItemChange.ItemChildAddedChange,
            self.GraphicsItemChange.ItemChildRemovedChange,
        ]:
            try:
                itemsChangedListeners = self.itemsChangedListeners
            except AttributeError:
                # It's possible that the attribute was already collected when the itemChange happened
                # (if it was triggered during the gc of the object).
                pass
            else:
                for listener in itemsChangedListeners:
                    listener.itemsChanged()
        return ret


class ViewBox(GraphicsWidget):
    """
    **Bases:** :class:`GraphicsWidget <pyqtgraph.GraphicsWidget>`

    Box that allows internal scaling/panning of children by mouse drag.
    This class is usually created automatically as part of a :class:`PlotItem <pyqtgraph.PlotItem>` or :class:`Canvas <pyqtgraph.canvas.Canvas>` or with :func:`GraphicsLayout.addViewBox() <pyqtgraph.GraphicsLayout.addViewBox>`.

    Features:

      * Scaling contents by mouse or auto-scale when contents change
      * View linking--multiple views display the same data ranges
      * Configurable by context menu
      * Item coordinate mapping methods

    """

    sigYRangeChanged = QtCore.Signal(object, object)
    sigXRangeChanged = QtCore.Signal(object, object)
    sigRangeChangedManually = QtCore.Signal(object)
    sigXRangeChangedManually = QtCore.Signal(object)
    sigYRangeChangedManually = QtCore.Signal(object)
    sigRangeChanged = QtCore.Signal(object, object, object)
    sigStateChanged = QtCore.Signal(object)
    sigTransformChanged = QtCore.Signal(object)
    sigResized = QtCore.Signal(object)
    sigMouseDragged = QtCore.Signal(object, object)
    sigMouseWheel = QtCore.Signal(object, object)
    sigHistoryChanged = QtCore.Signal(object)

    ## mouse modes
    PanMode = 3
    RectMode = 1

    ## axes
    XAxis = 0
    YAxis = 1
    XYAxes = 2

    ## for linking views together
    NamedViews = weakref.WeakValueDictionary()   # name: ViewBox
    AllViews = weakref.WeakKeyDictionary()       # ViewBox: None

    def __init__(self, parent=None, border=None, lockAspect=False, enableMouse=True, invertY=False, enableMenu=True, name=None, invertX=False, defaultPadding=0.02):
        """
        =================  =============================================================
        **Arguments:**
        *parent*           (QGraphicsWidget) Optional parent widget
        *border*           (QPen) Do draw a border around the view, give any
                           single argument accepted by :func:`mkPen <pyqtgraph.mkPen>`
        *lockAspect*       (False or float) The aspect ratio to lock the view
                           coorinates to. (or False to allow the ratio to change)
        *enableMouse*      (bool) Whether mouse can be used to scale/pan the view
        *invertY*          (bool) See :func:`invertY <pyqtgraph.ViewBox.invertY>`
        *invertX*          (bool) See :func:`invertX <pyqtgraph.ViewBox.invertX>`
        *enableMenu*       (bool) Whether to display a context menu when
                           right-clicking on the ViewBox background.
        *name*             (str) Used to register this ViewBox so that it appears
                           in the "Link axis" dropdown inside other ViewBox
                           context menus. This allows the user to manually link
                           the axes of any other view to this one.
        *defaultPadding*   (float) fraction of the data range that will be added
                           as padding by default
        =================  =============================================================
        """

        GraphicsWidget.__init__(self, parent)
        self.name = None
        self.linksBlocked = False
        self.addedItems = []
        self._matrixNeedsUpdate = True  ## indicates that range has changed, but matrix update was deferred
        self._autoRangeNeedsUpdate = True ## indicates auto-range needs to be recomputed.

        self._lastScene = None  ## stores reference to the last known scene this view was a part of.

        self.state = {

            ## separating targetRange and viewRange allows the view to be resized
            ## while keeping all previously viewed contents visible
            'targetRange': [[0,1], [0,1]],   ## child coord. range visible [[xmin, xmax], [ymin, ymax]]
            'viewRange': [[0,1], [0,1]],     ## actual range viewed

            'yInverted': invertY,
            'xInverted': invertX,
            'aspectLocked': False,    ## False if aspect is unlocked, otherwise float specifies the locked ratio.
            'autoRange': [True, True],  ## False if auto range is disabled,
                                        ## otherwise float gives the fraction of data that is visible
            'autoPan': [False, False],         ## whether to only pan (do not change scaling) when auto-range is enabled
            'autoVisibleOnly': [False, False], ## whether to auto-range only to the visible portion of a plot
            'linkedViews': [None, None],  ## may be None, "viewName", or weakref.ref(view)
                                          ## a name string indicates that the view *should* link to another, but no view with that name exists yet.
            'defaultPadding': defaultPadding,

            'mouseEnabled': [enableMouse, enableMouse],
            'mouseMode': ViewBox.PanMode if getConfigOption('leftButtonPan') else ViewBox.RectMode,
            'enableMenu': enableMenu,
            'wheelScaleFactor': -1.0 / 8.0,

            'background': None,
            
            'logMode': [False, False],

            # Limits
            # maximum value of double float is 1.7E+308, but internal caluclations exceed this limit before the range reaches it.
            'limits': { 
                'xLimits': [-1E307, +1E307],   # Maximum and minimum visible X values
                'yLimits': [-1E307, +1E307],   # Maximum and minimum visible Y values
                'xRange': [None, None],   # Maximum and minimum X range
                'yRange': [None, None],   # Maximum and minimum Y range
                }

        }
        self._updatingRange = False  ## Used to break recursive loops. See updateAutoRange.
        self._itemBoundsCache = weakref.WeakKeyDictionary()

        self.locateGroup = None  ## items displayed when using ViewBox.locate(item)

        self.setFlag(self.GraphicsItemFlag.ItemClipsChildrenToShape)
        self.setFlag(self.GraphicsItemFlag.ItemIsFocusable, True)  ## so we can receive key presses

        ## childGroup is required so that ViewBox has local coordinates similar to device coordinates.
        ## this is a workaround for a Qt + OpenGL bug that causes improper clipping
        ## https://bugreports.qt.nokia.com/browse/QTBUG-23723
        self.childGroup = ChildGroup(self)
        self.childGroup.itemsChangedListeners.append(self)

        self.background = QtWidgets.QGraphicsRectItem(self.rect())
        self.background.setParentItem(self)
        self.background.setZValue(-1e6)
        self.background.setPen(fn.mkPen(None))
        self.updateBackground()

        self.border = fn.mkPen(border)

        self.borderRect = QtWidgets.QGraphicsRectItem(self.rect())
        self.borderRect.setParentItem(self)
        self.borderRect.setZValue(1e3)
        self.borderRect.setPen(self.border)

        ## Make scale box that is shown when dragging on the view
        self.rbScaleBox = QtWidgets.QGraphicsRectItem(0, 0, 1, 1)
        self.rbScaleBox.setPen(fn.mkPen((255,255,100), width=1))
        self.rbScaleBox.setBrush(fn.mkBrush(255,255,0,100))
        self.rbScaleBox.setZValue(1e9)
        self.rbScaleBox.hide()
        self.addItem(self.rbScaleBox, ignoreBounds=True)

        ## show target rect for debugging
        self.target = QtWidgets.QGraphicsRectItem(0, 0, 1, 1)
        self.target.setPen(fn.mkPen('r'))
        self.target.setParentItem(self)
        self.target.hide()

        self.axHistory = [] # maintain a history of zoom locations
        self.axHistoryPointer = -1 # pointer into the history. Allows forward/backward movement, not just "undo"

        self.setZValue(-100)
        self.setSizePolicy(QtWidgets.QSizePolicy(QtWidgets.QSizePolicy.Policy.Expanding, QtWidgets.QSizePolicy.Policy.Expanding))

        self.setAspectLocked(lockAspect)

        if enableMenu:
            self.menu = ViewBoxMenu(self)
        else:
            self.menu = None

        self.register(name)
        if name is None:
            self.updateViewLists()

    def getAspectRatio(self):
        '''return the current aspect ratio'''
        rect = self.rect()
        vr = self.viewRect()
        if rect.height() == 0 or vr.width() == 0 or vr.height() == 0:
            currentRatio = 1.0
        else:
            currentRatio = (rect.width()/float(rect.height())) / (
                                                vr.width()/vr.height())
        return currentRatio

    def register(self, name):
        """
        Add this ViewBox to the registered list of views.

        This allows users to manually link the axes of any other ViewBox to
        this one. The specified *name* will appear in the drop-down lists for
        axis linking in the context menus of all other views.

        The same can be accomplished by initializing the ViewBox with the *name* attribute.
        """
        ViewBox.AllViews[self] = None
        if self.name is not None:
            del ViewBox.NamedViews[self.name]
        self.name = name
        if name is not None:
            ViewBox.NamedViews[name] = self
            ViewBox.updateAllViewLists()
            sid = id(self)
            self.destroyed.connect(lambda: ViewBox.forgetView(sid, name) if (ViewBox is not None and 'sid' in locals() and 'name' in locals()) else None)

    def unregister(self):
        """
        Remove this ViewBox from the list of linkable views. (see :func:`register() <pyqtgraph.ViewBox.register>`)
        """
        del ViewBox.AllViews[self]
        if self.name is not None:
            del ViewBox.NamedViews[self.name]

    def close(self):
        self.clear()
        self.unregister()

    def implements(self, interface):
        return interface == 'ViewBox'

    def itemChange(self, change, value):
        ret = super().itemChange(change, value)
        if change == self.GraphicsItemChange.ItemSceneChange:
            scene = self.scene()
            if scene is not None and hasattr(scene, 'sigPrepareForPaint'):
                scene.sigPrepareForPaint.disconnect(self.prepareForPaint)
        elif change == self.GraphicsItemChange.ItemSceneHasChanged:
            scene = self.scene()
            if scene is not None and hasattr(scene, 'sigPrepareForPaint'):
                scene.sigPrepareForPaint.connect(self.prepareForPaint)
        return ret

    def prepareForPaint(self):
        #autoRangeEnabled = (self.state['autoRange'][0] is not False) or (self.state['autoRange'][1] is not False)
        # don't check whether auto range is enabled here--only check when setting dirty flag.
        if self._autoRangeNeedsUpdate: # and autoRangeEnabled:
            self.updateAutoRange()
        self.updateMatrix()

    def getState(self, copy=True):
        """Return the current state of the ViewBox.
        Linked views are always converted to view names in the returned state."""
        state = self.state.copy()
        views = []
        for v in state['linkedViews']:
            if isinstance(v, weakref.ref):
                v = v()
            if v is None or isinstance(v, str):
                views.append(v)
            else:
                views.append(v.name)
        state['linkedViews'] = views
        if copy:
            return deepcopy(state)
        else:
            return state

    def setState(self, state):
        """Restore the state of this ViewBox.
        (see also getState)"""
        state = state.copy()
        self.setXLink(state['linkedViews'][0])
        self.setYLink(state['linkedViews'][1])
        del state['linkedViews']

        self.state.update(state)

        self._applyMenuEnabled()
        self.updateViewRange()
        self.sigStateChanged.emit(self)

    def setBackgroundColor(self, color):
        """
        Set the background color of the ViewBox.

        If color is None, then no background will be drawn.

        Added in version 0.9.9
        """
        self.background.setVisible(color is not None)
        self.state['background'] = color
        self.updateBackground()

    def setMouseMode(self, mode):
        """
        Set the mouse interaction mode. *mode* must be either ViewBox.PanMode or ViewBox.RectMode.
        In PanMode, the left mouse button pans the view and the right button scales.
        In RectMode, the left button draws a rectangle which updates the visible region (this mode is more suitable for single-button mice)
        """
        if mode not in [ViewBox.PanMode, ViewBox.RectMode]:
            raise Exception("Mode must be ViewBox.PanMode or ViewBox.RectMode")
        self.state['mouseMode'] = mode
        self.sigStateChanged.emit(self)

    def setLeftButtonAction(self, mode='rect'):  ## for backward compatibility
        if mode.lower() == 'rect':
            self.setMouseMode(ViewBox.RectMode)
        elif mode.lower() == 'pan':
            self.setMouseMode(ViewBox.PanMode)
        else:
            raise Exception('graphicsItems:ViewBox:setLeftButtonAction: unknown mode = %s (Options are "pan" and "rect")' % mode)

    def innerSceneItem(self):
        return self.childGroup

    def setMouseEnabled(self, x=None, y=None):
        """
        Set whether each axis is enabled for mouse interaction. *x*, *y* arguments must be True or False.
        This allows the user to pan/scale one axis of the view while leaving the other axis unchanged.
        """
        if x is not None:
            self.state['mouseEnabled'][0] = x
        if y is not None:
            self.state['mouseEnabled'][1] = y
        self.sigStateChanged.emit(self)

    def mouseEnabled(self):
        return self.state['mouseEnabled'][:]

    def setMenuEnabled(self, enableMenu=True):
        self.state['enableMenu'] = enableMenu
        self._applyMenuEnabled()
        self.sigStateChanged.emit(self)

    def menuEnabled(self):
        return self.state.get('enableMenu', True)

    def _applyMenuEnabled(self):
        enableMenu = self.state.get("enableMenu", True)
        if enableMenu and self.menu is None:
            self.menu = ViewBoxMenu(self)
            self.updateViewLists()
        elif not enableMenu and self.menu is not None:
            self.menu.setParent(None)
            self.menu = None

    def addItem(self, item, ignoreBounds=False):
        """
        Add a QGraphicsItem to this view. The view will include this item when determining how to set its range
        automatically unless *ignoreBounds* is True.
        """
        if item.zValue() < self.zValue():
            item.setZValue(self.zValue()+1)

        scene = self.scene()
        if scene is not None and scene is not item.scene():
            scene.addItem(item)  ## Necessary due to Qt bug: https://bugreports.qt-project.org/browse/QTBUG-18616
        item.setParentItem(self.childGroup)

        if not ignoreBounds:
            self.addedItems.append(item)
        self.updateAutoRange()

    def removeItem(self, item):
        """Remove an item from this view."""
        try:
            self.addedItems.remove(item)
        except:
            pass

        scene = self.scene()
        if scene is not None:
            scene.removeItem(item)
        item.setParentItem(None)
        self.updateAutoRange()

    def clear(self):
        for i in self.addedItems[:]:
            self.removeItem(i)
        for ch in self.childGroup.childItems():
            ch.setParentItem(None)

    def resizeEvent(self, ev):
        if ev.oldSize() != ev.newSize():
            self._matrixNeedsUpdate = True

            self.linkedXChanged()
            self.linkedYChanged()

            self.updateAutoRange()
            self.updateViewRange()

            # self._matrixNeedsUpdate = True

            self.background.setRect(self.rect())
            self.borderRect.setRect(self.rect())

            self.sigStateChanged.emit(self)
            self.sigResized.emit(self)

    def viewRange(self):
        """Return a the view's visible range as a list: [[xmin, xmax], [ymin, ymax]]"""
        return [x[:] for x in self.state['viewRange']]  ## return copy

    def viewRect(self):
        """Return a QRectF bounding the region visible within the ViewBox"""
        try:
            vr0 = self.state['viewRange'][0]
            vr1 = self.state['viewRange'][1]
            return QtCore.QRectF(vr0[0], vr1[0], vr0[1]-vr0[0], vr1[1] - vr1[0])
        except:
            print("make qrectf failed:", self.state['viewRange'])
            raise

    def targetRange(self):
        return [x[:] for x in self.state['targetRange']]  ## return copy

    def targetRect(self):
        """
        Return the region which has been requested to be visible.
        (this is not necessarily the same as the region that is *actually* visible--
        resizing and aspect ratio constraints can cause targetRect() and viewRect() to differ)
        """
        try:
            tr0 = self.state['targetRange'][0]
            tr1 = self.state['targetRange'][1]
            return QtCore.QRectF(tr0[0], tr1[0], tr0[1]-tr0[0], tr1[1] - tr1[0])
        except:
            print("make qrectf failed:", self.state['targetRange'])
            raise

    def _resetTarget(self):
        # Reset target range to exactly match current view range.
        # This is used during mouse interaction to prevent unpredictable
        # behavior (because the user is unaware of targetRange).
        if self.state['aspectLocked'] is False: # (interferes with aspect locking)
            self.state['targetRange'] = [self.state['viewRange'][0][:], self.state['viewRange'][1][:]]
            
    def _effectiveLimits(self):
        # Determines restricted effective scaling range when in log mapping mode
        if self.state['logMode'][0]:
            xlimits = (# constrain to the +1.7E308 to 2.2E-308 range of double float values
                max( self.state['limits']['xLimits'][0], -307.6 ),
                min( self.state['limits']['xLimits'][1], +308.2 )
            )
        else:
            xlimits = self.state['limits']['xLimits']
        
        if self.state['logMode'][1]: 
            ylimits = (# constrain to the +1.7E308 to 2.2E-308 range of double float values
                max( self.state['limits']['yLimits'][0], -307.6 ),
                min( self.state['limits']['yLimits'][1], +308.2 )
            )
        else:
            ylimits = self.state['limits']['yLimits']
        # print('limits ', xlimits, ylimits) # diagnostic output should reflect additional limit in log mode
        return (xlimits, ylimits)

    def setRange(self, rect=None, xRange=None, yRange=None, padding=None, update=True, disableAutoRange=True):
        """
        Set the visible range of the ViewBox.
        Must specify at least one of *rect*, *xRange*, or *yRange*.

        ================== =====================================================================
        **Arguments:**
        *rect*             (QRectF) The full range that should be visible in the view box.
        *xRange*           (min,max) The range that should be visible along the x-axis.
        *yRange*           (min,max) The range that should be visible along the y-axis.
        *padding*          (float) Expand the view by a fraction of the requested range.
                           By default, this value is set between the default padding value
                           and 0.1 depending on the size of the ViewBox.
        *update*           (bool) If True, update the range of the ViewBox immediately.
                           Otherwise, the update is deferred until before the next render.
        *disableAutoRange* (bool) If True, auto-ranging is diabled. Otherwise, it is left
                           unchanged.
        ================== =====================================================================

        """
        changes = {}   # axes
        setRequested = [False, False]

        if rect is not None:
            changes = {0: [rect.left(), rect.right()], 1: [rect.top(), rect.bottom()]}
            setRequested = [True, True]
        if xRange is not None:
            changes[0] = xRange
            setRequested[0] = True
        if yRange is not None:
            changes[1] = yRange
            setRequested[1] = True

        if len(changes) == 0:
            print(rect)
            raise Exception("Must specify at least one of rect, xRange, or yRange. (gave rect=%s)" % str(type(rect)))

        # Update axes one at a time
        changed = [False, False]

        # Disable auto-range for each axis that was requested to be set
        if disableAutoRange:
            xOff = False if setRequested[0] else None
            yOff = False if setRequested[1] else None
            self.enableAutoRange(x=xOff, y=yOff)
            changed.append(True)
            
        limits = self._effectiveLimits()
        # print('rng:limits ', limits) # diagnostic output should reflect additional limit in log mode
        # limits = (self.state['limits']['xLimits'], self.state['limits']['yLimits'])
        minRng = [self.state['limits']['xRange'][0], self.state['limits']['yRange'][0]]
        maxRng = [self.state['limits']['xRange'][1], self.state['limits']['yRange'][1]]

        for ax, range in changes.items():
            mn = min(range)
            mx = max(range)

            # If we requested 0 range, try to preserve previous scale.
            # Otherwise just pick an arbitrary scale.
            if mn == mx:
                dy = self.state['viewRange'][ax][1] - self.state['viewRange'][ax][0]
                if dy == 0:
                    dy = 1
                mn -= dy*0.5
                mx += dy*0.5
            # Make sure that the range includes a usable number of quantization steps:
            #    approx. eps  : 3e-16
            #    * min. steps : 10
            #    * mean value : (mn+mx)*0.5 
            quantization_limit = (mn+mx) * 1.5e-15 # +/-10 discrete steps of double resolution
            if mx-mn < 2*quantization_limit:
                mn -= quantization_limit
                mx += quantization_limit

            # Make sure no nan/inf get through
            if not math.isfinite(mn) or not math.isfinite(mx):
                raise Exception("Cannot set range [%s, %s]" % (str(mn), str(mx)))

            # Apply padding
            if padding is None:
                xpad = self.suggestPadding(ax)
            else:
                xpad = padding
            p = (mx-mn) * xpad
            mn -= p
            mx += p

            # max range cannot be larger than bounds, if they are given
            if limits[ax][0] is not None and limits[ax][1] is not None:
                if maxRng[ax] is not None:
                    maxRng[ax] = min(maxRng[ax], limits[ax][1] - limits[ax][0])
                else:
                    maxRng[ax] = limits[ax][1] - limits[ax][0]

            # If we have limits, we will have at least a max range as well
            if maxRng[ax] is not None or minRng[ax] is not None:
                diff = mx - mn
                if maxRng[ax] is not None and diff > maxRng[ax]:
                    delta = maxRng[ax] - diff
                elif minRng[ax] is not None and diff < minRng[ax]:
                    delta = minRng[ax] - diff
                else:
                    delta = 0

                mn -= delta / 2.
                mx += delta / 2.

            # Make sure our requested area is within limits, if any
            if limits[ax][0] is not None or limits[ax][1] is not None:
                lmn, lmx = limits[ax]
                if lmn is not None and mn < lmn:
                    delta = lmn - mn  # Shift the requested view to match our lower limit
                    mn = lmn
                    mx += delta
                elif lmx is not None and mx > lmx:
                    delta = lmx - mx
                    mx = lmx
                    mn += delta

            # Set target range
            if self.state['targetRange'][ax] != [mn, mx]:
                self.state['targetRange'][ax] = [mn, mx]
                changed[ax] = True

        # Update viewRange to match targetRange as closely as possible while
        # accounting for aspect ratio constraint
        lockX, lockY = setRequested
        if lockX and lockY:
            lockX = False
            lockY = False
        self.updateViewRange(lockX, lockY)

        # If nothing has changed, we are done.
        if any(changed):
            # Update target rect for debugging
            if self.target.isVisible():
                self.target.setRect(self.mapRectFromItem(self.childGroup, self.targetRect()))

            # If ortho axes have auto-visible-only, update them now
            # Note that aspect ratio constraints and auto-visible probably do not work together..
            if changed[0] and self.state['autoVisibleOnly'][1] and (self.state['autoRange'][0] is not False):
                self._autoRangeNeedsUpdate = True
            elif changed[1] and self.state['autoVisibleOnly'][0] and (self.state['autoRange'][1] is not False):
                self._autoRangeNeedsUpdate = True
            self.sigStateChanged.emit(self)

    def setYRange(self, min, max, padding=None, update=True):
        """
        Set the visible Y range of the view to [*min*, *max*].
        The *padding* argument causes the range to be set larger by the fraction specified.
        (by default, this value is between the default padding and 0.1 depending on the size of the ViewBox)
        """
        self.setRange(yRange=[min, max], update=update, padding=padding)

    def setXRange(self, min, max, padding=None, update=True):
        """
        Set the visible X range of the view to [*min*, *max*].
        The *padding* argument causes the range to be set larger by the fraction specified.
        (by default, this value is between the default padding and 0.1 depending on the size of the ViewBox)
        """
        self.setRange(xRange=[min, max], update=update, padding=padding)

    def autoRange(self, padding=None, items=None, item=None):
        """
        Set the range of the view box to make all children visible.
        Note that this is not the same as enableAutoRange, which causes the view to
        automatically auto-range whenever its contents are changed.

        ==============  =============================================================
        **Arguments:**
        padding         The fraction of the total data range to add on to the final
                        visible range. By default, this value is set between the
                        default padding and 0.1 depending on the size of the ViewBox.
        items           If specified, this is a list of items to consider when
                        determining the visible range.
        ==============  =============================================================
        """
        if item is None:
            bounds = self.childrenBoundingRect(items=items)
        else:
            bounds = self.mapFromItemToView(item, item.boundingRect()).boundingRect()

        if bounds is not None:
            self.setRange(bounds, padding=padding)

    def suggestPadding(self, axis):
        l = self.width() if axis==0 else self.height()
        def_pad = self.state['defaultPadding']
        if def_pad == 0.:
            return def_pad # respect requested zero padding
        max_pad = max(0.1, def_pad) # don't shrink a large default padding
        if l > 0:
            padding = fn.clip_scalar( 50*def_pad / (l**0.5), def_pad, max_pad)
        else:
            padding = def_pad
        return padding

    def setLimits(self, **kwds):
        """
        Set limits that constrain the possible view ranges.

        **Panning limits**. The following arguments define the region within the
        viewbox coordinate system that may be accessed by panning the view.

        =========== ============================================================
        xMin        Minimum allowed x-axis value
        xMax        Maximum allowed x-axis value
        yMin        Minimum allowed y-axis value
        yMax        Maximum allowed y-axis value
        =========== ============================================================

        **Scaling limits**. These arguments prevent the view being zoomed in or
        out too far.

        =========== ============================================================
        minXRange   Minimum allowed left-to-right span across the view.
        maxXRange   Maximum allowed left-to-right span across the view.
        minYRange   Minimum allowed top-to-bottom span across the view.
        maxYRange   Maximum allowed top-to-bottom span across the view.
        =========== ============================================================

        Added in version 0.9.9
        """
        update = False
        allowed = ['xMin', 'xMax', 'yMin', 'yMax', 'minXRange', 'maxXRange', 'minYRange', 'maxYRange']
        for kwd in kwds:
            if kwd not in allowed:
                raise ValueError("Invalid keyword argument '%s'." % kwd)
        for axis in [0,1]:
            for mnmx in [0,1]:
                kwd = [['xMin', 'xMax'], ['yMin', 'yMax']][axis][mnmx]
                lname = ['xLimits', 'yLimits'][axis]
                if kwd in kwds and self.state['limits'][lname][mnmx] != kwds[kwd]:
                    self.state['limits'][lname][mnmx] = kwds[kwd]
                    update = True
                kwd = [['minXRange', 'maxXRange'], ['minYRange', 'maxYRange']][axis][mnmx]
                lname = ['xRange', 'yRange'][axis]
                if kwd in kwds and self.state['limits'][lname][mnmx] != kwds[kwd]:
                    self.state['limits'][lname][mnmx] = kwds[kwd]
                    update = True

        if update:
            self.updateViewRange()

    def scaleBy(self, s=None, center=None, x=None, y=None):
        """
        Scale by *s* around given center point (or center of view).
        *s* may be a Point or tuple (x, y).

        Optionally, x or y may be specified individually. This allows the other
        axis to be left unaffected (note that using a scale factor of 1.0 may
        cause slight changes due to floating-point error).
        """
        if s is not None:
            x, y = s[0], s[1]

        affect = [x is not None, y is not None]
        if not any(affect):
            return

        scale = Point([1.0 if x is None else x, 1.0 if y is None else y])

        if self.state['aspectLocked'] is not False:
            scale[0] = scale[1]

        vr = self.targetRect()
        if center is None:
            center = Point(vr.center())
        else:
            center = Point(center)

        tl = center + (vr.topLeft()-center) * scale
        br = center + (vr.bottomRight()-center) * scale

        if not affect[0]:
            self.setYRange(tl.y(), br.y(), padding=0)
        elif not affect[1]:
            self.setXRange(tl.x(), br.x(), padding=0)
        else:
            self.setRange(QtCore.QRectF(tl, br), padding=0)

    def translateBy(self, t=None, x=None, y=None):
        """
        Translate the view by *t*, which may be a Point or tuple (x, y).

        Alternately, x or y may be specified independently, leaving the other
        axis unchanged (note that using a translation of 0 may still cause
        small changes due to floating-point error).
        """
        vr = self.targetRect()
        if t is not None:
            t = Point(t)
            self.setRange(vr.translated(t), padding=0)
        else:
            if x is not None:
                x = vr.left()+x, vr.right()+x
            if y is not None:
                y = vr.top()+y, vr.bottom()+y
            if x is not None or y is not None:
                self.setRange(xRange=x, yRange=y, padding=0)

    def enableAutoRange(self, axis=None, enable=True, x=None, y=None):
        """
        Enable (or disable) auto-range for *axis*, which may be ViewBox.XAxis, ViewBox.YAxis, or ViewBox.XYAxes for both
        (if *axis* is omitted, both axes will be changed).
        When enabled, the axis will automatically rescale when items are added/removed or change their shape.
        The argument *enable* may optionally be a float (0.0-1.0) which indicates the fraction of the data that should
        be visible (this only works with items implementing a dataRange method, such as PlotDataItem).
        """
        # support simpler interface:
        if x is not None or y is not None:
            if x is not None:
                self.enableAutoRange(ViewBox.XAxis, x)
            if y is not None:
                self.enableAutoRange(ViewBox.YAxis, y)
            return

        if enable is True:
            enable = 1.0

        if axis is None:
            axis = ViewBox.XYAxes

        needAutoRangeUpdate = False

        if axis == ViewBox.XYAxes or axis == 'xy':
            axes = [0, 1]
        elif axis == ViewBox.XAxis or axis == 'x':
            axes = [0]
        elif axis == ViewBox.YAxis or axis == 'y':
            axes = [1]
        else:
            raise Exception('axis argument must be ViewBox.XAxis, ViewBox.YAxis, or ViewBox.XYAxes.')

        for ax in axes:
            if self.state['autoRange'][ax] != enable:
                # If we are disabling, do one last auto-range to make sure that
                # previously scheduled auto-range changes are enacted
                if enable is False and self._autoRangeNeedsUpdate:
                    self.updateAutoRange()

                self.state['autoRange'][ax] = enable
                self._autoRangeNeedsUpdate |= (enable is not False)
                self.update()

        self.sigStateChanged.emit(self)

    def disableAutoRange(self, axis=None):
        """Disables auto-range. (See enableAutoRange)"""
        self.enableAutoRange(axis, enable=False)

    def autoRangeEnabled(self):
        return self.state['autoRange'][:]

    def setAutoPan(self, x=None, y=None):
        """Set whether automatic range will only pan (not scale) the view.
        """
        if x is not None:
            self.state['autoPan'][0] = x
        if y is not None:
            self.state['autoPan'][1] = y
        if None not in [x,y]:
            self.updateAutoRange()

    def setAutoVisible(self, x=None, y=None):
        """Set whether automatic range uses only visible data when determining
        the range to show.
        """
        if x is not None:
            self.state['autoVisibleOnly'][0] = x
            if x is True:
                self.state['autoVisibleOnly'][1] = False
        if y is not None:
            self.state['autoVisibleOnly'][1] = y
            if y is True:
                self.state['autoVisibleOnly'][0] = False

        if x is not None or y is not None:
            self.updateAutoRange()

    def updateAutoRange(self):
        ## Break recursive loops when auto-ranging.
        ## This is needed because some items change their size in response
        ## to a view change.
        if self._updatingRange:
            return
        self._updatingRange = True
        try:
            targetRect = self.viewRange()
            if not any(self.state['autoRange']):
                return

            fractionVisible = self.state['autoRange'][:]
            for i in [0,1]:
                if type(fractionVisible[i]) is bool:
                    fractionVisible[i] = 1.0

            childRange = None

            order = [0,1]
            if self.state['autoVisibleOnly'][0] is True:
                order = [1,0]

            args = {}
            for ax in order:
                if self.state['autoRange'][ax] is False:
                    continue
                if self.state['autoVisibleOnly'][ax]:
                    oRange = [None, None]
                    oRange[ax] = targetRect[1-ax]
                    childRange = self.childrenBounds(frac=fractionVisible, orthoRange=oRange)
                else:
                    if childRange is None:
                        childRange = self.childrenBounds(frac=fractionVisible)
                ## Make corrections to range
                xr = childRange[ax]
                if xr is not None:
                    if self.state['autoPan'][ax]:
                        x = sum(xr) * 0.5
                        w2 = (targetRect[ax][1]-targetRect[ax][0]) / 2.
                        childRange[ax] = [x-w2, x+w2]
                    else:
                        padding = self.suggestPadding(ax)
                        wp = (xr[1] - xr[0]) * padding
                        childRange[ax][0] -= wp
                        childRange[ax][1] += wp
                    targetRect[ax] = childRange[ax]
                    args['xRange' if ax == 0 else 'yRange'] = targetRect[ax]

            # check for and ignore bad ranges
            for k in ['xRange', 'yRange']:
                if k in args:
                    if not math.isfinite(args[k][0]) or not math.isfinite(args[k][1]):
                        _ = args.pop(k)
                        #print("Warning: %s is invalid: %s" % (k, str(r))

            if len(args) == 0:
                return
            args['padding'] = 0.0
            args['disableAutoRange'] = False
            self.setRange(**args)
        finally:
            self._autoRangeNeedsUpdate = False
            self._updatingRange = False

    def setXLink(self, view):
        """Link this view's X axis to another view. (see LinkView)"""
        self.linkView(self.XAxis, view)

    def setYLink(self, view):
        """Link this view's Y axis to another view. (see LinkView)"""
        self.linkView(self.YAxis, view)
        
    def setLogMode(self, axis, logMode):
        """Informs ViewBox that log mode is active for the specified axis, so that the view range cen be restricted"""
        if axis == 'x':
            self.state['logMode'][0] = bool(logMode)
            # print('x log mode', self.state['logMode'][0] )
        elif axis == 'y':
            self.state['logMode'][1] = bool(logMode)
            # print('x log mode', self.state['logMode'][0] )

    def linkView(self, axis, view):
        """
        Link X or Y axes of two views and unlink any previously connected axes. *axis* must be ViewBox.XAxis or ViewBox.YAxis.
        If view is None, the axis is left unlinked.
        """
        if isinstance(view, str):
            if view == '':
                view = None
            else:
                view = ViewBox.NamedViews.get(view, view)  ## convert view name to ViewBox if possible

        if hasattr(view, 'implements') and view.implements('ViewBoxWrapper'):
            view = view.getViewBox()

        ## used to connect/disconnect signals between a pair of views
        if axis == ViewBox.XAxis:
            signal = 'sigXRangeChanged'
            slot = self.linkedXChanged
        else:
            signal = 'sigYRangeChanged'
            slot = self.linkedYChanged


        oldLink = self.linkedView(axis)
        if oldLink is not None:
            try:
                getattr(oldLink, signal).disconnect(slot)
                oldLink.sigResized.disconnect(slot)
            except (TypeError, RuntimeError):
                ## This can occur if the view has been deleted already
                pass


        if view is None or isinstance(view, str):
            self.state['linkedViews'][axis] = view
        else:
            self.state['linkedViews'][axis] = weakref.ref(view)
            getattr(view, signal).connect(slot)
            view.sigResized.connect(slot)
            if view.autoRangeEnabled()[axis] is not False:
                self.enableAutoRange(axis, False)
                slot()
            else:
                if self.autoRangeEnabled()[axis] is False:
                    slot()


        self.sigStateChanged.emit(self)

    def blockLink(self, b):
        self.linksBlocked = b  ## prevents recursive plot-change propagation

    def linkedXChanged(self):
        ## called when x range of linked view has changed
        view = self.linkedView(0)
        self.linkedViewChanged(view, ViewBox.XAxis)

    def linkedYChanged(self):
        ## called when y range of linked view has changed
        view = self.linkedView(1)
        self.linkedViewChanged(view, ViewBox.YAxis)

    def linkedView(self, ax):
        ## Return the linked view for axis *ax*.
        ## this method _always_ returns either a ViewBox or None.
        v = self.state['linkedViews'][ax]
        if v is None or isinstance(v, str):
            return None
        else:
            return v()  ## dereference weakref pointer. If the reference is dead, this returns None

    def linkedViewChanged(self, view, axis):
        if self.linksBlocked or view is None:
            return

        #print self.name, "ViewBox.linkedViewChanged", axis, view.viewRange()[axis]
        vr = view.viewRect()
        vg = view.screenGeometry()
        sg = self.screenGeometry()
        if vg is None or sg is None:
            return

        view.blockLink(True)
        try:
            if axis == ViewBox.XAxis:
                overlap = min(sg.right(), vg.right()) - max(sg.left(), vg.left())
                if overlap < min(vg.width()/3, sg.width()/3):  ## if less than 1/3 of views overlap,
                                                               ## then just replicate the view
                    x1 = vr.left()
                    x2 = vr.right()
                else:  ## views overlap; line them up
                    upp = float(vr.width()) / vg.width()
                    if self.xInverted():
                        x1 = vr.left()   + (sg.right()-vg.right()) * upp
                    else:
                        x1 = vr.left()   + (sg.x()-vg.x()) * upp
                    x2 = x1 + sg.width() * upp
                self.enableAutoRange(ViewBox.XAxis, False)
                self.setXRange(x1, x2, padding=0)
            else:
                overlap = min(sg.bottom(), vg.bottom()) - max(sg.top(), vg.top())
                if overlap < min(vg.height()/3, sg.height()/3):  ## if less than 1/3 of views overlap,
                                                                 ## then just replicate the view
                    y1 = vr.top()
                    y2 = vr.bottom()
                else:  ## views overlap; line them up
                    upp = float(vr.height()) / vg.height()
                    if self.yInverted():
                        y2 = vr.bottom() + (sg.bottom()-vg.bottom()) * upp
                    else:
                        y2 = vr.bottom() + (sg.top()-vg.top()) * upp
                    y1 = y2 - sg.height() * upp
                self.enableAutoRange(ViewBox.YAxis, False)
                self.setYRange(y1, y2, padding=0)
        finally:
            view.blockLink(False)

    def screenGeometry(self):
        """return the screen geometry of the viewbox"""
        v = self.getViewWidget()
        if v is None:
            return None
        b = self.sceneBoundingRect()
        wr = v.mapFromScene(b).boundingRect()
        pos = v.mapToGlobal(v.pos())
        wr.adjust(pos.x(), pos.y(), pos.x(), pos.y())
        return wr

    def itemsChanged(self):
        ## called when items are added/removed from self.childGroup
        self.updateAutoRange()

    def itemBoundsChanged(self, item):
        self._itemBoundsCache.pop(item, None)
        if (self.state['autoRange'][0] is not False) or (self.state['autoRange'][1] is not False):
            self._autoRangeNeedsUpdate = True
            self.update()

    def _invertAxis(self, ax, inv):
        key = 'xy'[ax] + 'Inverted'
        if self.state[key] == inv:
            return

        self.state[key] = inv
        self._matrixNeedsUpdate = True # updateViewRange won't detect this for us
        self.updateViewRange()
        self.update()
        self.sigStateChanged.emit(self)
        if ax:
            self.sigYRangeChanged.emit(self, tuple(self.state['viewRange'][ax]))
        else:
            self.sigXRangeChanged.emit(self, tuple(self.state['viewRange'][ax]))

    def invertY(self, b=True):
        """
        By default, the positive y-axis points upward on the screen. Use invertY(True) to reverse the y-axis.
        """
        self._invertAxis(1, b)

    def yInverted(self):
        return self.state['yInverted']

    def invertX(self, b=True):
        """
        By default, the positive x-axis points rightward on the screen. Use invertX(True) to reverse the x-axis.
        """
        self._invertAxis(0, b)

    def xInverted(self):
        return self.state['xInverted']

    def setBorder(self, *args, **kwds):
        """
        Set the pen used to draw border around the view

        If border is None, then no border will be drawn.

        Added in version 0.9.10

        See :func:`mkPen <pyqtgraph.mkPen>` for arguments.
        """
        self.border = fn.mkPen(*args, **kwds)
        self.borderRect.setPen(self.border)

    def setDefaultPadding(self, padding=0.02):
        """
        Sets the fraction of the data range that is used to pad the view range in when auto-ranging.
        By default, this fraction is 0.02.
        """
        self.state['defaultPadding'] = padding

    def setAspectLocked(self, lock=True, ratio=1):
        """
        If the aspect ratio is locked, view scaling must always preserve the aspect ratio.
        By default, the ratio is set to 1; x and y both have the same scaling.
        This ratio can be overridden (xScale/yScale), or use None to lock in the current ratio.
        """

        if not lock:
            if self.state['aspectLocked'] == False:
                return
            self.state['aspectLocked'] = False
        else:
            currentRatio = self.getAspectRatio()
            if ratio is None:
                ratio = currentRatio
            if self.state['aspectLocked'] == ratio: # nothing to change
                return
            self.state['aspectLocked'] = ratio
            if ratio != currentRatio:  ## If this would change the current range, do that now
                self.updateViewRange()

        self.updateAutoRange()
        self.updateViewRange()
        self.sigStateChanged.emit(self)

    def childTransform(self):
        """
        Return the transform that maps from child(item in the childGroup) coordinates to local coordinates.
        (This maps from inside the viewbox to outside)
        """
        self.updateMatrix()
        m = self.childGroup.transform()
        return m

    def mapToView(self, obj):
        """Maps from the local coordinates of the ViewBox to the coordinate system displayed inside the ViewBox"""
        self.updateMatrix()
        m = fn.invertQTransform(self.childTransform())
        return m.map(obj)

    def mapFromView(self, obj):
        """Maps from the coordinate system displayed inside the ViewBox to the local coordinates of the ViewBox"""
        self.updateMatrix()
        m = self.childTransform()
        return m.map(obj)

    def mapSceneToView(self, obj):
        """Maps from scene coordinates to the coordinate system displayed inside the ViewBox"""
        self.updateMatrix()
        return self.mapToView(self.mapFromScene(obj))

    def mapViewToScene(self, obj):
        """Maps from the coordinate system displayed inside the ViewBox to scene coordinates"""
        self.updateMatrix()
        return self.mapToScene(self.mapFromView(obj))

    def mapFromItemToView(self, item, obj):
        """Maps *obj* from the local coordinate system of *item* to the view coordinates"""
        self.updateMatrix()
        return self.childGroup.mapFromItem(item, obj)

    def mapFromViewToItem(self, item, obj):
        """Maps *obj* from view coordinates to the local coordinate system of *item*."""
        self.updateMatrix()
        return self.childGroup.mapToItem(item, obj)

    def mapViewToDevice(self, obj):
        self.updateMatrix()
        return self.mapToDevice(self.mapFromView(obj))

    def mapDeviceToView(self, obj):
        self.updateMatrix()
        return self.mapToView(self.mapFromDevice(obj))

    def viewPixelSize(self):
        """Return the (width, height) of a screen pixel in view coordinates."""
        o = self.mapToView(Point(0,0))
        px, py = [Point(self.mapToView(v) - o) for v in self.pixelVectors()]
        return (px.length(), py.length())

    def itemBoundingRect(self, item):
        """Return the bounding rect of the item in view coordinates"""
        return self.mapSceneToView(item.sceneBoundingRect()).boundingRect()

    def wheelEvent(self, ev, axis=None):
        if axis in (0, 1):
            mask = [False, False]
            mask[axis] = self.state['mouseEnabled'][axis]
        else:
            mask = self.state['mouseEnabled'][:]
        s = 1.02 ** (ev.delta() * self.state['wheelScaleFactor']) # actual scaling factor
        s = [(None if m is False else s) for m in mask]
        center = Point(fn.invertQTransform(self.childGroup.transform()).map(ev.pos()))

        self._resetTarget()
        self.scaleBy(s, center)
        ev.accept()
        if axis == ViewBox.XAxis:
            self.sigXRangeChangedManually.emit(mask)
        elif axis == ViewBox.YAxis:
           self.sigYRangeChangedManually.emit(mask)
        elif axis is None:
           self.sigXRangeChangedManually.emit(mask)
           self.sigYRangeChangedManually.emit(mask)
           self.sigMouseWheel.emit(ev, axis)
        self.sigRangeChangedManually.emit(mask)

    def mouseClickEvent(self, ev):
        if ev.button() == QtCore.Qt.MouseButton.RightButton and self.menuEnabled():
            ev.accept()
            self.raiseContextMenu(ev)

    def raiseContextMenu(self, ev):
        menu = self.getMenu(ev)
        if menu is not None:
            self.scene().addParentContextMenus(self, menu, ev)
            menu.popup(ev.screenPos().toPoint())

    def getMenu(self, ev):
        return self.menu

    def getContextMenus(self, event):
        return self.menu.actions() if self.menuEnabled() else []

    def mouseDragEvent(self, ev, axis=None):
        ## if axis is specified, event will only affect that axis.
        ev.accept()  ## we accept all buttons

        pos = ev.scenePos()
        dif = pos - ev.lastScenePos()
        dif = dif * -1

        ## Ignore axes if mouse is disabled
        mouseEnabled = np.array(self.state['mouseEnabled'], dtype=np.float64)
        mask = mouseEnabled.copy()
        if axis is not None:
            mask[1-axis] = 0.0

        ## Scale or translate based on mouse button
        if ev.button() in [QtCore.Qt.MouseButton.LeftButton, QtCore.Qt.MouseButton.MiddleButton]:
            if self.state['mouseMode'] == ViewBox.RectMode and axis is None:
                if ev.isFinish():  ## This is the final move in the drag; change the view scale now
                    #print "finish"
                    self.rbScaleBox.hide()
<<<<<<< HEAD
                    ax = QtCore.QRectF(Point(ev.buttonDownPos(ev.button())), Point(pos))
                    ax = self.childGroup.mapRectFromParent(ax)
                    self.sigMouseDragged.emit(ev, axis)
=======
                    ax = QtCore.QRectF(Point(ev.buttonDownScenePos(ev.button())), Point(pos))
                    ax = self.childGroup.mapRectFromScene(ax)
>>>>>>> 84f88424
                    self.showAxRect(ax)
                    self.axHistoryPointer += 1
                    self.axHistory = self.axHistory[:self.axHistoryPointer] + [ax]
                else:
                    ## update shape of scale box
                    self.updateScaleBox(ev.buttonDownScenePos(), ev.scenePos())
            else:
                tr = self.childGroup.transform()
                tr = fn.invertQTransform(tr)
                tr = tr.map(dif*mask) - tr.map(Point(0,0))

                x = tr.x() if mask[0] == 1 else None
                y = tr.y() if mask[1] == 1 else None

                self._resetTarget()
                if x is not None or y is not None:
                    self.translateBy(x=x, y=y)
                if axis == ViewBox.XAxis:
                    self.sigXRangeChangedManually.emit(mask)
                elif axis == ViewBox.YAxis:
                    self.sigYRangeChangedManually.emit(mask)
                elif axis is None:
                    self.sigXRangeChangedManually.emit(mask)
                    self.sigYRangeChangedManually.emit(mask)
                    self.sigMouseDragged.emit(ev, axis)
                self.sigRangeChangedManually.emit(self.state['mouseEnabled'])
        elif ev.button() & QtCore.Qt.MouseButton.RightButton:
            #print "vb.rightDrag"
            if self.state['aspectLocked'] is not False:
                mask[0] = 0

            dif = ev.screenPos() - ev.lastScreenPos()
            dif = np.array([dif.x(), dif.y()])
            dif[0] *= -1
            s = ((mask * 0.02) + 1) ** dif

            tr = self.childGroup.transform()
            tr = fn.invertQTransform(tr)

            x = s[0] if mouseEnabled[0] == 1 else None
            y = s[1] if mouseEnabled[1] == 1 else None

            center = Point(tr.map(ev.buttonDownPos(QtCore.Qt.MouseButton.RightButton)))
            self._resetTarget()
            self.scaleBy(x=x, y=y, center=center)
            if axis == ViewBox.XAxis:
                self.sigXRangeChangedManually.emit(self.state['mouseEnabled'])
            elif axis == ViewBox.YAxis:
                self.sigYRangeChangedManually.emit(self.state['mouseEnabled'])
            elif axis is None:
                self.sigXRangeChangedManually.emit(self.state['mouseEnabled'])
                self.sigYRangeChangedManually.emit(self.state['mouseEnabled'])
                self.sigMouseDragged.emit(ev, axis)
            self.sigRangeChangedManually.emit(self.state['mouseEnabled'])

    def keyPressEvent(self, ev):
        """
        This routine should capture key presses in the current view box.
        Key presses are used only when mouse mode is RectMode
        The following events are implemented:
        ctrl-A : zooms out to the default "full" view of the plot
        ctrl-+ : moves forward in the zooming stack (if it exists)
        ctrl-- : moves backward in the zooming stack (if it exists)

        """
        ev.accept()
        if ev.text() == '-':
            self.scaleHistory(-1)
        elif ev.text() in ['+', '=']:
            self.scaleHistory(1)
        elif ev.key() == QtCore.Qt.Key.Key_Backspace:
            self.scaleHistory(len(self.axHistory))
        else:
            ev.ignore()

    def scaleHistory(self, d):
        if len(self.axHistory) == 0:
            return
        ptr = max(0, min(len(self.axHistory)-1, self.axHistoryPointer+d))
        if ptr != self.axHistoryPointer:
            self.axHistoryPointer = ptr
            self.sigHistoryChanged.emit(d)
            self.showAxRect(self.axHistory[ptr])

    def updateScaleBox(self, p1, p2):
        r = QtCore.QRectF(p1, p2)
        r = self.childGroup.mapRectFromScene(r)
        self.rbScaleBox.setPos(r.topLeft())
        tr = QtGui.QTransform.fromScale(r.width(), r.height())
        self.rbScaleBox.setTransform(tr)
        self.rbScaleBox.show()

    def showAxRect(self, ax, **kwargs):
        """Set the visible range to the given rectangle
        Passes keyword arguments to setRange
        """
        self.setRange(ax.normalized(), **kwargs) # be sure w, h are correct coordinates
        self.sigXRangeChangedManually.emit(self.state['mouseEnabled'])
        self.sigYRangeChangedManually.emit(self.state['mouseEnabled'])
        self.sigRangeChangedManually.emit(self.state['mouseEnabled'])

    def allChildren(self, item=None):
        """Return a list of all children and grandchildren of this ViewBox"""
        if item is None:
            item = self.childGroup

        children = [item]
        for ch in item.childItems():
            children.extend(self.allChildren(ch))
        return children

    def childrenBounds(self, frac=None, orthoRange=(None,None), items=None):
        """Return the bounding range of all children.
        [[xmin, xmax], [ymin, ymax]]
        Values may be None if there are no specific bounds for an axis.
        """
        profiler = debug.Profiler()
        if items is None:
            items = self.addedItems

        ## measure pixel dimensions in view box
        px, py = [v.length() if v is not None else 0 for v in self.childGroup.pixelVectors()]

        ## First collect all boundary information
        itemBounds = []
        for item in items:
            if not item.isVisible() or not item.scene() is self.scene():
                continue

            useX = True
            useY = True

            if hasattr(item, 'dataBounds'):
                if frac is None:
                    frac = (1.0, 1.0)
                xr = item.dataBounds(0, frac=frac[0], orthoRange=orthoRange[0])
                yr = item.dataBounds(1, frac=frac[1], orthoRange=orthoRange[1])
                pxPad = 0 if not hasattr(item, 'pixelPadding') else item.pixelPadding()
                if (
                    xr is None or
                    (xr[0] is None and xr[1] is None) or
                    not math.isfinite(xr[0]) or
                    not math.isfinite(xr[1])
                ):
                    useX = False
                    xr = (0,0)
                if (
                    yr is None or
                    (yr[0] is None and yr[1] is None) or
                    not math.isfinite(yr[0]) or
                    not math.isfinite(yr[1])
                ):
                    useY = False
                    yr = (0,0)

                bounds = QtCore.QRectF(xr[0], yr[0], xr[1]-xr[0], yr[1]-yr[0])
                bounds = self.mapFromItemToView(item, bounds).boundingRect()

                if not any([useX, useY]):
                    continue

                ## If we are ignoring only one axis, we need to check for rotations
                if useX != useY:  ##   !=  means  xor
                    ang = round(item.transformAngle())
                    if ang == 0 or ang == 180:
                        pass
                    elif ang == 90 or ang == 270:
                        useX, useY = useY, useX
                    else:
                        ## Item is rotated at non-orthogonal angle, ignore bounds entirely.
                        ## Not really sure what is the expected behavior in this case.
                        continue  ## need to check for item rotations and decide how best to apply this boundary.


                itemBounds.append((bounds, useX, useY, pxPad))
            else:
                if item.flags() & item.GraphicsItemFlag.ItemHasNoContents:
                    continue
                bounds = self.mapFromItemToView(item, item.boundingRect()).boundingRect()
                itemBounds.append((bounds, True, True, 0))

        ## determine tentative new range
        range = [None, None]
        for bounds, useX, useY, px in itemBounds:
            if useY:
                if range[1] is not None:
                    range[1] = [min(bounds.top(), range[1][0]), max(bounds.bottom(), range[1][1])]
                else:
                    range[1] = [bounds.top(), bounds.bottom()]
            if useX:
                if range[0] is not None:
                    range[0] = [min(bounds.left(), range[0][0]), max(bounds.right(), range[0][1])]
                else:
                    range[0] = [bounds.left(), bounds.right()]
            profiler()

        ## Now expand any bounds that have a pixel margin
        ## This must be done _after_ we have a good estimate of the new range
        ## to ensure that the pixel size is roughly accurate.
        w = self.width()
        h = self.height()
        if w > 0 and range[0] is not None:
            pxSize = (range[0][1] - range[0][0]) / w
            for bounds, useX, useY, px in itemBounds:
                if px == 0 or not useX:
                    continue
                range[0][0] = min(range[0][0], bounds.left() - px*pxSize)
                range[0][1] = max(range[0][1], bounds.right() + px*pxSize)
        if h > 0 and range[1] is not None:
            pxSize = (range[1][1] - range[1][0]) / h
            for bounds, useX, useY, px in itemBounds:
                if px == 0 or not useY:
                    continue
                range[1][0] = min(range[1][0], bounds.top() - px*pxSize)
                range[1][1] = max(range[1][1], bounds.bottom() + px*pxSize)
        return range

    def childrenBoundingRect(self, *args, **kwds):
        range = self.childrenBounds(*args, **kwds)
        tr = self.targetRange()
        if range[0] is None:
            range[0] = tr[0]
        if range[1] is None:
            range[1] = tr[1]

        bounds = QtCore.QRectF(range[0][0], range[1][0], range[0][1]-range[0][0], range[1][1]-range[1][0])
        return bounds

<<<<<<< HEAD
    def update(self, *args, **kwargs):
        self.prepareForPaint()
        GraphicsWidget.update(self, *args, **kwargs)
=======
    # Including a prepareForPaint call is part of the Qt strategy to
    # defer expensive redraw opertions until requested by a 'sigPrepareForPaint' signal
    # 
    # However, as currently implemented, a call to prepareForPaint as part of the regular 
    # 'update' call results in an undesired reset of pan/zoom:
    # https://github.com/pyqtgraph/pyqtgraph/issues/2029
    #
    # def update(self, *args, **kwargs):
    #     self.prepareForPaint()
    #     GraphicsWidget.update(self, *args, **kwargs)
>>>>>>> 84f88424

    def updateViewRange(self, forceX=False, forceY=False):
        ## Update viewRange to match targetRange as closely as possible, given
        ## aspect ratio constraints. The *force* arguments are used to indicate
        ## which axis (if any) should be unchanged when applying constraints.
        viewRange = [self.state['targetRange'][0][:], self.state['targetRange'][1][:]]
        changed = [False, False]

        #-------- Make correction for aspect ratio constraint ----------

        # aspect is (widget w/h) / (view range w/h)
        aspect = self.state['aspectLocked']  # size ratio / view ratio
        tr = self.targetRect()
        bounds = self.rect()
        
        limits = self._effectiveLimits()
        # print('upd:limits ', limits) # diagnostic output should reflect additional limit in log mode
        minRng = [self.state['limits']['xRange'][0], self.state['limits']['yRange'][0]]
        maxRng = [self.state['limits']['xRange'][1], self.state['limits']['yRange'][1]]

        for axis in [0, 1]:
            if limits[axis][0] is None and limits[axis][1] is None and minRng[axis] is None and maxRng[axis] is None:
                continue
            # max range cannot be larger than bounds, if they are given
            if limits[axis][0] is not None and limits[axis][1] is not None:
                if maxRng[axis] is not None:
                    maxRng[axis] = min(maxRng[axis], limits[axis][1] - limits[axis][0])
                else:
                    maxRng[axis] = limits[axis][1] - limits[axis][0]

        if aspect is not False and 0 not in [aspect, tr.height(), bounds.height(), bounds.width()]:

            ## This is the view range aspect ratio we have requested
            targetRatio = tr.width() / tr.height() if tr.height() != 0 else 1
            ## This is the view range aspect ratio we need to obey aspect constraint
            viewRatio = (bounds.width() / bounds.height() if bounds.height() != 0 else 1) / aspect
            viewRatio = 1 if viewRatio == 0 else viewRatio

            # Calculate both the x and y ranges that would be needed to obtain the desired aspect ratio
            dy = 0.5 * (tr.width() / viewRatio - tr.height())
            dx = 0.5 * (tr.height() * viewRatio - tr.width())

            rangeY = [self.state['targetRange'][1][0] - dy, self.state['targetRange'][1][1] + dy]
            rangeX = [self.state['targetRange'][0][0] - dx, self.state['targetRange'][0][1] + dx]

            canidateRange = [rangeX, rangeY]

            # Decide which range to try to keep unchanged
            #print self.name, "aspect:", aspect, "changed:", changed, "auto:", self.state['autoRange']
            if forceX:
                ax = 0
            elif forceY:
                ax = 1
            else:
                # if we are not required to keep a particular axis unchanged,
                # then try to make the entire target range visible
                ax = 0 if targetRatio > viewRatio else 1
                target = 0 if ax == 1 else 1
                # See if this choice would cause out-of-range issues
                if maxRng is not None or minRng is not None:
                    diff = canidateRange[target][1] - canidateRange[target][0]
                    if maxRng[target] is not None and diff > maxRng[target] or \
                       minRng[target] is not None and diff < minRng[target]:
                        # tweak the target range down so we can still pan properly
                        self.state['targetRange'][ax] = canidateRange[ax]
                        ax = target  # Switch the "fixed" axes

            if ax == 0:
                ## view range needs to be taller than target
                if dy != 0:
                    changed[1] = True
                viewRange[1] = rangeY
            else:
                ## view range needs to be wider than target
                if dx != 0:
                    changed[0] = True
                viewRange[0] = rangeX


        changed = [(viewRange[i][0] != self.state['viewRange'][i][0]) or (viewRange[i][1] != self.state['viewRange'][i][1]) for i in (0,1)]
        self.state['viewRange'] = viewRange

        if any(changed):
            self._matrixNeedsUpdate = True
            self.update()

            # Inform linked views that the range has changed
            for ax in [0, 1]:
                if not changed[ax]:
                    continue
                link = self.linkedView(ax)
                if link is not None:
                    link.linkedViewChanged(self, ax)

            # emit range change signals
            # print('announcing view range changes:',self.state['viewRange'] )
            if changed[0]:
                self.sigXRangeChanged.emit(self, tuple(self.state['viewRange'][0]))
            if changed[1]:
                self.sigYRangeChanged.emit(self, tuple(self.state['viewRange'][1]))
            self.sigRangeChanged.emit(self, self.state['viewRange'], changed)

    def updateMatrix(self, changed=None):
        if not self._matrixNeedsUpdate:
            return
        ## Make the childGroup's transform match the requested viewRange.
        bounds = self.rect()

        vr = self.viewRect()
        if vr.height() == 0 or vr.width() == 0:
            return
        scale = Point(bounds.width()/vr.width(), bounds.height()/vr.height())
        if not self.state['yInverted']:
            scale = scale * Point(1, -1)
        if self.state['xInverted']:
            scale = scale * Point(-1, 1)
        m = QtGui.QTransform()

        ## First center the viewport at 0
        center = bounds.center()
        m.translate(center.x(), center.y())

        ## Now scale and translate properly
        m.scale(scale[0], scale[1])
        st = Point(vr.center())
        m.translate(-st[0], -st[1])

        self.childGroup.setTransform(m)
        self._matrixNeedsUpdate = False

        self.sigTransformChanged.emit(self)  ## segfaults here: 1

    def paint(self, p, opt, widget):
        if self.border is not None:
            bounds = self.shape()
            p.setPen(self.border)
            #p.fillRect(bounds, QtGui.QColor(0, 0, 0))
            p.drawPath(bounds)

        #p.setPen(fn.mkPen('r'))
        #path = QtGui.QPainterPath()
        #path.addRect(self.targetRect())
        #tr = self.mapFromView(path)
        #p.drawPath(tr)

    def updateBackground(self):
        bg = self.state['background']
        if bg is None:
            self.background.hide()
        else:
            self.background.show()
            self.background.setBrush(fn.mkBrush(bg))

    def updateViewLists(self):
        try:
            self.window()
        except RuntimeError:  ## this view has already been deleted; it will probably be collected shortly.
            return

        def view_key(view):
            return (view.window() is self.window(), view.name)

        ## make a sorted list of all named views
        nv = sorted(ViewBox.NamedViews.values(), key=view_key)

        if self in nv:
            nv.remove(self)

        if self.menu is not None:
            self.menu.setViewList(nv)

        for ax in [0,1]:
            link = self.state['linkedViews'][ax]
            if isinstance(link, str):     ## axis has not been linked yet; see if it's possible now
                for v in nv:
                    if link == v.name:
                        self.linkView(ax, v)

    @staticmethod
    def updateAllViewLists():
        for v in ViewBox.AllViews:
            v.updateViewLists()

    @staticmethod
    def forgetView(vid, name):
        if ViewBox is None:     ## can happen as python is shutting down
            return
        if QtWidgets.QApplication.instance() is None:
            return
        ## Called with ID and name of view (the view itself is no longer available)
        for v in list(ViewBox.AllViews.keys()):
            if id(v) == vid:
                ViewBox.AllViews.pop(v)
                break
        ViewBox.NamedViews.pop(name, None)
        ViewBox.updateAllViewLists()

    @staticmethod
    def quit():
        ## called when the application is about to exit.
        ## this disables all callbacks, which might otherwise generate errors if invoked during exit.
        for k in ViewBox.AllViews:
            if isQObjectAlive(k) and getConfigOption('crashWarning'):
                sys.stderr.write('Warning: ViewBox should be closed before application exit.\n')

            try:
                k.destroyed.disconnect()
            except RuntimeError:  ## signal is already disconnected.
                pass
            except TypeError:  ## view has already been deleted (?)
                pass
            except AttributeError:  # PySide has deleted signal
                pass

    def locate(self, item, timeout=3.0, children=False):
        """
        Temporarily display the bounding rect of an item and lines connecting to the center of the view.
        This is useful for determining the location of items that may be out of the range of the ViewBox.
        if allChildren is True, then the bounding rect of all item's children will be shown instead.
        """
        self.clearLocate()

        if item.scene() is not self.scene():
            raise Exception("Item does not share a scene with this ViewBox.")

        c = self.viewRect().center()
        if children:
            br = self.mapFromItemToView(item, item.childrenBoundingRect()).boundingRect()
        else:
            br = self.mapFromItemToView(item, item.boundingRect()).boundingRect()

        g = ItemGroup()
        g.setParentItem(self.childGroup)
        self.locateGroup = g
        g.box = QtWidgets.QGraphicsRectItem(br)
        g.box.setParentItem(g)
        g.lines = []
        for p in (br.topLeft(), br.bottomLeft(), br.bottomRight(), br.topRight()):
            line = QtWidgets.QGraphicsLineItem(c.x(), c.y(), p.x(), p.y())
            line.setParentItem(g)
            g.lines.append(line)

        for item in g.childItems():
            item.setPen(fn.mkPen(color='y', width=3))
        g.setZValue(1000000)

        if children:
            g.path = QtWidgets.QGraphicsPathItem(g.childrenShape())
        else:
            g.path = QtWidgets.QGraphicsPathItem(g.shape())
        g.path.setParentItem(g)
        g.path.setPen(fn.mkPen('g'))
        g.path.setZValue(100)

        QtCore.QTimer.singleShot(timeout*1000, self.clearLocate)

    def clearLocate(self):
        if self.locateGroup is None:
            return
        self.scene().removeItem(self.locateGroup)
        self.locateGroup = None


from .ViewBoxMenu import ViewBoxMenu<|MERGE_RESOLUTION|>--- conflicted
+++ resolved
@@ -1311,14 +1311,8 @@
                 if ev.isFinish():  ## This is the final move in the drag; change the view scale now
                     #print "finish"
                     self.rbScaleBox.hide()
-<<<<<<< HEAD
-                    ax = QtCore.QRectF(Point(ev.buttonDownPos(ev.button())), Point(pos))
-                    ax = self.childGroup.mapRectFromParent(ax)
-                    self.sigMouseDragged.emit(ev, axis)
-=======
                     ax = QtCore.QRectF(Point(ev.buttonDownScenePos(ev.button())), Point(pos))
                     ax = self.childGroup.mapRectFromScene(ax)
->>>>>>> 84f88424
                     self.showAxRect(ax)
                     self.axHistoryPointer += 1
                     self.axHistory = self.axHistory[:self.axHistoryPointer] + [ax]
@@ -1547,11 +1541,6 @@
         bounds = QtCore.QRectF(range[0][0], range[1][0], range[0][1]-range[0][0], range[1][1]-range[1][0])
         return bounds
 
-<<<<<<< HEAD
-    def update(self, *args, **kwargs):
-        self.prepareForPaint()
-        GraphicsWidget.update(self, *args, **kwargs)
-=======
     # Including a prepareForPaint call is part of the Qt strategy to
     # defer expensive redraw opertions until requested by a 'sigPrepareForPaint' signal
     # 
@@ -1562,7 +1551,6 @@
     # def update(self, *args, **kwargs):
     #     self.prepareForPaint()
     #     GraphicsWidget.update(self, *args, **kwargs)
->>>>>>> 84f88424
 
     def updateViewRange(self, forceX=False, forceY=False):
         ## Update viewRange to match targetRange as closely as possible, given
