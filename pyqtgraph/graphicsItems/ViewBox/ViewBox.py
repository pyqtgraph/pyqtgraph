--- conflicted
+++ resolved
@@ -1228,7 +1228,6 @@
         s = [(None if m is False else s) for m in mask]
         center = Point(fn.invertQTransform(self.childGroup.transform()).map(ev.pos()))
 
-<<<<<<< HEAD
         viewRange = [self.state['targetRange'][0][:], self.state['targetRange'][1][:]]
         xrange = viewRange[0][1]-viewRange[0][0]
         yrange = viewRange[1][1]-viewRange[1][0]
@@ -1248,12 +1247,6 @@
             self.scaleBy(s, center)
             self.sigRangeChangedManually.emit(self.state['mouseEnabled'])
         ev.accept()
-=======
-        self._resetTarget()
-        self.scaleBy(s, center)
-        ev.accept()
-        self.sigRangeChangedManually.emit(mask)
->>>>>>> 8fce6c6a
 
     def mouseClickEvent(self, ev):
         if ev.button() == QtCore.Qt.RightButton and self.menuEnabled():
