--- conflicted
+++ resolved
@@ -392,7 +392,6 @@
         self.state['mouseMode'] = mode
         self.sigStateChanged.emit(self)
 
-<<<<<<< HEAD
     def _add_rectangle_selection(self):
         if self.rbScaleBox is None and self.state['mouseMode'] == ViewBox.RectMode:
             # Make scale box that is shown when dragging on the view
@@ -404,9 +403,6 @@
             self.addItem(self.rbScaleBox, ignoreBounds=True)
 
     def setLeftButtonAction(self, mode='rect'):  # for backward compatibility
-=======
-    def setLeftButtonAction(self, mode='rect'):  ## for backward compatibility
->>>>>>> 255aa965
         if mode.lower() == 'rect':
             self.setMouseMode(ViewBox.RectMode)
         elif mode.lower() == 'pan':
