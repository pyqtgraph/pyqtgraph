--- conflicted
+++ resolved
@@ -233,7 +233,6 @@
         if name is None:
             self.updateViewLists()
 
-<<<<<<< HEAD
     def getAspectRatio(self):
         '''return the current aspect ratio'''
         rect = self.rect()
@@ -245,8 +244,6 @@
                                                 vr.width()/vr.height())
         return currentRatio
 
-=======
->>>>>>> 245d8903
     def register(self, name):
         """
         Add this ViewBox to the registered list of views.
