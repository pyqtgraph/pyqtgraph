--- conflicted
+++ resolved
@@ -1259,19 +1259,13 @@
 
     def viewPixelSize(self):
         """Return the (width, height) of a screen pixel in view coordinates."""
-<<<<<<< HEAD
-        o = self.mapToView(Point(0, 0))
-        px, py = [Point(self.mapToView(v) - o) for v in self.pixelVectors()]
-        return (px.length(), py.length())
-=======
         if self._viewPixelSizeCache  is None:
 
             o = self.mapToView(Point(0, 0))
             px, py = [Point(self.mapToView(v) - o) for v in self.pixelVectors()]
             self._viewPixelSizeCache  = (px.length(), py.length())
 
-        return self._viewPixelSizeCache 
->>>>>>> 8a06dafd
+        return self._viewPixelSizeCache
 
     def itemBoundingRect(self, item):
         """Return the bounding rect of the item in view coordinates"""
