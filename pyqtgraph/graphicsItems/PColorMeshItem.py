import itertools
import warnings

import numpy as np

from .. import Qt, colormap
from .. import functions as fn
from ..Qt import QtCore, QtGui
from .GradientEditorItem import Gradients  # List of colormaps
from .GraphicsObject import GraphicsObject

__all__ = ['PColorMeshItem']


class QuadInstances:
    def __init__(self):
        self.polys = []

    def alloc(self, size):
        self.polys.clear()

        # 2 * (size + 1) vertices, (x, y)
        arr = np.empty((2 * (size + 1), 2), dtype=np.float64)
        ptrs = list(map(Qt.compat.wrapinstance,
            itertools.count(arr.ctypes.data, arr.strides[0]),
            itertools.repeat(QtCore.QPointF, arr.shape[0])))

        # arrange into 2 rows, (size + 1) vertices
        points = [ptrs[:len(ptrs)//2], ptrs[len(ptrs)//2:]]
        self.arr = arr.reshape((2, -1, 2))

        # pre-create quads from those 2 rows of QPointF(s)
        for j in range(size):
            bl, tl = points[0][j:j+2]
            br, tr = points[1][j:j+2]
            poly = (bl, br, tr, tl)
            self.polys.append(poly)

    def array(self, size):
        if size != len(self.polys):
            self.alloc(size)
        return self.arr

    def instances(self):
        return self.polys


class PColorMeshItem(GraphicsObject):
    """
    **Bases:** :class:`GraphicsObject <pyqtgraph.GraphicsObject>`
    """

    sigLevelsChanged = QtCore.Signal(object)  # emits tuple with levels (low,high) when color levels are changed.

    def __init__(self, *args, **kwargs):
        """
        Create a pseudocolor plot with convex polygons.

        Call signature:

        ``PColorMeshItem([x, y,] z, **kwargs)``

        x and y can be used to specify the corners of the quadrilaterals.
        z must be used to specified to color of the quadrilaterals.

        Parameters
        ----------
        x, y : np.ndarray, optional, default None
            2D array containing the coordinates of the polygons
        z : np.ndarray
            2D array containing the value which will be mapped into the polygons
            colors.
            If x and y is None, the polygons will be displaced on a grid
            otherwise x and y will be used as polygons vertices coordinates as::

                (x[i+1, j], y[i+1, j])           (x[i+1, j+1], y[i+1, j+1])
                                    +---------+
                                    | z[i, j] |
                                    +---------+
                    (x[i, j], y[i, j])           (x[i, j+1], y[i, j+1])

            "ASCII from: <https://matplotlib.org/3.2.1/api/_as_gen/matplotlib.pyplot.pcolormesh.html>".
        colorMap : pyqtgraph.ColorMap
            Colormap used to map the z value to colors.
            default ``pyqtgraph.colormap.get('viridis')``
        levels: tuple, optional, default None
            Sets the minimum and maximum values to be represented by the colormap (min, max). 
            Values outside this range will be clipped to the colors representing min or max.
            ``None`` disables the limits, meaning that the colormap will autoscale 
            each time ``setData()`` is called - unless ``enableAutoLevels=False``.
        enableAutoLevels: bool, optional, default True
            Causes the colormap levels to autoscale whenever ``setData()`` is called. 
            When enableAutoLevels is set to True, it is still possible to disable autoscaling
            on a per-change-basis by using ``autoLevels=False`` when calling ``setData()``.
            If ``enableAutoLevels==False`` and ``levels==None``, autoscaling will be 
            performed once when the first z data is supplied. 
        edgecolors : dict, optional
            The color of the edges of the polygons.
            Default None means no edges.
            Only cosmetic pens are supported.
            The dict may contains any arguments accepted by :func:`mkColor() <pyqtgraph.mkColor>`.
            Example: ``mkPen(color='w', width=2)``
        antialiasing : bool, default False
            Whether to draw edgelines with antialiasing.
            Note that if edgecolors is None, antialiasing is always False.
        """

        GraphicsObject.__init__(self)

        self.qpicture = None  ## rendered picture for display
        self.x = None
        self.y = None
        self.z = None
        self._dataBounds = None

        self.edgecolors = kwargs.get('edgecolors', None)
        if self.edgecolors is not None:
            self.edgecolors = fn.mkPen(self.edgecolors)
            # force the pen to be cosmetic. see discussion in
            # https://github.com/pyqtgraph/pyqtgraph/pull/2586
            self.edgecolors.setCosmetic(True)
        self.antialiasing = kwargs.get('antialiasing', False)
        self.levels = kwargs.get('levels', None)
        self.enableautolevels = kwargs.get('enableAutoLevels', True)
        
        if 'colorMap' in kwargs:
            cmap = kwargs.get('colorMap')
            if not isinstance(cmap, colormap.ColorMap):
                raise ValueError('colorMap argument must be a ColorMap instance')
            self.cmap = cmap
        elif 'cmap' in kwargs:
            # legacy unadvertised argument for backwards compatibility.
            # this will only use colormaps from Gradients.
            # Note that the colors will be wrong for the hsv colormaps.
            warnings.warn(
                "The parameter 'cmap' will be removed in a version of PyQtGraph released after Nov 2022.",
                DeprecationWarning, stacklevel=2
            )
            cmap = kwargs.get('cmap')
            if not isinstance(cmap, str) or cmap not in Gradients:
                raise NameError('Undefined colormap, should be one of the following: '+', '.join(['"'+i+'"' for i in Gradients.keys()])+'.')
            pos, color = zip(*Gradients[cmap]['ticks'])
            self.cmap = colormap.ColorMap(pos, color)
        else:
            self.cmap = colormap.get('viridis')

        lut_qcolor = self.cmap.getLookupTable(nPts=256, mode=self.cmap.QCOLOR)
        self.lut_qbrush = [QtGui.QBrush(x) for x in lut_qcolor]

        self.quads = QuadInstances()

        # If some data have been sent we directly display it
        if len(args)>0:
            self.setData(*args)


    def _prepareData(self, args):
        """
        Check the shape of the data.
        Return a set of 2d array x, y, z ready to be used to draw the picture.
        """

        # User didn't specified data
        if len(args)==0:

            self.x = None
            self.y = None
            self.z = None

            self._dataBounds = None
            
        # User only specified z
        elif len(args)==1:
            # If x and y is None, the polygons will be displaced on a grid
            x = np.arange(0, args[0].shape[0]+1, 1)
            y = np.arange(0, args[0].shape[1]+1, 1)
            self.x, self.y = np.meshgrid(x, y, indexing='ij')
            self.z = args[0]

            self._dataBounds = ((x[0], x[-1]), (y[0], y[-1]))

        # User specified x, y, z
        elif len(args)==3:

            # Shape checking
            if args[0].shape[0] != args[2].shape[0]+1 or args[0].shape[1] != args[2].shape[1]+1:
                raise ValueError('The dimension of x should be one greater than the one of z')
            
            if args[1].shape[0] != args[2].shape[0]+1 or args[1].shape[1] != args[2].shape[1]+1:
                raise ValueError('The dimension of y should be one greater than the one of z')
        
            self.x = args[0]
            self.y = args[1]
            self.z = args[2]

            xmn, xmx = np.min(self.x), np.max(self.x)
            ymn, ymx = np.min(self.y), np.max(self.y)
            self._dataBounds = ((xmn, xmx), (ymn, ymx))

        else:
            ValueError('Data must been sent as (z) or (x, y, z)')


    def setData(self, *args, **kwargs):
        """
        Set the data to be drawn.

        Parameters
        ----------
        x, y : np.ndarray, optional, default None
            2D array containing the coordinates of the polygons
        z : np.ndarray
            2D array containing the value which will be mapped into the polygons
            colors.
            If x and y is None, the polygons will be displaced on a grid
            otherwise x and y will be used as polygons vertices coordinates as::
                
                (x[i+1, j], y[i+1, j])           (x[i+1, j+1], y[i+1, j+1])
                                    +---------+
                                    | z[i, j] |
                                    +---------+
                    (x[i, j], y[i, j])           (x[i, j+1], y[i, j+1])

            "ASCII from: <https://matplotlib.org/3.2.1/api/_as_gen/
                         matplotlib.pyplot.pcolormesh.html>".
        autoLevels: bool, optional, default True
            When set to True, PColorMeshItem will automatically select levels
            based on the minimum and maximum values encountered in the data along the z axis.
            The minimum and maximum levels are mapped to the lowest and highest colors 
            in the colormap. The autoLevels parameter is ignored if ``enableAutoLevels is False`` 
        """
        autoLevels = kwargs.get('autoLevels', True)

        # Has the view bounds changed
        shapeChanged = False
        if self.qpicture is None:
            shapeChanged = True
        elif len(args)==1:
            if args[0].shape[0] != self.x[:,1][-1] or args[0].shape[1] != self.y[0][-1]:
                shapeChanged = True
        elif len(args)==3:
            if np.any(self.x != args[0]) or np.any(self.y != args[1]):
                shapeChanged = True

        if len(args)==0:
            # No data was received.
            if self.z is None:
                # No data is currently displayed, 
                # so other settings (like colormap) can not be updated
                return
        else:
            # Got new data. Prepare it for plotting
            self._prepareData(args)


        self.qpicture = QtGui.QPicture()
        painter = QtGui.QPainter(self.qpicture)
        # We set the pen of all polygons once
        if self.edgecolors is None:
            painter.setPen(QtCore.Qt.PenStyle.NoPen)
        else:
            painter.setPen(self.edgecolors)
            if self.antialiasing:
                painter.setRenderHint(QtGui.QPainter.RenderHint.Antialiasing)
                

        ## Prepare colormap
        # First we get the LookupTable
        lut = self.lut_qbrush
        # Second we associate each z value, that we normalize, to the lut
        scale = len(lut) - 1
        # Decide whether to autoscale the colormap or use the same levels as before
        if (self.levels is None) or (self.enableautolevels and autoLevels):
            # Autoscale colormap 
            z_min = self.z.min()
            z_max = self.z.max()
            self.setLevels( (z_min, z_max), update=False)
        else:
            # Use consistent colormap scaling
            z_min = self.levels[0]
            z_max = self.levels[1]
        rng = z_max - z_min
        if rng == 0:
            rng = 1
        norm = fn.rescaleData(self.z, scale / rng, z_min,
            dtype=int, clip=(0, len(lut)-1))

        if Qt.QT_LIB.startswith('PyQt'):
            drawConvexPolygon = lambda x : painter.drawConvexPolygon(*x)
        else:
            drawConvexPolygon = painter.drawConvexPolygon

        memory = self.quads.array(self.z.shape[1])
        polys = self.quads.instances()

        # Go through all the data and draw the polygons accordingly
        for i in range(self.z.shape[0]):
            # populate 2 rows of values into points
            memory[..., 0] = self.x[i:i+2, :]
            memory[..., 1] = self.y[i:i+2, :]

            brushes = [lut[z] for z in norm[i].tolist()]

            for brush, poly in zip(brushes, polys):
                painter.setBrush(brush)
                drawConvexPolygon(poly)

        painter.end()
        self.update()

        self.prepareGeometryChange()
        if shapeChanged:
            self.informViewBoundsChanged()



    def _updateDisplayWithCurrentState(self, *args, **kargs):
        ## Used for re-rendering mesh from self.z.
        ## For example when a new colormap is applied, or the levels are adjusted

        defaults = {
            'autoLevels': False,
        }
        defaults.update(kargs)
        return self.setData(*args, **defaults)



    def setLevels(self, levels, update=True):
        """
        Sets color-scaling levels for the mesh. 
        
        Parameters
        ----------
            levels: tuple
                ``(low, high)`` 
                sets the range for which values can be represented in the colormap.
            update: bool, optional
                Controls if mesh immediately updates to reflect the new color levels.
        """
        self.levels = levels
        self.sigLevelsChanged.emit(levels)
        if update:
            self._updateDisplayWithCurrentState()



    def getLevels(self):
        """
        Returns a tuple containing the current level settings. See :func:`~setLevels`.
        The format is ``(low, high)``.
        """
        return self.levels


    
    def setLookupTable(self, lut, update=True):
        if lut is not self.lut_qbrush:
            self.lut_qbrush = [QtGui.QBrush(x) for x in lut]
            if update:
                self._updateDisplayWithCurrentState()



    def getColorMap(self):
        return self.cmap



    def enableAutoLevels(self):
        self.enableautolevels = True



    def disableAutoLevels(self):
        self.enableautolevels = False



    def paint(self, p, *args):
        if self.z is None:
            return

        p.drawPicture(0, 0, self.qpicture)


    def setBorder(self, b):
        self.border = fn.mkPen(b)
        self.update()



    def width(self):
        if self._dataBounds is None:
            return 0
        bounds = self._dataBounds[0]
        return bounds[1]-bounds[0]

    def height(self):
<<<<<<< HEAD
        if self.y is None:
            return None
        return np.max(self.y)


=======
        if self._dataBounds is None:
            return 0
        bounds = self._dataBounds[1]
        return bounds[1]-bounds[0]

    def dataBounds(self, ax, frac=1.0, orthoRange=None):
        if self._dataBounds is None:
            return (None, None)
        return self._dataBounds[ax]

    def pixelPadding(self):
        # pen is known to be cosmetic
        pen = self.edgecolors
        no_pen = (pen is None) or (pen.style() == QtCore.Qt.PenStyle.NoPen)
        return 0 if no_pen else (pen.widthF() or 1) * 0.5
>>>>>>> 3ab66ab5

    def boundingRect(self):
        xmn, xmx = self.dataBounds(ax=0)
        if xmn is None or xmx is None:
            return QtCore.QRectF()
        ymn, ymx = self.dataBounds(ax=1)
        if ymn is None or ymx is None:
            return QtCore.QRectF()

        px = py = 0
        pxPad = self.pixelPadding()
        if pxPad > 0:
            # determine length of pixel in local x, y directions
            px, py = self.pixelVectors()
            px = 0 if px is None else px.length()
            py = 0 if py is None else py.length()
            # return bounds expanded by pixel size
            px *= pxPad
            py *= pxPad

        return QtCore.QRectF(xmn-px, ymn-py, (2*px)+xmx-xmn, (2*py)+ymx-ymn)<|MERGE_RESOLUTION|>--- conflicted
+++ resolved
@@ -397,13 +397,6 @@
         return bounds[1]-bounds[0]
 
     def height(self):
-<<<<<<< HEAD
-        if self.y is None:
-            return None
-        return np.max(self.y)
-
-
-=======
         if self._dataBounds is None:
             return 0
         bounds = self._dataBounds[1]
@@ -419,7 +412,6 @@
         pen = self.edgecolors
         no_pen = (pen is None) or (pen.style() == QtCore.Qt.PenStyle.NoPen)
         return 0 if no_pen else (pen.widthF() or 1) * 0.5
->>>>>>> 3ab66ab5
 
     def boundingRect(self):
         xmn, xmx = self.dataBounds(ax=0)
