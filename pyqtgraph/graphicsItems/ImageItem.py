# -*- coding: utf-8 -*-
from __future__ import division

from ..Qt import QtGui, QtCore
import numpy as np
from .. import functions as fn
from .. import debug as debug
from .GraphicsObject import GraphicsObject
from ..Point import Point
from .. import getConfigOption

try:
    from collections.abc import Callable
except ImportError:
    # fallback for python < 3.3
    from collections import Callable

__all__ = ['ImageItem']


class ImageItem(GraphicsObject):
    """
    **Bases:** :class:`GraphicsObject <pyqtgraph.GraphicsObject>`

    GraphicsObject displaying an image. Optimized for rapid update (ie video display).
    This item displays either a 2D numpy array (height, width) or
    a 3D array (height, width, RGBa). This array is optionally scaled (see
    :func:`setLevels <pyqtgraph.ImageItem.setLevels>`) and/or colored
    with a lookup table (see :func:`setLookupTable <pyqtgraph.ImageItem.setLookupTable>`)
    before being displayed.

    ImageItem is frequently used in conjunction with
    :class:`HistogramLUTItem <pyqtgraph.HistogramLUTItem>` or
    :class:`HistogramLUTWidget <pyqtgraph.HistogramLUTWidget>` to provide a GUI
    for controlling the levels and lookup table used to display the image.
    """

    sigImageChanged = QtCore.Signal()
    sigRemoveRequested = QtCore.Signal(object)  # self; emitted when 'remove' is selected from context menu

    def __init__(self, image=None, **kargs):
        """
        See :func:`setImage <pyqtgraph.ImageItem.setImage>` for all allowed initialization arguments.
        """
        GraphicsObject.__init__(self)
        self.menu = None
        self.image = None   ## original image data
        self.qimage = None  ## rendered image for display

        self.paintMode = None
<<<<<<< HEAD

=======
>>>>>>> 4556fb6a
        self.levels = None  ## [min, max] or [[redMin, redMax], ...]
        self.lut = None
        self.autoDownsample = False
        self._lastDownsample = (1, 1)

        self.axisOrder = getConfigOption('imageAxisOrder')

        # In some cases, we use a modified lookup table to handle both rescaling
        # and LUT more efficiently
        self._effectiveLut = None

        self.drawKernel = None
        self.border = None
        self.removable = False

        if image is not None:
            self.setImage(image, **kargs)
        else:
            self.setOpts(**kargs)

    def setCompositionMode(self, mode):
        """Change the composition mode of the item (see QPainter::CompositionMode
        in the Qt documentation). This is useful when overlaying multiple ImageItems.

        ============================================  ============================================================
        **Most common arguments:**
        QtGui.QPainter.CompositionMode_SourceOver     Default; image replaces the background if it
                                                      is opaque. Otherwise, it uses the alpha channel to blend
                                                      the image with the background.
        QtGui.QPainter.CompositionMode_Overlay        The image color is mixed with the background color to
                                                      reflect the lightness or darkness of the background.
        QtGui.QPainter.CompositionMode_Plus           Both the alpha and color of the image and background pixels
                                                      are added together.
        QtGui.QPainter.CompositionMode_Multiply       The output is the image color multiplied by the background.
        ============================================  ============================================================
        """
        self.paintMode = mode
        self.update()

    def setBorder(self, b):
        self.border = fn.mkPen(b)
        self.update()

    def width(self):
        if self.image is None:
            return None
        axis = 0 if self.axisOrder == 'col-major' else 1
        return self.image.shape[axis]

    def height(self):
        if self.image is None:
            return None
        axis = 1 if self.axisOrder == 'col-major' else 0
        return self.image.shape[axis]

    def channels(self):
        if self.image is None:
            return None
        return self.image.shape[2] if self.image.ndim == 3 else 1

    def boundingRect(self):
        if self.image is None:
            return QtCore.QRectF(0., 0., 0., 0.)
        return QtCore.QRectF(0., 0., float(self.width()), float(self.height()))

    def setLevels(self, levels, update=True):
        """
        Set image scaling levels. Can be one of:

        * [blackLevel, whiteLevel]
        * [[minRed, maxRed], [minGreen, maxGreen], [minBlue, maxBlue]]

        Only the first format is compatible with lookup tables. See :func:`makeARGB <pyqtgraph.makeARGB>`
        for more details on how levels are applied.
        """
        if levels is not None:
            levels = np.asarray(levels)
        if not fn.eq(levels, self.levels):
            self.levels = levels
            self._effectiveLut = None
            if update:
                self.updateImage()

    def getLevels(self):
        return self.levels
        #return self.whiteLevel, self.blackLevel

    def setLookupTable(self, lut, update=True):
        """
        Set the lookup table (numpy array) to use for this image. (see
        :func:`makeARGB <pyqtgraph.makeARGB>` for more information on how this is used).
        Optionally, lut can be a callable that accepts the current image as an
        argument and returns the lookup table to use.

        Ordinarily, this table is supplied by a :class:`HistogramLUTItem <pyqtgraph.HistogramLUTItem>`
        or :class:`GradientEditorItem <pyqtgraph.GradientEditorItem>`.
        """
        if lut is not self.lut:
            self.lut = lut
            self._effectiveLut = None
            if update:
                self.updateImage()

    def setAutoDownsample(self, ads):
        """
        Set the automatic downsampling mode for this ImageItem.

        Added in version 0.9.9
        """
        self.autoDownsample = ads
        self.qimage = None
        self.update()

    def setOpts(self, update=True, **kargs):
        if 'axisOrder' in kargs:
            val = kargs['axisOrder']
            if val not in ('row-major', 'col-major'):
                raise ValueError('axisOrder must be either "row-major" or "col-major"')
            self.axisOrder = val
        if 'lut' in kargs:
            self.setLookupTable(kargs['lut'], update=update)
        if 'levels' in kargs:
            self.setLevels(kargs['levels'], update=update)
        #if 'clipLevel' in kargs:
            #self.setClipLevel(kargs['clipLevel'])
        if 'opacity' in kargs:
            self.setOpacity(kargs['opacity'])
        if 'compositionMode' in kargs:
            self.setCompositionMode(kargs['compositionMode'])
        if 'border' in kargs:
            self.setBorder(kargs['border'])
        if 'removable' in kargs:
            self.removable = kargs['removable']
            self.menu = None
        if 'autoDownsample' in kargs:
            self.setAutoDownsample(kargs['autoDownsample'])
        if update:
            self.update()

    def setRect(self, rect):
        """Scale and translate the image to fit within rect (must be a QRect or QRectF)."""
        self.resetTransform()
        self.translate(rect.left(), rect.top())
        self.scale(rect.width() / self.width(), rect.height() / self.height())

    def clear(self):
        self.image = None
        self.prepareGeometryChange()
        self.informViewBoundsChanged()
        self.update()

    def setImage(self, image=None, autoLevels=None, **kargs):
        """
        Update the image displayed by this item. For more information on how the image
        is processed before displaying, see :func:`makeARGB <pyqtgraph.makeARGB>`

        =================  =========================================================================
        **Arguments:**
        image              (numpy array) Specifies the image data. May be 2D (width, height) or
                           3D (width, height, RGBa). The array dtype must be integer or floating
                           point of any bit depth. For 3D arrays, the third dimension must
                           be of length 3 (RGB) or 4 (RGBA). See *notes* below.
        autoLevels         (bool) If True, this forces the image to automatically select
                           levels based on the maximum and minimum values in the data.
                           By default, this argument is true unless the levels argument is
                           given.
        lut                (numpy array) The color lookup table to use when displaying the image.
                           See :func:`setLookupTable <pyqtgraph.ImageItem.setLookupTable>`.
        levels             (min, max) The minimum and maximum values to use when rescaling the image
                           data. By default, this will be set to the minimum and maximum values
                           in the image. If the image array has dtype uint8, no rescaling is necessary.
        opacity            (float 0.0-1.0)
        compositionMode    See :func:`setCompositionMode <pyqtgraph.ImageItem.setCompositionMode>`
        border             Sets the pen used when drawing the image border. Default is None.
        autoDownsample     (bool) If True, the image is automatically downsampled to match the
                           screen resolution. This improves performance for large images and
                           reduces aliasing. If autoDownsample is not specified, then ImageItem will
                           choose whether to downsample the image based on its size.
        =================  =========================================================================


        **Notes:**

        For backward compatibility, image data is assumed to be in column-major order (column, row).
        However, most image data is stored in row-major order (row, column) and will need to be
        transposed before calling setImage()::

            imageitem.setImage(imagedata.T)

        This requirement can be changed by calling ``image.setOpts(axisOrder='row-major')`` or
        by changing the ``imageAxisOrder`` :ref:`global configuration option <apiref_config>`.


        """
        profile = debug.Profiler()

        gotNewData = False
        if image is None:
            if self.image is None:
                return
        else:
            gotNewData = True
            shapeChanged = (self.image is None or image.shape != self.image.shape)
            image = image.view(np.ndarray)
            if self.image is None or image.dtype != self.image.dtype:
                self._effectiveLut = None
            self.image = image
            if self.image.shape[0] > 2**15-1 or self.image.shape[1] > 2**15-1:
                if 'autoDownsample' not in kargs:
                    kargs['autoDownsample'] = True
            if shapeChanged:
                self.prepareGeometryChange()
                self.informViewBoundsChanged()

        profile()

        if autoLevels is None:
            if 'levels' in kargs:
                autoLevels = False
            else:
                autoLevels = True
        if autoLevels:
            img = self.image
            while img.size > 2**16:
                img = img[::2, ::2]
            mn, mx = np.nanmin(img), np.nanmax(img)
            # mn and mx can still be NaN if the data is all-NaN
            if mn == mx or np.isnan(mn) or np.isnan(mx):
                mn = 0
                mx = 255
            kargs['levels'] = [mn,mx]

        profile()

        self.setOpts(update=False, **kargs)

        profile()

        self.qimage = None
        self.update()

        profile()

        if gotNewData:
            self.sigImageChanged.emit()

    def dataTransform(self):
        """Return the transform that maps from this image's input array to its
        local coordinate system.

        This transform corrects for the transposition that occurs when image data
        is interpreted in row-major order.
        """
        # Might eventually need to account for downsampling / clipping here
        tr = QtGui.QTransform()
        if self.axisOrder == 'row-major':
            # transpose
            tr.scale(1, -1)
            tr.rotate(-90)
        return tr

    def inverseDataTransform(self):
        """Return the transform that maps from this image's local coordinate
        system to its input array.

        See dataTransform() for more information.
        """
        tr = QtGui.QTransform()
        if self.axisOrder == 'row-major':
            # transpose
            tr.scale(1, -1)
            tr.rotate(-90)
        return tr

    def mapToData(self, obj):
        tr = self.inverseDataTransform()
        return tr.map(obj)

    def mapFromData(self, obj):
        tr = self.dataTransform()
        return tr.map(obj)

    def quickMinMax(self, targetSize=1e6):
        """
        Estimate the min/max values of the image data by subsampling.
        """
        data = self.image
        while data.size > targetSize:
            ax = np.argmax(data.shape)
            sl = [slice(None)] * data.ndim
            sl[ax] = slice(None, None, 2)
            data = data[sl]
        return np.nanmin(data), np.nanmax(data)

    def updateImage(self, *args, **kargs):
        ## used for re-rendering qimage from self.image.

        ## can we make any assumptions here that speed things up?
        ## dtype, range, size are all the same?
        defaults = {
            'autoLevels': False,
        }
        defaults.update(kargs)
        return self.setImage(*args, **defaults)

    def render(self):
        # Convert data to QImage for display.

        profile = debug.Profiler()
        if self.image is None or self.image.size == 0:
            return

        # Request a lookup table if this image has only one channel
        if self.image.ndim == 2 or self.image.shape[2] == 1:
            if isinstance(self.lut, Callable):
                lut = self.lut(self.image)
            else:
                lut = self.lut
        else:
            lut = None

        if self.autoDownsample:
            xds, yds = self._computeDownsampleFactors()
            if xds is None:
                self.qimage = None
                return

            axes = [1, 0] if self.axisOrder == 'row-major' else [0, 1]
            image = fn.downsample(self.image, xds, axis=axes[0])
            image = fn.downsample(image, yds, axis=axes[1])
            self._lastDownsample = (xds, yds)

            # Check if downsampling reduced the image size to zero due to inf values.
            if image.size == 0:
                return
        else:
            image = self.image

        # if the image data is a small int, then we can combine levels + lut
        # into a single lut for better performance
        levels = self.levels
        if lut is not None and levels is not None and levels.ndim == 1 and image.dtype in (np.ubyte, np.uint16):
            if self._effectiveLut is None:
                eflsize = 2**(image.itemsize*8)
                ind = np.arange(eflsize)
                minlev, maxlev = levels
                levdiff = maxlev - minlev
                levdiff = 1 if levdiff == 0 else levdiff  # don't allow division by 0
                if lut is None:
                    efflut = fn.rescaleData(ind, scale=255./levdiff,
                                            offset=minlev, dtype=np.ubyte)
                else:
                    lutdtype = np.min_scalar_type(lut.shape[0]-1)
                    efflut = fn.rescaleData(ind, scale=(lut.shape[0]-1)/levdiff,
                                            offset=minlev, dtype=lutdtype, clip=(0, lut.shape[0]-1))
                    efflut = lut[efflut]

                self._effectiveLut = efflut
            lut = self._effectiveLut
            levels = None

        # Convert single-channel image to 2D array
        if image.ndim == 3 and image.shape[-1] == 1:
            image = image[..., 0]

        # Assume images are in column-major order for backward compatibility
        # (most images are in row-major order)
        if self.axisOrder == 'col-major':
            image = image.transpose((1, 0, 2)[:image.ndim])

        argb, alpha = fn.makeARGB(image, lut=lut, levels=levels)
        self.qimage = fn.makeQImage(argb, alpha, transpose=False, copy=False)

    def paint(self, p, *args):
        profile = debug.Profiler()
        if self.image is None:
            return
        if self.qimage is None:
            self.render()
            if self.qimage is None:
                return
            profile('render QImage')
        if self.paintMode is not None:
            p.setCompositionMode(self.paintMode)
            profile('set comp mode')

        shape = self.image.shape[:2] if self.axisOrder == 'col-major' else self.image.shape[:2][::-1]
        p.drawImage(QtCore.QRectF(0,0,*shape), self.qimage)
        profile('p.drawImage')
        if self.border is not None:
            p.setPen(self.border)
            p.drawRect(self.boundingRect())

    def save(self, fileName, *args):
        """Save this image to file. Note that this saves the visible image (after scale/color changes), not the original data."""
        if self.qimage is None:
            self.render()
        self.qimage.save(fileName, *args)

    def getHistogram(self, bins='auto', step='auto', perChannel=False, targetImageSize=200,
                     targetHistogramSize=500, **kwds):
        """Returns x and y arrays containing the histogram values for the current image.
        For an explanation of the return format, see numpy.histogram().

        The *step* argument causes pixels to be skipped when computing the histogram to save time.
        If *step* is 'auto', then a step is chosen such that the analyzed data has
        dimensions roughly *targetImageSize* for each axis.

        The *bins* argument and any extra keyword arguments are passed to
        np.histogram(). If *bins* is 'auto', then a bin number is automatically
        chosen based on the image characteristics:

        * Integer images will have approximately *targetHistogramSize* bins,
          with each bin having an integer width.
        * All other types will have *targetHistogramSize* bins.

        If *perChannel* is True, then the histogram is computed once per channel
        and the output is a list of the results.

        This method is also used when automatically computing levels.
        """
        if self.image is None or self.image.size == 0:
            return None, None
        if step == 'auto':
            step = (max(1, int(np.ceil(self.image.shape[0] / targetImageSize))),
                    max(1, int(np.ceil(self.image.shape[1] / targetImageSize))))
        if np.isscalar(step):
            step = (step, step)
        stepData = self.image[::step[0], ::step[1]]

        if isinstance(bins, str) and bins == 'auto':
            mn = np.nanmin(stepData)
            mx = np.nanmax(stepData)
            if mx == mn:
                # degenerate image, arange will fail
                mx += 1
            if np.isnan(mn) or np.isnan(mx):
                # the data are all-nan
                return None, None
            if stepData.dtype.kind in "ui":
                # For integer data, we select the bins carefully to avoid aliasing
                step = np.ceil((mx-mn) / 500.)
                bins = np.arange(mn, mx+1.01*step, step, dtype=np.int)
            else:
                # for float data, let numpy select the bins.
                bins = np.linspace(mn, mx, 500)

            if len(bins) == 0:
                bins = [mn, mx]

        kwds['bins'] = bins

        if perChannel:
            hist = []
            for i in range(stepData.shape[-1]):
                stepChan = stepData[..., i]
                stepChan = stepChan[np.isfinite(stepChan)]
                h = np.histogram(stepChan, **kwds)
                hist.append((h[1][:-1], h[0]))
            return hist
        else:
            stepData = stepData[np.isfinite(stepData)]
            hist = np.histogram(stepData, **kwds)
            return hist[1][:-1], hist[0]

    def setPxMode(self, b):
        """
        Set whether the item ignores transformations and draws directly to screen pixels.
        If True, the item will not inherit any scale or rotation transformations from its
        parent items, but its position will be transformed as usual.
        (see GraphicsItem::ItemIgnoresTransformations in the Qt documentation)
        """
        self.setFlag(self.ItemIgnoresTransformations, b)

    def setScaledMode(self):
        self.setPxMode(False)

    def getPixmap(self):
        if self.qimage is None:
            self.render()
            if self.qimage is None:
                return None
        return QtGui.QPixmap.fromImage(self.qimage)

    def pixelSize(self):
        """return scene-size of a single pixel in the image"""
        br = self.sceneBoundingRect()
        if self.image is None:
            return 1,1
        return br.width()/self.width(), br.height()/self.height()

    def viewTransformChanged(self):
        if self.autoDownsample:
            xds, yds = self._computeDownsampleFactors()
            if xds is None:
                self.qimage = None
                return
            if (xds, yds) != self._lastDownsample:
                self.qimage = None
                self.update()

    def _computeDownsampleFactors(self):
        # reduce dimensions of image based on screen resolution
        o = self.mapToDevice(QtCore.QPointF(0, 0))
        x = self.mapToDevice(QtCore.QPointF(1, 0))
        y = self.mapToDevice(QtCore.QPointF(0, 1))
        # scene may not be available yet
        if o is None:
            return None, None
        w = Point(x - o).length()
        h = Point(y - o).length()
        if w == 0 or h == 0:
            return None, None
        return max(1, int(1.0 / w)), max(1, int(1.0 / h))

    def mouseDragEvent(self, ev):
        if ev.button() != QtCore.Qt.LeftButton:
            ev.ignore()
            return
        elif self.drawKernel is not None:
            ev.accept()
            self.drawAt(ev.pos(), ev)

    def mouseClickEvent(self, ev):
        if ev.button() == QtCore.Qt.RightButton:
            if self.raiseContextMenu(ev):
                ev.accept()
        if self.drawKernel is not None and ev.button() == QtCore.Qt.LeftButton:
            self.drawAt(ev.pos(), ev)

    def raiseContextMenu(self, ev):
        menu = self.getMenu()
        if menu is None:
            return False
        menu = self.scene().addParentContextMenus(self, menu, ev)
        pos = ev.screenPos()
        menu.popup(QtCore.QPoint(pos.x(), pos.y()))
        return True

    def getMenu(self):
        if self.menu is None:
            if not self.removable:
                return None
            self.menu = QtGui.QMenu()
            self.menu.setTitle("Image")
            remAct = QtGui.QAction("Remove image", self.menu)
            remAct.triggered.connect(self.removeClicked)
            self.menu.addAction(remAct)
            self.menu.remAct = remAct
        return self.menu

    def hoverEvent(self, ev):
        if not ev.isExit() and self.drawKernel is not None and ev.acceptDrags(QtCore.Qt.LeftButton):
            ev.acceptClicks(QtCore.Qt.LeftButton) ## we don't use the click, but we also don't want anyone else to use it.
            ev.acceptClicks(QtCore.Qt.RightButton)
        elif not ev.isExit() and self.removable:
            ev.acceptClicks(QtCore.Qt.RightButton)  ## accept context menu clicks

    def tabletEvent(self, ev):
        pass
        #print(ev.device())
        #print(ev.pointerType())
        #print(ev.pressure())

    def drawAt(self, pos, ev=None):
        pos = [int(pos.x()), int(pos.y())]
        dk = self.drawKernel
        kc = self.drawKernelCenter
        sx = [0,dk.shape[0]]
        sy = [0,dk.shape[1]]
        tx = [pos[0] - kc[0], pos[0] - kc[0]+ dk.shape[0]]
        ty = [pos[1] - kc[1], pos[1] - kc[1]+ dk.shape[1]]

        for i in [0,1]:
            dx1 = -min(0, tx[i])
            dx2 = min(0, self.image.shape[0]-tx[i])
            tx[i] += dx1+dx2
            sx[i] += dx1+dx2

            dy1 = -min(0, ty[i])
            dy2 = min(0, self.image.shape[1]-ty[i])
            ty[i] += dy1+dy2
            sy[i] += dy1+dy2

        ts = (slice(tx[0],tx[1]), slice(ty[0],ty[1]))
        ss = (slice(sx[0],sx[1]), slice(sy[0],sy[1]))
        mask = self.drawMask
        src = dk

        if isinstance(self.drawMode, Callable):
            self.drawMode(dk, self.image, mask, ss, ts, ev)
        else:
            src = src[ss]
            if self.drawMode == 'set':
                if mask is not None:
                    mask = mask[ss]
                    self.image[ts] = self.image[ts] * (1-mask) + src * mask
                else:
                    self.image[ts] = src
            elif self.drawMode == 'add':
                self.image[ts] += src
            else:
                raise Exception("Unknown draw mode '%s'" % self.drawMode)
            self.updateImage()

    def setDrawKernel(self, kernel=None, mask=None, center=(0,0), mode='set'):
        self.drawKernel = kernel
        self.drawKernelCenter = center
        self.drawMode = mode
        self.drawMask = mask

    def removeClicked(self):
        ## Send remove event only after we have exited the menu event handler
        self.removeTimer = QtCore.QTimer()
        self.removeTimer.timeout.connect(self.emitRemoveRequested)
        self.removeTimer.start(0)

    def emitRemoveRequested(self):
        self.removeTimer.timeout.disconnect(self.emitRemoveRequested)
        self.sigRemoveRequested.emit(self)<|MERGE_RESOLUTION|>--- conflicted
+++ resolved
@@ -48,10 +48,6 @@
         self.qimage = None  ## rendered image for display
 
         self.paintMode = None
-<<<<<<< HEAD
-
-=======
->>>>>>> 4556fb6a
         self.levels = None  ## [min, max] or [[redMin, redMax], ...]
         self.lut = None
         self.autoDownsample = False
