--- conflicted
+++ resolved
@@ -310,52 +310,11 @@
 
     def setImage(self, image=None, autoLevels=None, **kargs):
         """
-<<<<<<< HEAD
-        Update the image displayed by this item. For more information on how the image
-        is processed before displaying, see :func:`makeARGB <pyqtgraph.makeARGB>`
-
-        =================  =========================================================================
-        **Arguments:**
-        image              (numpy array) Specifies the image data. May be 2D (width, height) or
-                           3D (width, height, RGBa). The array dtype must be integer or floating
-                           point of any bit depth. For 3D arrays, the third dimension must
-                           be of length 3 (RGB) or 4 (RGBA). See *notes* below.
-        autoLevels         (bool) If True, this forces the image to automatically select
-                           levels based on the maximum and minimum values in the data.
-                           By default, this argument is true unless the levels argument is
-                           given.
-        lut                (numpy array) The color lookup table to use when displaying the image.
-                           See :func:`setLookupTable <pyqtgraph.ImageItem.setLookupTable>`.
-        levels             (min, max) The minimum and maximum values to use when rescaling the image
-                           data. By default, this will be set to the minimum and maximum values
-                           found by inspecting a regularly spaced subset of pixels according to the
-                           levelSamples parameter.
-                           If the image array has dtype uint8, no rescaling is necessary.
-        levelSamples       (default: 65536) When determining minimum and maximum values, ImageItem
-                           only inspects a subset of pixels no larger than this number.
-                           Setting this larger than the total number of pixels considers all values.
-        opacity            (float 0.0-1.0)
-        compositionMode    See :func:`setCompositionMode <pyqtgraph.ImageItem.setCompositionMode>`
-        border             Sets the pen used when drawing the image border. Default is None.
-        autoDownsample     (bool) If True, the image is automatically downsampled to match the
-                           screen resolution. This improves performance for large images and
-                           reduces aliasing. If autoDownsample is not specified, then ImageItem will
-                           choose whether to downsample the image based on its size.
-        =================  =========================================================================
-
-
-        **Notes:**
-
-        For backward compatibility, image data is assumed to be in column-major order (column, row).
-        However, most image data is stored in row-major order (row, column) and will need to be
-        transposed before calling setImage()::
-=======
         Updates the image displayed by this ImageItem. For more information on how the image
         is processed before displaying, see :func:`~pyqtgraph.makeARGB>`.
         
         For backward compatibility, image data is assumed to be in column-major order (column, row) by default.
         However, most data is stored in row-major order (row, column). It can either be transposed before assignment::
->>>>>>> 823988d5
 
             imageitem.setImage(imagedata.T)
         
@@ -382,8 +341,14 @@
             or dark points in the data set.
             
             If False, the search will be omitted.
+
+            The default is `False` if a ``levels`` keyword argument is given, and `True` otherwise.
             
-            The default is `False` if a ``levels`` keyword argument is given, and `True` otherwise.
+        levelSamples: int, default 65536
+            When determining minimum and maximum values, ImageItem
+            only inspects a subset of pixels no larger than this number.
+            Setting this larger than the total number of pixels considers all values.
+            
         """
         profile = debug.Profiler()
 
