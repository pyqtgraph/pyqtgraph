--- conflicted
+++ resolved
@@ -441,21 +441,12 @@
                 levdiff = maxlev - minlev
                 levdiff = 1 if levdiff == 0 else levdiff  # don't allow division by 0
                 if lut is None:
-<<<<<<< HEAD
-                    efflut = fn.rescaleData(ind, 255./levdiff,
-                                            maxlev, minlev, dtype=np.ubyte)
-                else:
-                    lutdtype = np.min_scalar_type(lut.shape[0]-1)
-                    efflut = fn.rescaleData(ind, (lut.shape[0]-1)/levdiff,
-                                            maxlev, minlev, dtype=lutdtype, clip=(0, lut.shape[0]-1))
-=======
                     efflut = fn.rescaleData(ind, scale=255./levdiff,
                                             offset=minlev, dtype=self._xp.ubyte)
                 else:
                     lutdtype = self._xp.min_scalar_type(lut.shape[0] - 1)
                     efflut = fn.rescaleData(ind, scale=(lut.shape[0]-1)/levdiff,
                                             offset=minlev, dtype=lutdtype, clip=(0, lut.shape[0]-1))
->>>>>>> 7abf7d36
                     efflut = lut[efflut]
 
                 self._effectiveLut = efflut
@@ -470,21 +461,15 @@
         # (most images are in row-major order)
         if self.axisOrder == 'col-major':
             image = image.transpose((1, 0, 2)[:image.ndim])
-<<<<<<< HEAD
-        
-        argb, alpha = fn.makeARGB(image, lut=lut, levels=levels, log=log)
-        self.qimage = fn.makeQImage(argb, alpha, transpose=False)
-=======
 
         if self._processingBuffer is None or self._processingBuffer.shape[:2] != image.shape[:2]:
             self._buildQImageBuffer(image.shape)
 
-        fn.makeARGB(image, lut=lut, levels=levels, output=self._processingBuffer)
+        fn.makeARGB(image, lut=lut, levels=levels, log=log, output=self._processingBuffer)
         if self._xp == self._cupy:
             self._processingBuffer.get(out=self._displayBuffer)
         self._renderRequired = False
         self._unrenderable = False
->>>>>>> 7abf7d36
 
     def paint(self, p, *args):
         profile = debug.Profiler()
@@ -512,13 +497,8 @@
             self.render()
         self.qimage.save(fileName, *args)
 
-<<<<<<< HEAD
     def getHistogram(self, bins='auto', step='auto', perChannel=False, targetImageSize=200, 
                      targetHistogramSize=500, log=False, **kwds):
-=======
-    def getHistogram(self, bins='auto', step='auto', perChannel=False, targetImageSize=200,
-                     targetHistogramSize=500, **kwds):
->>>>>>> 7abf7d36
         """Returns x and y arrays containing the histogram values for the current image.
         For an explanation of the return format, see numpy.histogram().
 
@@ -544,27 +524,14 @@
 
         data = self.image
         if step == 'auto':
-<<<<<<< HEAD
-            step = (max(1, int(np.ceil(data.shape[0] / targetImageSize))),
-                    max(1, int(np.ceil(data.shape[1] / targetImageSize))))
-        if np.isscalar(step):
-            step = (step, step)
-
-        stepData = data[::step[0], ::step[1]].flatten()
-
-        if log:
-            stepData = stepData[stepData > 0]
-        
-        if bins == 'auto':
-            mn = np.nanmin(stepData)
-            mx = np.nanmax(stepData)
-            if np.isnan(mn) or np.isnan(mx):
-=======
             step = (max(1, int(self._xp.ceil(self.image.shape[0] / targetImageSize))),
                     max(1, int(self._xp.ceil(self.image.shape[1] / targetImageSize))))
         if self._xp.isscalar(step):
             step = (step, step)
-        stepData = self.image[::step[0], ::step[1]]
+        stepData = self.image[::step[0], ::step[1]].flatten()
+
+        if log:
+            stepData = stepData[stepData > 0]
 
         if isinstance(bins, str) and bins == 'auto':
             mn = self._xp.nanmin(stepData).item()
@@ -573,42 +540,33 @@
                 # degenerate image, arange will fail
                 mx += 1
             if self._xp.isnan(mn) or self._xp.isnan(mx):
->>>>>>> 7abf7d36
                 # the data are all-nan
                 return None, None
             if stepData.dtype.kind in "ui" and not log:
                 # For integer data, we select the bins carefully to avoid aliasing
-<<<<<<< HEAD
-                step = np.ceil((mx-mn) / float(targetHistogramSize))
-                bins = np.arange(mn, mx+1.01*step, step, dtype=np.int)
+                step = int(self._xp.ceil((mx - mn) / 500.))
+                bins = []
+                if step > 0.0:
+                    bins = self._xp.arange(mn, mx + 1.01 * step, step, dtype=self._xp.int)
             else:
                 # Taken from numpy histogram source
                 first_edge, last_edge = (mn, mx)
                 if first_edge == last_edge:
                     first_edge = first_edge - 0.5
                 last_edge = last_edge + 0.5
-                bin_type = np.result_type(first_edge, last_edge, stepData)
-                if np.issubdtype(bin_type, np.integer):
-                    bin_type = np.result_type(bin_type, float)
-                #
+                bin_type = self._xp.result_type(first_edge, last_edge, stepData)
+                if self._xp.issubdtype(bin_type, np.integer):
+                    bin_type = self._xp.result_type(bin_type, float)
 
                 if log:
                     first_edge, last_edge = np.log10((first_edge, last_edge))
-                    bins = np.logspace(first_edge, last_edge, targetHistogramSize + 1, endpoint=True, dtype=bin_type)
+                    bins = self._xp.logspace(first_edge, last_edge, targetHistogramSize + 1, endpoint=True, dtype=bin_type)
                 else:
-                    bins = np.linspace(first_edge, last_edge, targetHistogramSize + 1, endpoint=True, dtype=bin_type)
-=======
-                step = int(self._xp.ceil((mx - mn) / 500.))
-                bins = []
-                if step > 0.0:
-                    bins = self._xp.arange(mn, mx + 1.01 * step, step, dtype=self._xp.int)
-            else:
-                # for float data, let numpy select the bins.
-                bins = self._xp.linspace(mn, mx, 500)
+                    # for float data, let numpy select the bins.
+                    bins = self._xp.linspace(mn, mx, 500)
 
             if len(bins) == 0:
                 bins = self._xp.asarray((mn, mx))
->>>>>>> 7abf7d36
 
         kwds['bins'] = bins
 
