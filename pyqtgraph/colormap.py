--- conflicted
+++ resolved
@@ -1,10 +1,6 @@
 import numpy as np
 from .Qt import QtGui, QtCore
-<<<<<<< HEAD
-from .functions import mkColor, eq, clip_array
-=======
 from .functions import mkColor, eq, colorDistance
->>>>>>> cb4af3ac
 from os import path, listdir
 from collections.abc import Callable, Sequence
 import warnings
@@ -134,15 +130,10 @@
     cmap = ColorMap( name=name,
         pos=np.linspace(0.0, 1.0, len(color_list)),
         color=color_list) #, names=color_names)
-<<<<<<< HEAD
-    _mapCache[name] = cmap
+    if cmap is not None:
+        cmap.name = name
+        _mapCache[name] = cmap
     return cmap
-=======
-    if cm is not None:
-        cm.name = name
-        _mapCache[name] = cm
-    return cm
->>>>>>> cb4af3ac
 
 def getFromMatplotlib(name):
     """ 
@@ -183,19 +174,12 @@
             cmap = ColorMap(pos=col_data[:,-1], color=255*col_data[:,:3]+0.5)
     elif hasattr(col_map, 'colors'): # handle ListedColormap
         col_data = np.array(col_map.colors)
-<<<<<<< HEAD
         cmap = ColorMap( name=name,
             pos = np.linspace(0.0, 1.0, col_data.shape[0]), color=255*col_data[:,:3]+0.5 )
     if cmap is not None:
+        cmap.name = name
         _mapCache[name] = cmap
     return cmap
-=======
-        cm = ColorMap(pos=np.linspace(0.0, 1.0, col_data.shape[0]), color=255*col_data[:,:3]+0.5 )
-    if cm is not None:
-        cm.name = name
-        _mapCache[name] = cm
-    return cm
->>>>>>> cb4af3ac
 
 def getFromColorcet(name):
     """ Generates a ColorMap object from a colorcet definition. Same as ``colormap.get(name, source='colorcet')``. """
@@ -216,233 +200,6 @@
     cmap = ColorMap( name=name,
         pos=np.linspace(0.0, 1.0, len(color_list)), 
         color=color_list) #, names=color_names)
-<<<<<<< HEAD
-    _mapCache[name] = cmap
-    return cmap
-    
-def makeMonochrome(color='green'):
-    """
-    Returns a ColorMap object imitating a monochrome computer screen.
-
-    Parameters
-    ----------
-    color: str of tuple of floats
-        Primary color description. Can be one of predefined identifiers
-        'green', 'amber', 'blue', 'red', 'lavender', 'pink'
-        or a tuple of relative ``(R,G,B)`` contributions in range 0.0 to 1.0
-    """
-    name = f'monochrome-{color}' # if needed, this automatically stringifies numerical tuples
-    stops   = np.array([0.000, 0.167, 0.247, 0.320, 0.411, 0.539, 0.747, 1.000])
-    active  = np.array([   16,    72,   113,   147,   177,   205,   231,   255])
-    leakage = np.array([    0,     1,     7,    21,    45,    80,   127,   191])
-    delta_arr = active - leakage
-    predefined = {
-        'green': (0.00, 1.00, 0.33), 'amber'   : (1.00, 0.50, 0.00),
-        'blue' : (0.00, 0.50, 1.00), 'red'     : (1.00, 0.10, 0.00),
-        'pink' : (1.00, 0.10, 0.50), 'lavender': (0.67, 0.33, 1.00)
-    }
-    if color in predefined: color = predefined[color]
-    if not isinstance(color, tuple):
-        definitions = [f"'{key}'" for key in predefined]
-        raise ValueError("'color' needs to be an (R,G,B) tuple of floats or one of "+definitions.join(', ') )
-    r, g, b = color
-    
-    color_list = [
-        (
-            r * delta + leak,
-            g * delta + leak,
-            b * delta + leak
-        ) for leak, delta in zip(leakage, delta_arr)
-    ]
-    # color_list = []
-    # for leak, delta in zip(leakage, delta_arr):
-    #     color_tuple = (
-    #         r * delta + leak,
-    #         g * delta + leak,
-    #         b * delta + leak )
-    #     color_list.append(color_tuple)
-    cmap = ColorMap(name=name, pos=stops, color=color_list )
-    return cmap
-    
-def sRGB_from_RGB( rgb ):
-    s_coeff = 12.92
-    t_coeff = 0.0031308         # transition val_RGB
-    # u_coeff = s_coeff * t_coeff # transition val_sRGB
-    vec_sRGB = np.zeros(3)
-    for idx, val in enumerate( rgb[:3] ):
-        if val > t_coeff:
-            vec_sRGB[idx] = 1.055 * val**(1/2.4) - 0.055
-        else:
-            vec_sRGB[idx] = s_coeff * val
-    return vec_sRGB
-
-def RGB_from_sRGB( srgb ):
-    s_coeff = 12.92
-    t_coeff = 0.0031308         # transition val_RGB
-    u_coeff = s_coeff * t_coeff # transition val_sRGB
-    vec_RGB = np.zeros(3)
-    for idx, val in enumerate( srgb[:3] ):
-        if val > u_coeff:
-            vec_RGB[idx] = ((val+0.055)/1.055)**2.4
-        else:
-            vec_RGB[idx] = val / s_coeff
-    return vec_RGB
-
-# matrices taken from 
-# "Fundamentals of Imaging Colour Spaces", by Prof. Dr. Charles A. Wüthrich
-# https://www.uni-weimar.de/fileadmin/user/fak/medien/professuren/Computer_Graphics/3-ima-color-spaces17.pdf
-# and "CIELab Color Space", by Gernot Hoffmann
-# http://docs-hoffmann.de/cielab03022003.pdf
-
-MATRIX_XYZ_FROM_RGB = np.array( (
-    ( 0.4124, 0.3576, 0.1805),
-    ( 0.2126, 0.7152, 0.0722),
-    ( 0.0193, 0.1192, 0.9505) ) )
-    
-MATRIX_RGB_FROM_XYZ = np.array( (
-    ( 3.2410,-1.5374,-0.4985),
-    (-0.9692, 1.8760, 0.0416),
-    ( 0.0556,-0.2040, 1.0570) ) )
-
-# white reference at standard illuminat D65
-VECTOR_XYZn = np.array( ( 0.9505, 1.0000, 1.0891) ) 
-
-def XYZfromQColor(col):
-    """
-    Converts a QColor's sRGB values to tri-stimulant XYZ
-    """
-    srgb = col.getRgbF()[:3] # get sRGB values from QColor
-    # convert gamma-encoded sRGB to linear:
-    s_coeff = 12.92
-    t_coeff = 0.0031308         # transition val_RGB
-    u_coeff = s_coeff * t_coeff # transition val_sRGB
-    vec_RGB = np.zeros(3)
-    for idx, val in enumerate( srgb ):
-        if val > u_coeff:
-            vec_RGB[idx] = ((val+0.055)/1.055)**2.4
-        else:
-            vec_RGB[idx] = val / s_coeff
-    # converted RGB to XYZ:
-    vec_XYZ = MATRIX_XYZ_FROM_RGB @ vec_RGB
-    return vec_XYZ
-
-def CIELabfromXYZ(vec_XYZ):
-    """
-    Converts tri-stimulant XYZ to CIELab values 
-    """
-    vec_XYZ1 = vec_XYZ / VECTOR_XYZn # normalize with white reference
-    for idx, val in enumerate(vec_XYZ1):
-        if val > 0.008856:
-            vec_XYZ1[idx] = vec_XYZ1[idx]**(1/3)
-        else:
-            vec_XYZ1[idx] = 7.787*vec_XYZ1[idx] + 16/116
-    vec_Lab = np.array([
-        116 * vec_XYZ1[1] - 16,              # Y1
-        500 * (vec_XYZ1[0] - vec_XYZ1[1]),   # X1 - Y1
-        200 * (vec_XYZ1[1] - vec_XYZ1[2]) ]) # Y1 - Z1
-    return vec_Lab
-    
-def XYZfromCIELab(vec_Lab):
-    """
-    Converts vector of CIELab values to tri-stimulant XYZ 
-    """
-    vec_XYZ = np.full(3, (vec_Lab[0]+16)/116 )  # Y1 = (L+16)/116
-    vec_XYZ[0] += vec_Lab[1] / 500              # X1 = (L+16)/116 + a/500
-    vec_XYZ[2] -= vec_Lab[2] / 200              # Z1 = (L+16)/116 - b/200 
-    for idx, val in enumerate(vec_XYZ):
-        if val > 6.9456e-7:
-            vec_XYZ[idx] = vec_XYZ[idx]**3
-        else:
-            vec_XYZ[idx] = (vec_XYZ[idx] - 16/116) / 7.787
-    return vec_XYZ * VECTOR_XYZn # apply white reference
-
-def QColorfromXYZ(vec_XYZ):
-    """ 
-    Converts tri-stimulant XYZ values to an sRGB QColor
-    """
-    if not isinstance(vec_XYZ, np.ndarray):
-        vec_XYZ = np.array( vec_XYZ )
-    # convert XYZ to linear RGB
-    vec_RGB =  MATRIX_RGB_FROM_XYZ @ vec_XYZ
-    # gamma-encode linear RGB
-    s_coeff = 12.92
-    t_coeff = 0.0031308 # transition val_RGB
-    arr_sRGB = np.zeros(3)
-    for idx, val in enumerate( vec_RGB[:3] ):
-        if val > t_coeff:
-            arr_sRGB[idx] = 1.055 * val**(1/2.4) - 0.055
-        else:
-            arr_sRGB[idx] = s_coeff * val
-    arr_sRGB = clip_array( arr_sRGB, 0.0, 1.0 ) # avoid QColor errors
-    qcol = QtGui.QColor()
-    qcol.setRgbF( *arr_sRGB )
-    return qcol
-
-    
-def makeMonochrome2(color='green'):
-    """
-    Returns a ColorMap object imitating a monochrome computer screen.
-
-    Parameters
-    ----------
-    color: str of tuple of floats
-        Primary color description. Can be one of predefined identifiers
-        'green', 'amber', 'blue', 'red', 'lavender', 'pink'
-        or a tuple of relative ``(R,G,B)`` contributions in range 0.0 to 1.0
-    """
-    name='dummy'
-    h_val = 0.35 # hue value
-    s_val = 0.60
-    l_min = 0.05
-    l_max = 0.98
-    l_vals = np.linspace(l_min, l_max, num=10)
-    qcol = QtGui.QColor()
-    color_list = []
-    for l_val in l_vals:
-        qcol.setHslF( h_val, s_val, l_val )
-        # print(l_val, qcol.name(), qcol.getRgbF() )
-        color_list.append( qcol.getRgb()[:3] )
-        
-        
-    # print(color_list)
-    stops = np.linspace(0.0, 1.0, num=10)
-    cmap = ColorMap(name=name, pos=stops, color=color_list )
-    return cmap
-    
-        
-    # name = f'monochrome-{color}' # if needed, this automatically stringifies numerical tuples
-    # stops   = np.array([0.000, 0.167, 0.247, 0.320, 0.411, 0.539, 0.747, 1.000])
-    # active  = np.array([   16,    72,   113,   147,   177,   205,   231,   255])
-    # leakage = np.array([    0,     1,     7,    21,    45,    80,   127,   191])
-    # delta_arr = active - leakage
-    # predefined = {
-    #     'green': (0.00, 1.00, 0.33), 'amber'   : (1.00, 0.50, 0.00),
-    #     'blue' : (0.00, 0.50, 1.00), 'red'     : (1.00, 0.10, 0.00),
-    #     'pink' : (1.00, 0.10, 0.50), 'lavender': (0.67, 0.33, 1.00)
-    # }
-    # if color in predefined: color = predefined[color]
-    # if not isinstance(color, tuple):
-    #     definitions = [f"'{key}'" for key in predefined]
-    #     raise ValueError("'color' needs to be an (R,G,B) tuple of floats or one of "+definitions.join(', ') )
-    # r, g, b = color
-    
-    # color_list = [
-    #     (
-    #         r * delta + leak,
-    #         g * delta + leak,
-    #         b * delta + leak
-    #     ) for leak, delta in zip(leakage, delta_arr)
-    # ]
-    # # color_list = []
-    # # for leak, delta in zip(leakage, delta_arr):
-    # #     color_tuple = (
-    # #         r * delta + leak,
-    # #         g * delta + leak,
-    # #         b * delta + leak )
-    # #     color_list.append(color_tuple)
-    # cmap = ColorMap(name=name, pos=stops, color=color_list )
-    # return cmap
-=======
     if cm is not None:
         cm.name = name
         _mapCache[name] = cm
@@ -528,7 +285,6 @@
         data[:,idx] = gradient + (idx/(width-1)) * modulation
     np.clip(data, 0.0, 1.0)
     return data
->>>>>>> cb4af3ac
 
 class ColorMap(object):
     """
@@ -568,11 +324,7 @@
         'qcolor': QCOLOR,
     }
 
-<<<<<<< HEAD
-    def __init__(self, pos, color, mapping=CLIP, mode=None, name=None): #, names=None):
-=======
     def __init__(self, pos, color, mapping=CLIP, mode=None, linearize=False, name=''):
->>>>>>> cb4af3ac
         """
         __init__(pos, color, mapping=ColorMap.CLIP)
         
@@ -638,14 +390,9 @@
         if mapping in [self.CLIP, self.REPEAT, self.DIVERGING, self.MIRROR]:
             self.mapping_mode = mapping # only allow defined values
         else:
-<<<<<<< HEAD
             raise ValueError(f"Undefined mapping type '{mapping}'")
         self.stopsCache = {}
     
-=======
-            raise ValueError("Undefined mapping type '{:s}'".format(str(mapping)) )
-            
->>>>>>> cb4af3ac
     def __str__(self):
         """ provide human-readable identifier """
         if self.name is None:
