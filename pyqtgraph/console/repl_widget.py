--- conflicted
+++ resolved
@@ -1,8 +1,5 @@
 import code
-<<<<<<< HEAD
 import queue
-=======
->>>>>>> c5db3a51
 import sys
 import traceback
 
