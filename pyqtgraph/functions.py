--- conflicted
+++ resolved
@@ -23,15 +23,15 @@
 from . import debug, reload
 from .Qt import QtGui, QtCore, QT_LIB, QtVersion
 from . import Qt
-from .colorRegistry import ColorRegistry
+from .styleRegistry import StyleRegistry
 
 from .metaarray import MetaArray
 from collections import OrderedDict
 from .python2_3 import asUnicode
 
 # legacy color definitions:
-# ColorRegistry now maintains the primary list of palette colors,
-# accessible through functions.COLOR_REGISTRY.colors().
+# StyleRegistry now maintains the primary list of palette colors,
+# accessible through functions.STYLE_REGISTRY.colors().
 # For backwards compatibility, this dictionary is updated to contain the same information.
 #
 # For the user, colors and color palettes are most conveniently accessed through a Palette object.
@@ -48,7 +48,7 @@
     'l': QtGui.QColor(200,200,200,255),
     's': QtGui.QColor(100,100,150,255)
 }
-COLOR_REGISTRY = ColorRegistry( Colors )
+STYLE_REGISTRY = StyleRegistry( Colors )
 
 SI_PREFIXES = asUnicode('yzafpnµm kMGTPEZY')
 SI_PREFIXES_ASCII = 'yzafpnum kMGTPEZY'
@@ -217,23 +217,18 @@
     def __getitem__(self, ind):
         return (self.red, self.green, self.blue, self.alpha)[ind]()
 
-def colorRegistry():
-    """ Returns the ColorRegistry object managing registered colors """
-    return COLOR_REGISTRY
+def styleRegistry():
+    """ Returns the StyleRegistry object managing registered colors """
+    return STYLE_REGISTRY
 
 def mkColor(*args):
     """
     Convenience function for constructing QColor from a variety of argument
     types. Accepted arguments are:
     
-<<<<<<< HEAD
     ================ ===========================================================
      'name'          any color name specifed in active palette
      ('name', alpha) color name from palette with specified opacity 0-255
-=======
-    ================ ================================================
-     'c'             one of: r, g, b, c, m, y, k, w
->>>>>>> cb4af3ac
      R, G, B, [A]    integers 0-255
      (R, G, B, [A])  tuple of integers 0-255
      float           greyscale, 0.0-1.0
@@ -263,7 +258,7 @@
 
     # no short-circuit, continue parsing to construct a QPen and register it if appropriate
     err = f'Could not create a color from {args} (type: {type(args)})'
-    result = COLOR_REGISTRY.getRegisteredColor(args)
+    result = STYLE_REGISTRY.getRegisteredColor(args)
     if result is not None: # return this color if we got one.
         return result
     
@@ -345,7 +340,6 @@
     | This function always constructs a solid brush and accepts the same arguments as :func:`mkColor() <pyqtgraph.mkColor>`
     | Calling mkBrush(None) returns an invisible brush.
     """
-<<<<<<< HEAD
     while ( # unravel single element sublists
         isinstance(args, (tuple, list) )
         and len(args) == 1
@@ -373,14 +367,14 @@
         args = kargs['color'] 
 
     if args is None: # explicit None means "no brush"
-        return QtGui.QBrush( QtCore.Qt.NoBrush )
+        return QtGui.QBrush( QtCore.Qt.BrushStyle.NoBrush )
 
     if args == () or args == []:
         # print('  functions: returning default color registered brush')
-        return COLOR_REGISTRY.getRegisteredBrush('gr_fg')
+        return STYLE_REGISTRY.getRegisteredBrush('gr_fg')
 
     # Do the the arguments make a suitable brush descriptor?
-    result = COLOR_REGISTRY.getRegisteredBrush(args)
+    result = STYLE_REGISTRY.getRegisteredBrush(args)
     if result is not None: 
         # print( result, type(result) )
         # print('setting hex:', result.color().name(), result.color().alpha() )
@@ -389,22 +383,6 @@
     # Otherwise make a QBrush
     qcol = mkColor(args)
     return QtGui.QBrush(qcol)
-=======
-    if 'color' in kwds:
-        color = kwds['color']
-    elif len(args) == 1:
-        arg = args[0]
-        if arg is None:
-            return QtGui.QBrush(QtCore.Qt.BrushStyle.NoBrush)
-        elif isinstance(arg, QtGui.QBrush):
-            return QtGui.QBrush(arg)
-        else:
-            color = arg
-    elif len(args) > 1:
-        color = args
-    return QtGui.QBrush(mkColor(color))
-
->>>>>>> cb4af3ac
 
 def mkPen(*args, **kargs):
     """
@@ -421,7 +399,6 @@
         mkPen()       # default color
     
     In these examples, *color* may be replaced with any arguments accepted by :func:`mkColor() <pyqtgraph.mkColor>`    """
-<<<<<<< HEAD
     # print('mkPen called:',args,kargs)
     while ( # unravel single element sublists
         isinstance(args, (tuple, list) )
@@ -450,12 +427,12 @@
         if 'color' in kargs:
             args = kargs['color'] # 'color' KW-argument overrides unnamed arguments
         if args is None:
-            return QtGui.QPen( QtCore.Qt.NoPen ) # explicit None means "no pen"
+            return QtGui.QPen( QtCore.Qt.PenStyle.NoPen ) # explicit None means "no pen"
         if args == () or args == []:
             # print('  functions: returning default color registered brush')
-            qpen = COLOR_REGISTRY.getRegisteredPen( ('gr_fg', width) ) # default foreground color
+            qpen = STYLE_REGISTRY.getRegisteredPen( ('gr_fg', width) ) # default foreground color
         else:
-            result = COLOR_REGISTRY.getRegisteredPen(args)
+            result = STYLE_REGISTRY.getRegisteredPen(args)
             if result is not None: # return this pen if we got one
                 qpen = result
             else: # make a regular QPen
@@ -468,37 +445,6 @@
     if qpen is None:
         raise ValueError("Failed to construct QPen from arguments '{args}','{kargs}'." )
     qpen.setCosmetic(cosmetic)
-=======
-    color = kargs.get('color', None)
-    width = kargs.get('width', 1)
-    style = kargs.get('style', None)
-    dash = kargs.get('dash', None)
-    cosmetic = kargs.get('cosmetic', True)
-    hsv = kargs.get('hsv', None)
-    
-    if len(args) == 1:
-        arg = args[0]
-        if isinstance(arg, dict):
-            return mkPen(**arg)
-        if isinstance(arg, QtGui.QPen):
-            return QtGui.QPen(arg)  ## return a copy of this pen
-        elif arg is None:
-            style = QtCore.Qt.PenStyle.NoPen
-        else:
-            color = arg
-    if len(args) > 1:
-        color = args
-        
-    if color is None:
-        color = mkColor('l')
-    if hsv is not None:
-        color = hsvColor(*hsv)
-    else:
-        color = mkColor(color)
-        
-    pen = QtGui.QPen(QtGui.QBrush(color), width)
-    pen.setCosmetic(cosmetic)
->>>>>>> cb4af3ac
     if style is not None:
         qpen.setStyle(style)
     if dash is not None:
