# -*- coding: utf-8 -*-
"""
functions.py -  Miscellaneous functions with no other home
Copyright 2010  Luke Campagnola
Distributed under MIT/X11 license. See license.txt for more information.
"""

from __future__ import division

import ctypes
import decimal
import re
import struct
import sys
import warnings

import numpy as np
from pyqtgraph.util.cupy_helper import getCupy

from . import debug, reload
from .Qt import QtGui, QtCore, QT_LIB, QtVersion
from . import Qt
from .metaarray import MetaArray
from .pgcollections import OrderedDict
from .python2_3 import asUnicode, basestring

Colors = {
    'b': QtGui.QColor(0,0,255,255),
    'g': QtGui.QColor(0,255,0,255),
    'r': QtGui.QColor(255,0,0,255),
    'c': QtGui.QColor(0,255,255,255),
    'm': QtGui.QColor(255,0,255,255),
    'y': QtGui.QColor(255,255,0,255),
    'k': QtGui.QColor(0,0,0,255),
    'w': QtGui.QColor(255,255,255,255),
    'd': QtGui.QColor(150,150,150,255),
    'l': QtGui.QColor(200,200,200,255),
    's': QtGui.QColor(100,100,150,255),
}  

SI_PREFIXES = asUnicode('yzafpnµm kMGTPEZY')
SI_PREFIXES_ASCII = 'yzafpnum kMGTPEZY'
SI_PREFIX_EXPONENTS = dict([(SI_PREFIXES[i], (i-8)*3) for i in range(len(SI_PREFIXES))])
SI_PREFIX_EXPONENTS['u'] = -6

FLOAT_REGEX = re.compile(r'(?P<number>[+-]?((((\d+(\.\d*)?)|(\d*\.\d+))([eE][+-]?\d+)?)|((?i:nan)|(inf))))\s*((?P<siPrefix>[u' + SI_PREFIXES + r']?)(?P<suffix>\w.*))?$')
INT_REGEX = re.compile(r'(?P<number>[+-]?\d+)\s*(?P<siPrefix>[u' + SI_PREFIXES + r']?)(?P<suffix>.*)$')

    
def siScale(x, minVal=1e-25, allowUnicode=True):
    """
    Return the recommended scale factor and SI prefix string for x.
    
    Example::
    
        siScale(0.0001)   # returns (1e6, 'μ')
        # This indicates that the number 0.0001 is best represented as 0.0001 * 1e6 = 100 μUnits
    """
    
    if isinstance(x, decimal.Decimal):
        x = float(x)
        
    try:
        if np.isnan(x) or np.isinf(x):
            return(1, '')
    except:
        print(x, type(x))
        raise
    if abs(x) < minVal:
        m = 0
        x = 0
    else:
        m = int(np.clip(np.floor(np.log(abs(x))/np.log(1000)), -9.0, 9.0))
    
    if m == 0:
        pref = ''
    elif m < -8 or m > 8:
        pref = 'e%d' % (m*3)
    else:
        if allowUnicode:
            pref = SI_PREFIXES[m+8]
        else:
            pref = SI_PREFIXES_ASCII[m+8]
    m1 = -3*m
    p = 10.**m1
    
    return (p, pref)


def siFormat(x, precision=3, suffix='', space=True, error=None, minVal=1e-25, allowUnicode=True):
    """
    Return the number x formatted in engineering notation with SI prefix.
    
    Example::
        siFormat(0.0001, suffix='V')  # returns "100 μV"
    """
    
    if space is True:
        space = ' '
    if space is False:
        space = ''
        
    
    (p, pref) = siScale(x, minVal, allowUnicode)
    if not (len(pref) > 0 and pref[0] == 'e'):
        pref = space + pref
    
    if error is None:
        fmt = "%." + str(precision) + "g%s%s"
        return fmt % (x*p, pref, suffix)
    else:
        if allowUnicode:
            plusminus = space + asUnicode("±") + space
        else:
            plusminus = " +/- "
        fmt = "%." + str(precision) + "g%s%s%s%s"
        return fmt % (x*p, pref, suffix, plusminus, siFormat(error, precision=precision, suffix=suffix, space=space, minVal=minVal))


def siParse(s, regex=FLOAT_REGEX, suffix=None):
    """Convert a value written in SI notation to a tuple (number, si_prefix, suffix).
    
    Example::
    
        siParse('100 μV")  # returns ('100', 'μ', 'V')
    """
    s = asUnicode(s)
    s = s.strip()
    if suffix is not None and len(suffix) > 0:
        if s[-len(suffix):] != suffix:
            raise ValueError("String '%s' does not have the expected suffix '%s'" % (s, suffix))
        s = s[:-len(suffix)] + 'X'  # add a fake suffix so the regex still picks up the si prefix
        
    m = regex.match(s)
    if m is None:
        raise ValueError('Cannot parse number "%s"' % s)
    try:
        sip = m.group('siPrefix')
    except IndexError:
        sip = ''
    
    if suffix is None:
        try:
            suf = m.group('suffix')
        except IndexError:
            suf = ''
    else:
        suf = suffix
    
    return m.group('number'), '' if sip is None else sip, '' if suf is None else suf 


def siEval(s, typ=float, regex=FLOAT_REGEX, suffix=None):
    """
    Convert a value written in SI notation to its equivalent prefixless value.

    Example::
    
        siEval("100 μV")  # returns 0.0001
    """
    val, siprefix, suffix = siParse(s, regex, suffix=suffix)
    v = typ(val)
    return siApply(v, siprefix)

    
def siApply(val, siprefix):
    """
    """
    n = SI_PREFIX_EXPONENTS[siprefix] if siprefix != '' else 0
    if n > 0:
        return val * 10**n
    elif n < 0:
        # this case makes it possible to use Decimal objects here
        return val / 10**-n
    else:
        return val
    

class Color(QtGui.QColor):
    def __init__(self, *args):
        QtGui.QColor.__init__(self, mkColor(*args))
        
    def glColor(self):
        """Return (r,g,b,a) normalized for use in opengl"""
        return (self.red()/255., self.green()/255., self.blue()/255., self.alpha()/255.)
        
    def __getitem__(self, ind):
        return (self.red, self.green, self.blue, self.alpha)[ind]()
        
    
def mkColor(*args):
    """
    Convenience function for constructing QColor from a variety of argument types. Accepted arguments are:
    
    ================ ================================================
     'c'             one of: r, g, b, c, m, y, k, w                      
     R, G, B, [A]    integers 0-255
     (R, G, B, [A])  tuple of integers 0-255
     float           greyscale, 0.0-1.0
     int             see :func:`intColor() <pyqtgraph.intColor>`
     (int, hues)     see :func:`intColor() <pyqtgraph.intColor>`
     "RGB"           hexadecimal strings; may begin with '#'
     "RGBA"          
     "RRGGBB"       
     "RRGGBBAA"     
     QColor          QColor instance; makes a copy.
    ================ ================================================
    """
    err = 'Not sure how to make a color from "%s"' % str(args)
    if len(args) == 1:
        if isinstance(args[0], basestring):
            c = args[0]
            if c[0] == '#':
                c = c[1:]
            if len(c) == 1:
                try:
                    return Colors[c]
                except KeyError:
                    raise ValueError('No color named "%s"' % c)
            if len(c) == 3:
                r = int(c[0]*2, 16)
                g = int(c[1]*2, 16)
                b = int(c[2]*2, 16)
                a = 255
            elif len(c) == 4:
                r = int(c[0]*2, 16)
                g = int(c[1]*2, 16)
                b = int(c[2]*2, 16)
                a = int(c[3]*2, 16)
            elif len(c) == 6:
                r = int(c[0:2], 16)
                g = int(c[2:4], 16)
                b = int(c[4:6], 16)
                a = 255
            elif len(c) == 8:
                r = int(c[0:2], 16)
                g = int(c[2:4], 16)
                b = int(c[4:6], 16)
                a = int(c[6:8], 16)
        elif isinstance(args[0], QtGui.QColor):
            return QtGui.QColor(args[0])
        elif isinstance(args[0], float):
            r = g = b = int(args[0] * 255)
            a = 255
        elif hasattr(args[0], '__len__'):
            if len(args[0]) == 3:
                (r, g, b) = args[0]
                a = 255
            elif len(args[0]) == 4:
                (r, g, b, a) = args[0]
            elif len(args[0]) == 2:
                return intColor(*args[0])
            else:
                raise TypeError(err)
        elif type(args[0]) == int:
            return intColor(args[0])
        else:
            raise TypeError(err)
    elif len(args) == 3:
        (r, g, b) = args
        a = 255
    elif len(args) == 4:
        (r, g, b, a) = args
    else:
        raise TypeError(err)
    
    args = [r,g,b,a]
    args = [0 if np.isnan(a) or np.isinf(a) else a for a in args]
    args = list(map(int, args))
    return QtGui.QColor(*args)


def mkBrush(*args, **kwds):
    """
    | Convenience function for constructing Brush.
    | This function always constructs a solid brush and accepts the same arguments as :func:`mkColor() <pyqtgraph.mkColor>`
    | Calling mkBrush(None) returns an invisible brush.
    """
    if 'color' in kwds:
        color = kwds['color']
    elif len(args) == 1:
        arg = args[0]
        if arg is None:
            return QtGui.QBrush(QtCore.Qt.NoBrush)
        elif isinstance(arg, QtGui.QBrush):
            return QtGui.QBrush(arg)
        else:
            color = arg
    elif len(args) > 1:
        color = args
    return QtGui.QBrush(mkColor(color))


def mkPen(*args, **kargs):
    """
    Convenience function for constructing QPen. 
    
    Examples::
    
        mkPen(color)
        mkPen(color, width=2)
        mkPen(cosmetic=False, width=4.5, color='r')
        mkPen({'color': "FF0", width: 2})
        mkPen(None)   # (no pen)
    
    In these examples, *color* may be replaced with any arguments accepted by :func:`mkColor() <pyqtgraph.mkColor>`    """
    
    color = kargs.get('color', None)
    width = kargs.get('width', 1)
    style = kargs.get('style', None)
    dash = kargs.get('dash', None)
    cosmetic = kargs.get('cosmetic', True)
    hsv = kargs.get('hsv', None)
    
    if len(args) == 1:
        arg = args[0]
        if isinstance(arg, dict):
            return mkPen(**arg)
        if isinstance(arg, QtGui.QPen):
            return QtGui.QPen(arg)  ## return a copy of this pen
        elif arg is None:
            style = QtCore.Qt.NoPen
        else:
            color = arg
    if len(args) > 1:
        color = args
        
    if color is None:
        color = mkColor('l')
    if hsv is not None:
        color = hsvColor(*hsv)
    else:
        color = mkColor(color)
        
    pen = QtGui.QPen(QtGui.QBrush(color), width)
    pen.setCosmetic(cosmetic)
    if style is not None:
        pen.setStyle(style)
    if dash is not None:
        pen.setDashPattern(dash)
    return pen


def hsvColor(hue, sat=1.0, val=1.0, alpha=1.0):
    """Generate a QColor from HSVa values. (all arguments are float 0.0-1.0)"""
    c = QtGui.QColor()
    c.setHsvF(hue, sat, val, alpha)
    return c

    
def colorTuple(c):
    """Return a tuple (R,G,B,A) from a QColor"""
    return (c.red(), c.green(), c.blue(), c.alpha())


def colorStr(c):
    """Generate a hex string code from a QColor"""
    return ('%02x'*4) % colorTuple(c)


def intColor(index, hues=9, values=1, maxValue=255, minValue=150, maxHue=360, minHue=0, sat=255, alpha=255):
    """
    Creates a QColor from a single index. Useful for stepping through a predefined list of colors.
    
    The argument *index* determines which color from the set will be returned. All other arguments determine what the set of predefined colors will be
     
    Colors are chosen by cycling across hues while varying the value (brightness). 
    By default, this selects from a list of 9 hues."""
    hues = int(hues)
    values = int(values)
    ind = int(index) % (hues * values)
    indh = ind % hues
    indv = ind // hues
    if values > 1:
        v = minValue + indv * ((maxValue-minValue) // (values-1))
    else:
        v = maxValue
    h = minHue + (indh * (maxHue-minHue)) // hues
    
    c = QtGui.QColor()
    c.setHsv(h, sat, v)
    c.setAlpha(alpha)
    return c


def glColor(*args, **kargs):
    """
    Convert a color to OpenGL color format (r,g,b,a) floats 0.0-1.0
    Accepts same arguments as :func:`mkColor <pyqtgraph.mkColor>`.
    """
    c = mkColor(*args, **kargs)
    return (c.red()/255., c.green()/255., c.blue()/255., c.alpha()/255.)

    

def makeArrowPath(headLen=20, headWidth=None, tipAngle=20, tailLen=20, tailWidth=3, baseAngle=0):
    """
    Construct a path outlining an arrow with the given dimensions.
    The arrow points in the -x direction with tip positioned at 0,0.
    If *headWidth* is supplied, it overrides *tipAngle* (in degrees).
    If *tailLen* is None, no tail will be drawn.
    """
    if headWidth is None:
        headWidth = headLen * np.tan(tipAngle * 0.5 * np.pi/180.)
    path = QtGui.QPainterPath()
    path.moveTo(0,0)
    path.lineTo(headLen, -headWidth)
    if tailLen is None:
        innerY = headLen - headWidth * np.tan(baseAngle*np.pi/180.)
        path.lineTo(innerY, 0)
    else:
        tailWidth *= 0.5
        innerY = headLen - (headWidth-tailWidth) * np.tan(baseAngle*np.pi/180.)
        path.lineTo(innerY, -tailWidth)
        path.lineTo(headLen + tailLen, -tailWidth)
        path.lineTo(headLen + tailLen, tailWidth)
        path.lineTo(innerY, tailWidth)
    path.lineTo(headLen, headWidth)
    path.lineTo(0,0)
    return path
    

def eq(a, b):
    """The great missing equivalence function: Guaranteed evaluation to a single bool value.
    
    This function has some important differences from the == operator:
    
    1. Returns True if a IS b, even if a==b still evaluates to False.
    2. While a is b will catch the case with np.nan values, special handling is done for distinct
       float('nan') instances using np.isnan.
    3. Tests for equivalence using ==, but silently ignores some common exceptions that can occur
       (AtrtibuteError, ValueError).
    4. When comparing arrays, returns False if the array shapes are not the same.
    5. When comparing arrays of the same shape, returns True only if all elements are equal (whereas
       the == operator would return a boolean array).
    6. Collections (dict, list, etc.) must have the same type to be considered equal. One
       consequence is that comparing a dict to an OrderedDict will always return False.
    """
    if a is b:
        return True

    # The above catches np.nan, but not float('nan')
    if isinstance(a, float) and isinstance(b, float):
        if np.isnan(a) and np.isnan(b):
            return True

    # Avoid comparing large arrays against scalars; this is expensive and we know it should return False.
    aIsArr = isinstance(a, (np.ndarray, MetaArray))
    bIsArr = isinstance(b, (np.ndarray, MetaArray))
    if (aIsArr or bIsArr) and type(a) != type(b):
        return False

    # If both inputs are arrays, we can speeed up comparison if shapes / dtypes don't match
    # NOTE: arrays of dissimilar type should be considered unequal even if they are numerically
    # equal because they may behave differently when computed on.
    if aIsArr and bIsArr and (a.shape != b.shape or a.dtype != b.dtype):
        return False

    # Recursively handle common containers
    if isinstance(a, dict) and isinstance(b, dict):
        if type(a) != type(b) or len(a) != len(b):
            return False
        if set(a.keys()) != set(b.keys()):
            return False
        for k, v in a.items():
            if not eq(v, b[k]):
                return False
        if isinstance(a, OrderedDict) or sys.version_info >= (3, 7):
            for a_item, b_item in zip(a.items(), b.items()):
                if not eq(a_item, b_item):
                    return False
        return True
    if isinstance(a, (list, tuple)) and isinstance(b, (list, tuple)):
        if type(a) != type(b) or len(a) != len(b):
            return False
        for v1,v2 in zip(a, b):
            if not eq(v1, v2):
                return False
        return True

    # Test for equivalence. 
    # If the test raises a recognized exception, then return Falase
    try:
        try:
            # Sometimes running catch_warnings(module=np) generates AttributeError ???
            catcher =  warnings.catch_warnings(module=np)  # ignore numpy futurewarning (numpy v. 1.10)
            catcher.__enter__()
        except Exception:
            catcher = None
        e = a==b
    except (ValueError, AttributeError): 
        return False
    except:
        print('failed to evaluate equivalence for:')
        print("  a:", str(type(a)), str(a))
        print("  b:", str(type(b)), str(b))
        raise
    finally:
        if catcher is not None:
            catcher.__exit__(None, None, None)
    
    t = type(e)
    if t is bool:
        return e
    elif t is np.bool_:
        return bool(e)
    elif isinstance(e, np.ndarray) or (hasattr(e, 'implements') and e.implements('MetaArray')):
        try:   ## disaster: if a is an empty array and b is not, then e.all() is True
            if a.shape != b.shape:
                return False
        except:
            return False
        if (hasattr(e, 'implements') and e.implements('MetaArray')):
            return e.asarray().all()
        else:
            return e.all()
    else:
        raise Exception("== operator returned type %s" % str(type(e)))


def affineSliceCoords(shape, origin, vectors, axes):
    """Return the array of coordinates used to sample data arrays in affineSlice().
    """
    # sanity check
    if len(shape) != len(vectors):
        raise Exception("shape and vectors must have same length.")
    if len(origin) != len(axes):
        raise Exception("origin and axes must have same length.")
    for v in vectors:
        if len(v) != len(axes):
            raise Exception("each vector must be same length as axes.")
        
    shape = list(map(np.ceil, shape))

    ## make sure vectors are arrays
    if not isinstance(vectors, np.ndarray):
        vectors = np.array(vectors)
    if not isinstance(origin, np.ndarray):
        origin = np.array(origin)
    origin.shape = (len(axes),) + (1,)*len(shape)

    ## Build array of sample locations. 
    grid = np.mgrid[tuple([slice(0,x) for x in shape])]  ## mesh grid of indexes
    x = (grid[np.newaxis,...] * vectors.transpose()[(Ellipsis,) + (np.newaxis,)*len(shape)]).sum(axis=1)  ## magic
    x += origin

    return x

    
def affineSlice(data, shape, origin, vectors, axes, order=1, returnCoords=False, **kargs):
    """
    Take a slice of any orientation through an array. This is useful for extracting sections of multi-dimensional arrays
    such as MRI images for viewing as 1D or 2D data.
    
    The slicing axes are aribtrary; they do not need to be orthogonal to the original data or even to each other. It is
    possible to use this function to extract arbitrary linear, rectangular, or parallelepiped shapes from within larger
    datasets. The original data is interpolated onto a new array of coordinates using either interpolateArray if order<2
    or scipy.ndimage.map_coordinates otherwise.
    
    For a graphical interface to this function, see :func:`ROI.getArrayRegion <pyqtgraph.ROI.getArrayRegion>`
    
    ==============  ====================================================================================================
    **Arguments:**
    *data*          (ndarray) the original dataset
    *shape*         the shape of the slice to take (Note the return value may have more dimensions than len(shape))
    *origin*        the location in the original dataset that will become the origin of the sliced data.
    *vectors*       list of unit vectors which point in the direction of the slice axes. Each vector must have the same 
                    length as *axes*. If the vectors are not unit length, the result will be scaled relative to the 
                    original data. If the vectors are not orthogonal, the result will be sheared relative to the 
                    original data.
    *axes*          The axes in the original dataset which correspond to the slice *vectors*
    *order*         The order of spline interpolation. Default is 1 (linear). See scipy.ndimage.map_coordinates
                    for more information.
    *returnCoords*  If True, return a tuple (result, coords) where coords is the array of coordinates used to select
                    values from the original dataset.
    *All extra keyword arguments are passed to scipy.ndimage.map_coordinates.*
    --------------------------------------------------------------------------------------------------------------------
    ==============  ====================================================================================================
    
    Note the following must be true: 
        
        | len(shape) == len(vectors) 
        | len(origin) == len(axes) == len(vectors[i])
        
    Example: start with a 4D fMRI data set, take a diagonal-planar slice out of the last 3 axes
        
        * data = array with dims (time, x, y, z) = (100, 40, 40, 40)
        * The plane to pull out is perpendicular to the vector (x,y,z) = (1,1,1) 
        * The origin of the slice will be at (x,y,z) = (40, 0, 0)
        * We will slice a 20x20 plane from each timepoint, giving a final shape (100, 20, 20)
        
    The call for this example would look like::
        
        affineSlice(data, shape=(20,20), origin=(40,0,0), vectors=((-1, 1, 0), (-1, 0, 1)), axes=(1,2,3))
    
    """
    x = affineSliceCoords(shape, origin, vectors, axes)

    ## transpose data so slice axes come first
    trAx = list(range(data.ndim))
    for ax in axes:
        trAx.remove(ax)
    tr1 = tuple(axes) + tuple(trAx)
    data = data.transpose(tr1)
    #print "tr1:", tr1
    ## dims are now [(slice axes), (other axes)]

    if order > 1:
        try:
            import scipy.ndimage
        except ImportError:
            raise ImportError("Interpolating with order > 1 requires the scipy.ndimage module, but it could not be imported.")

        # iterate manually over unused axes since map_coordinates won't do it for us
        extraShape = data.shape[len(axes):]
        output = np.empty(tuple(shape) + extraShape, dtype=data.dtype)
        for inds in np.ndindex(*extraShape):
            ind = (Ellipsis,) + inds
            output[ind] = scipy.ndimage.map_coordinates(data[ind], x, order=order, **kargs)
    else:
        # map_coordinates expects the indexes as the first axis, whereas
        # interpolateArray expects indexes at the last axis. 
        tr = tuple(range(1, x.ndim)) + (0,)
        output = interpolateArray(data, x.transpose(tr), order=order)
    
    tr = list(range(output.ndim))
    trb = []
    for i in range(min(axes)):
        ind = tr1.index(i) + (len(shape)-len(axes))
        tr.remove(ind)
        trb.append(ind)
    tr2 = tuple(trb+tr)

    ## Untranspose array before returning
    output = output.transpose(tr2)
    if returnCoords:
        return (output, x)
    else:
        return output


def interpolateArray(data, x, default=0.0, order=1):
    """
    N-dimensional interpolation similar to scipy.ndimage.map_coordinates.
    
    This function returns linearly-interpolated values sampled from a regular
    grid of data. It differs from `ndimage.map_coordinates` by allowing broadcasting
    within the input array.
    
    ==============  ===========================================================================================
    **Arguments:**
    *data*          Array of any shape containing the values to be interpolated.
    *x*             Array with (shape[-1] <= data.ndim) containing the locations within *data* to interpolate.
                    (note: the axes for this argument are transposed relative to the same argument for
                    `ndimage.map_coordinates`).
    *default*       Value to return for locations in *x* that are outside the bounds of *data*.
    *order*         Order of interpolation: 0=nearest, 1=linear.
    ==============  ===========================================================================================
    
    Returns array of shape (x.shape[:-1] + data.shape[x.shape[-1]:])
    
    For example, assume we have the following 2D image data::
    
        >>> data = np.array([[1,   2,   4  ],
                             [10,  20,  40 ],
                             [100, 200, 400]])
        
    To compute a single interpolated point from this data::
        
        >>> x = np.array([(0.5, 0.5)])
        >>> interpolateArray(data, x)
        array([ 8.25])
        
    To compute a 1D list of interpolated locations:: 
        
        >>> x = np.array([(0.5, 0.5),
                          (1.0, 1.0),
                          (1.0, 2.0),
                          (1.5, 0.0)])
        >>> interpolateArray(data, x)
        array([  8.25,  20.  ,  40.  ,  55.  ])
        
    To compute a 2D array of interpolated locations::
    
        >>> x = np.array([[(0.5, 0.5), (1.0, 2.0)],
                          [(1.0, 1.0), (1.5, 0.0)]])
        >>> interpolateArray(data, x)
        array([[  8.25,  40.  ],
               [ 20.  ,  55.  ]])
               
    ..and so on. The *x* argument may have any shape as long as 
    ```x.shape[-1] <= data.ndim```. In the case that 
    ```x.shape[-1] < data.ndim```, then the remaining axes are simply 
    broadcasted as usual. For example, we can interpolate one location
    from an entire row of the data::
    
        >>> x = np.array([[0.5]])
        >>> interpolateArray(data, x)
        array([[  5.5,  11. ,  22. ]])

    This is useful for interpolating from arrays of colors, vertexes, etc.
    """
    if order not in (0, 1):
        raise ValueError("interpolateArray requires order=0 or 1 (got %s)" % order)

    prof = debug.Profiler()

    nd = data.ndim
    md = x.shape[-1]
    if md > nd:
        raise TypeError("x.shape[-1] must be less than or equal to data.ndim")

    totalMask = np.ones(x.shape[:-1], dtype=bool) # keep track of out-of-bound indexes
    if order == 0:
        xinds = np.round(x).astype(int)  # NOTE: for 0.5 this rounds to the nearest *even* number
        for ax in range(md):
            mask = (xinds[...,ax] >= 0) & (xinds[...,ax] <= data.shape[ax]-1) 
            xinds[...,ax][~mask] = 0
            # keep track of points that need to be set to default
            totalMask &= mask
        result = data[tuple([xinds[...,i] for i in range(xinds.shape[-1])])]
        
    elif order == 1:
        # First we generate arrays of indexes that are needed to 
        # extract the data surrounding each point
        fields = np.mgrid[(slice(0,order+1),) * md]
        xmin = np.floor(x).astype(int)
        xmax = xmin + 1
        indexes = np.concatenate([xmin[np.newaxis, ...], xmax[np.newaxis, ...]])
        fieldInds = []
        for ax in range(md):
            mask = (xmin[...,ax] >= 0) & (x[...,ax] <= data.shape[ax]-1) 
            # keep track of points that need to be set to default
            totalMask &= mask
            
            # ..and keep track of indexes that are out of bounds 
            # (note that when x[...,ax] == data.shape[ax], then xmax[...,ax] will be out
            #  of bounds, but the interpolation will work anyway)
            mask &= (xmax[...,ax] < data.shape[ax])
            axisIndex = indexes[...,ax][fields[ax]]
            axisIndex[axisIndex < 0] = 0
            axisIndex[axisIndex >= data.shape[ax]] = 0
            fieldInds.append(axisIndex)
        prof()

        # Get data values surrounding each requested point
        fieldData = data[tuple(fieldInds)]
        prof()
    
        ## Interpolate
        s = np.empty((md,) + fieldData.shape, dtype=float)
        dx = x - xmin
        # reshape fields for arithmetic against dx
        for ax in range(md):
            f1 = fields[ax].reshape(fields[ax].shape + (1,)*(dx.ndim-1))
            sax = f1 * dx[...,ax] + (1-f1) * (1-dx[...,ax])
            sax = sax.reshape(sax.shape + (1,) * (s.ndim-1-sax.ndim))
            s[ax] = sax
        s = np.product(s, axis=0)
        result = fieldData * s
        for i in range(md):
            result = result.sum(axis=0)

    prof()

    if totalMask.ndim > 0:
        result[~totalMask] = default
    else:
        if totalMask is False:
            result[:] = default

    prof()
    return result


def subArray(data, offset, shape, stride):
    """
    Unpack a sub-array from *data* using the specified offset, shape, and stride.
    
    Note that *stride* is specified in array elements, not bytes.
    For example, we have a 2x3 array packed in a 1D array as follows::
    
        data = [_, _, 00, 01, 02, _, 10, 11, 12, _]
        
    Then we can unpack the sub-array with this call::
    
        subArray(data, offset=2, shape=(2, 3), stride=(4, 1))
        
    ..which returns::
    
        [[00, 01, 02],
         [10, 11, 12]]
         
    This function operates only on the first axis of *data*. So changing 
    the input in the example above to have shape (10, 7) would cause the
    output to have shape (2, 3, 7).
    """
    data = np.ascontiguousarray(data)[offset:]
    shape = tuple(shape)
    extraShape = data.shape[1:]

    strides = list(data.strides[::-1])
    itemsize = strides[-1]
    for s in stride[1::-1]:
        strides.append(itemsize * s)
    strides = tuple(strides[::-1])
    
    return np.ndarray(buffer=data, shape=shape+extraShape, strides=strides, dtype=data.dtype)


def transformToArray(tr):
    """
    Given a QTransform, return a 3x3 numpy array.
    Given a QMatrix4x4, return a 4x4 numpy array.
    
    Example: map an array of x,y coordinates through a transform::
    
        ## coordinates to map are (1,5), (2,6), (3,7), and (4,8)
        coords = np.array([[1,2,3,4], [5,6,7,8], [1,1,1,1]])  # the extra '1' coordinate is needed for translation to work
        
        ## Make an example transform
        tr = QtGui.QTransform()
        tr.translate(3,4)
        tr.scale(2, 0.1)
        
        ## convert to array
        m = pg.transformToArray()[:2]  # ignore the perspective portion of the transformation
        
        ## map coordinates through transform
        mapped = np.dot(m, coords)
    """
    #return np.array([[tr.m11(), tr.m12(), tr.m13()],[tr.m21(), tr.m22(), tr.m23()],[tr.m31(), tr.m32(), tr.m33()]])
    ## The order of elements given by the method names m11..m33 is misleading--
    ## It is most common for x,y translation to occupy the positions 1,3 and 2,3 in
    ## a transformation matrix. However, with QTransform these values appear at m31 and m32.
    ## So the correct interpretation is transposed:
    if isinstance(tr, QtGui.QTransform):
        return np.array([[tr.m11(), tr.m21(), tr.m31()], [tr.m12(), tr.m22(), tr.m32()], [tr.m13(), tr.m23(), tr.m33()]])
    elif isinstance(tr, QtGui.QMatrix4x4):
        return np.array(tr.copyDataTo()).reshape(4,4)
    else:
        raise Exception("Transform argument must be either QTransform or QMatrix4x4.")

def transformCoordinates(tr, coords, transpose=False):
    """
    Map a set of 2D or 3D coordinates through a QTransform or QMatrix4x4.
    The shape of coords must be (2,...) or (3,...)
    The mapping will _ignore_ any perspective transformations.
    
    For coordinate arrays with ndim=2, this is basically equivalent to matrix multiplication.
    Most arrays, however, prefer to put the coordinate axis at the end (eg. shape=(...,3)). To 
    allow this, use transpose=True.
    
    """
    
    if transpose:
        ## move last axis to beginning. This transposition will be reversed before returning the mapped coordinates.
        coords = coords.transpose((coords.ndim-1,) + tuple(range(0,coords.ndim-1)))
    
    nd = coords.shape[0]
    if isinstance(tr, np.ndarray):
        m = tr
    else:
        m = transformToArray(tr)
        m = m[:m.shape[0]-1]  # remove perspective
    
    ## If coords are 3D and tr is 2D, assume no change for Z axis
    if m.shape == (2,3) and nd == 3:
        m2 = np.zeros((3,4))
        m2[:2, :2] = m[:2,:2]
        m2[:2, 3] = m[:2,2]
        m2[2,2] = 1
        m = m2
    
    ## if coords are 2D and tr is 3D, ignore Z axis
    if m.shape == (3,4) and nd == 2:
        m2 = np.empty((2,3))
        m2[:,:2] = m[:2,:2]
        m2[:,2] = m[:2,3]
        m = m2
    
    ## reshape tr and coords to prepare for multiplication
    m = m.reshape(m.shape + (1,)*(coords.ndim-1))
    coords = coords[np.newaxis, ...]
    
    # separate scale/rotate and translation    
    translate = m[:,-1]  
    m = m[:, :-1]
    
    ## map coordinates and return
    mapped = (m*coords).sum(axis=1)  ## apply scale/rotate
    mapped += translate
    
    if transpose:
        ## move first axis to end.
        mapped = mapped.transpose(tuple(range(1,mapped.ndim)) + (0,))
    return mapped
    
    

    
def solve3DTransform(points1, points2):
    """
    Find a 3D transformation matrix that maps points1 onto points2.
    Points must be specified as either lists of 4 Vectors or 
    (4, 3) arrays.
    """
    import numpy.linalg
    pts = []
    for inp in (points1, points2):
        if isinstance(inp, np.ndarray):
            A = np.empty((4,4), dtype=float)
            A[:,:3] = inp[:,:3]
            A[:,3] = 1.0
        else:
            A = np.array([[inp[i].x(), inp[i].y(), inp[i].z(), 1] for i in range(4)])
        pts.append(A)
    
    ## solve 3 sets of linear equations to determine transformation matrix elements
    matrix = np.zeros((4,4))
    for i in range(3):
        ## solve Ax = B; x is one row of the desired transformation matrix
        matrix[i] = numpy.linalg.solve(pts[0], pts[1][:,i])  
    
    return matrix
    
def solveBilinearTransform(points1, points2):
    """
    Find a bilinear transformation matrix (2x4) that maps points1 onto points2.
    Points must be specified as a list of 4 Vector, Point, QPointF, etc.
    
    To use this matrix to map a point [x,y]::
    
        mapped = np.dot(matrix, [x*y, x, y, 1])
    """
    import numpy.linalg
    ## A is 4 rows (points) x 4 columns (xy, x, y, 1)
    ## B is 4 rows (points) x 2 columns (x, y)
    A = np.array([[points1[i].x()*points1[i].y(), points1[i].x(), points1[i].y(), 1] for i in range(4)])
    B = np.array([[points2[i].x(), points2[i].y()] for i in range(4)])
    
    ## solve 2 sets of linear equations to determine transformation matrix elements
    matrix = np.zeros((2,4))
    for i in range(2):
        matrix[i] = numpy.linalg.solve(A, B[:,i])  ## solve Ax = B; x is one row of the desired transformation matrix
    
    return matrix
    
<<<<<<< HEAD
def rescaleData(data, scale, maxVal, minVal, dtype=None, clip=None, log=False):
    """Return data rescaled and optionally cast to a new dtype::
    
=======
def rescaleData(data, scale, offset, dtype=None, clip=None):
    """Return data rescaled and optionally cast to a new dtype.

    The scaling operation is::

>>>>>>> 7abf7d36
        data => (data-offset) * scale
    """
    if dtype is None:
        dtype = data.dtype
    else:
        dtype = np.dtype(dtype)
    
<<<<<<< HEAD
    try:
        if not getConfigOption('useWeave'):
            raise Exception('Weave is disabled; falling back to slower version.')
        try:
            import scipy.weave
        except ImportError:
            raise Exception('scipy.weave is not importable; falling back to slower version.')
        
        ## require native dtype when using weave
        if not data.dtype.isnative:
            data = data.astype(data.dtype.newbyteorder('='))
        if not dtype.isnative:
            weaveDtype = dtype.newbyteorder('=')
        else:
            weaveDtype = dtype
        
        newData = np.empty((data.size,), dtype=weaveDtype)
        flat = np.ascontiguousarray(data).reshape(data.size)
        size = data.size
        
        code = """
        double sc = (double)scale;
        double off = (double)offset;
        for( int i=0; i<size; i++ ) {
            newData[i] = ((double)flat[i] - off) * sc;
        }
        """
        scipy.weave.inline(code, ['flat', 'newData', 'size', 'offset', 'scale'], compiler='gcc')
        if dtype != weaveDtype:
            newData = newData.astype(dtype)
        data = newData.reshape(data.shape)
    except:
        if getConfigOption('useWeave'):
            if getConfigOption('weaveDebug'):
                debug.printExc("Error; disabling weave.")
            setConfigOptions(useWeave=False)
        
        #p = np.poly1d([scale, -offset*scale])
        #d2 = p(data)
        if not log:
            rng = maxVal-minVal
            rng = 1 if rng == 0 else rng
            d2 = (data - float(minVal)) * scale / (rng)
        else:
            rng = np.log10(maxVal)-np.log10(minVal)
            rng = 1 if rng == 0 else rng
            with np.errstate(invalid='ignore', divide='ignore'):
                d2 = (np.log10(data) - np.log10(minVal)) / rng * scale
        
        # Clip before converting dtype to avoid overflow
        if dtype.kind in 'ui':
            lim = np.iinfo(dtype)
            if clip is None:
                # don't let rescale cause integer overflow
                d2 = np.clip(d2, lim.min, lim.max)
            else:
                d2 = np.clip(d2, max(clip[0], lim.min), min(clip[1], lim.max))
=======
    if np.can_cast(data, np.float32):
        work_dtype = np.float32
    else:
        work_dtype = np.float64
    d2 = data.astype(work_dtype, copy=True)
    d2 -= offset
    d2 *= scale

    # Clip before converting dtype to avoid overflow
    if dtype.kind in 'ui':
        lim = np.iinfo(dtype)
        if clip is None:
            # don't let rescale cause integer overflow
            np.clip(d2, lim.min, lim.max, out=d2)
>>>>>>> 7abf7d36
        else:
            np.clip(d2, max(clip[0], lim.min), min(clip[1], lim.max), out=d2)
    else:
        if clip is not None:
            np.clip(d2, *clip, out=d2)
    # don't copy if no change in dtype
    data = d2.astype(dtype, copy=False)
    return data


def applyLookupTable(data, lut):
    """
    Uses values in *data* as indexes to select values from *lut*.
    The returned data has shape data.shape + lut.shape[1:]
    
    Note: color gradient lookup tables can be generated using GradientWidget.

    Parameters
    ----------
    data : ndarray
    lut : ndarray
        Either cupy or numpy arrays are accepted, though this function has only
        consistently behaved correctly on windows with cuda toolkit version >= 11.1.
    """
    if data.dtype.kind not in ('i', 'u'):
        data = data.astype(int)

    cp = getCupy()
    if cp and cp.get_array_module(data) == cp:
        # cupy.take only supports "wrap" mode
        return cp.take(lut, cp.clip(data, 0, lut.shape[0] - 1), axis=0)
    else:
        return np.take(lut, data, axis=0, mode='clip')
    

def makeRGBA(*args, **kwds):
    """Equivalent to makeARGB(..., useRGBA=True)"""
    kwds['useRGBA'] = True
    return makeARGB(*args, **kwds)


<<<<<<< HEAD
def makeARGB(data, lut=None, levels=None, scale=None, useRGBA=False, log=False):
    """ 
=======
def makeARGB(data, lut=None, levels=None, scale=None, useRGBA=False, output=None):
    """
>>>>>>> 7abf7d36
    Convert an array of values into an ARGB array suitable for building QImages,
    OpenGL textures, etc.
    
    Returns the ARGB array (unsigned byte) and a boolean indicating whether
    there is alpha channel data. This is a two stage process:
    
        1) Rescale the data based on the values in the *levels* argument (min, max).
        2) Determine the final output by passing the rescaled values through a
           lookup table.
   
    Both stages are optional.
    
    ============== ==================================================================================
    **Arguments:**
    data           numpy array of int/float types. If 
    levels         List [min, max]; optionally rescale data before converting through the
                   lookup table. The data is rescaled such that min->0 and max->*scale*::
                   
                      rescaled = (clip(data, min, max) - min) * (*scale* / (max - min))
                   
                   It is also possible to use a 2D (N,2) array of values for levels. In this case,
                   it is assumed that each pair of min,max values in the levels array should be 
                   applied to a different subset of the input data (for example, the input data may 
                   already have RGB values and the levels are used to independently scale each 
                   channel). The use of this feature requires that levels.shape[0] == data.shape[-1].
    scale          The maximum value to which data will be rescaled before being passed through the 
                   lookup table (or returned if there is no lookup table). By default this will
                   be set to the length of the lookup table, or 255 if no lookup table is provided.
    lut            Optional lookup table (array with dtype=ubyte).
                   Values in data will be converted to color by indexing directly from lut.
                   The output data shape will be input.shape + lut.shape[1:].
                   Lookup tables can be built using ColorMap or GradientWidget.
    useRGBA        If True, the data is returned in RGBA order (useful for building OpenGL textures). 
                   The default is False, which returns in ARGB order for use with QImage 
                   (Note that 'ARGB' is a term used by the Qt documentation; the *actual* order 
                   is BGRA).
    ============== ==================================================================================
    """
    cp = getCupy()
    xp = cp.get_array_module(data) if cp else np
    profile = debug.Profiler()
    if data.ndim not in (2, 3):
        raise TypeError("data must be 2D or 3D")
    if data.ndim == 3 and data.shape[2] > 4:
        raise TypeError("data.shape[2] must be <= 4")
    
    if lut is not None and not isinstance(lut, xp.ndarray):
        lut = xp.array(lut)
    
    if levels is None:
        # automatically decide levels based on data dtype
        if data.dtype.kind == 'u':
            levels = xp.array([0, 2**(data.itemsize*8)-1])
        elif data.dtype.kind == 'i':
            s = 2**(data.itemsize*8 - 1)
            levels = xp.array([-s, s-1])
        elif data.dtype.kind == 'b':
            levels = xp.array([0,1])
        else:
            raise Exception('levels argument is required for float input types')
    if not isinstance(levels, xp.ndarray):
        levels = xp.array(levels)
    levels = levels.astype(xp.float)
    if levels.ndim == 1:
        if levels.shape[0] != 2:
            raise Exception('levels argument must have length 2')
    elif levels.ndim == 2:
        if lut is not None and lut.ndim > 1:
            raise Exception('Cannot make ARGB data when both levels and lut have ndim > 2')
        if levels.shape != (data.shape[-1], 2):
            raise Exception('levels must have shape (data.shape[-1], 2)')
    else:
        raise Exception("levels argument must be 1D or 2D (got shape=%s)." % repr(levels.shape))

    profile('check inputs')

    # Decide on maximum scaled value
    if scale is None:
        if lut is not None:
            scale = lut.shape[0]
        else:
            scale = 255.

    # Decide on the dtype we want after scaling
    if lut is None:
        dtype = xp.ubyte
    else:
        dtype = xp.min_scalar_type(lut.shape[0]-1)

    # awkward, but fastest numpy native nan evaluation
    nanMask = None
    if data.dtype.kind == 'f' and xp.isnan(data.min()):
        nanMask = xp.isnan(data)
        if data.ndim > 2:
            nanMask = xp.any(nanMask, axis=-1)
    # Apply levels if given
    if levels is not None:
        if isinstance(levels, xp.ndarray) and levels.ndim == 2:
            # we are going to rescale each channel independently
            if levels.shape[0] != data.shape[-1]:
                raise Exception("When rescaling multi-channel data, there must be the same number of levels as channels (data.shape[-1] == levels.shape[0])")
            newData = xp.empty(data.shape, dtype=int)
            for i in range(data.shape[-1]):
                minVal, maxVal = levels[i]
                if minVal == maxVal:
<<<<<<< HEAD
                    maxVal += 1e-16
                newData[...,i] = rescaleData(data[...,i], scale, maxVal, minVal, dtype=dtype, log=log)
=======
                    maxVal = xp.nextafter(maxVal, 2*maxVal)
                rng = maxVal-minVal
                rng = 1 if rng == 0 else rng
                newData[...,i] = rescaleData(data[...,i], scale / rng, minVal, dtype=dtype)
>>>>>>> 7abf7d36
            data = newData
        else:
            # Apply level scaling unless it would have no effect on the data
            minVal, maxVal = levels
            if minVal != 0 or maxVal != scale:
                if minVal == maxVal:
<<<<<<< HEAD
                    maxVal += 1e-16
                data = rescaleData(data, scale, maxVal, minVal, dtype=dtype, log=log)
            
=======
                    maxVal = xp.nextafter(maxVal, 2*maxVal)
                rng = maxVal-minVal
                rng = 1 if rng == 0 else rng
                data = rescaleData(data, scale/rng, minVal, dtype=dtype)
>>>>>>> 7abf7d36

    profile('apply levels')

    # apply LUT if given
    if lut is not None:
        data = applyLookupTable(data, lut)
    else:
        if data.dtype != xp.ubyte:
            data = xp.clip(data, 0, 255).astype(xp.ubyte)

    profile('apply lut')

    # this will be the final image array
    if output is None:
        imgData = xp.empty(data.shape[:2]+(4,), dtype=xp.ubyte)
    else:
        imgData = output

    profile('allocate')

    # decide channel order
    if useRGBA:
        order = [0,1,2,3] # array comes out RGBA
    else:
        order = [2,1,0,3] # for some reason, the colors line up as BGR in the final image.
        
    # copy data into image array
    if data.ndim == 2:
        # This is tempting:
        #   imgData[..., :3] = data[..., xp.newaxis]
        # ..but it turns out this is faster:
        for i in range(3):
            imgData[..., i] = data
    elif data.shape[2] == 1:
        for i in range(3):
            imgData[..., i] = data[..., 0]
    else:
        for i in range(0, data.shape[2]):
            imgData[..., i] = data[..., order[i]] 
        
    profile('reorder channels')
    
    # add opaque alpha channel if needed
    if data.ndim == 2 or data.shape[2] == 3:
        alpha = False
        imgData[..., 3] = 255
    else:
        alpha = True

    # apply nan mask through alpha channel
    if nanMask is not None:
        alpha = True
        imgData[nanMask, 3] = 0

    profile('alpha channel')
    return imgData, alpha


def makeQImage(imgData, alpha=None, copy=True, transpose=True):
    """
    Turn an ARGB array into QImage.
    By default, the data is copied; changes to the array will not
    be reflected in the image. The image will be given a 'data' attribute
    pointing to the array which shares its data to prevent python
    freeing that memory while the image is in use.
    
    ============== ===================================================================
    **Arguments:**
    imgData        Array of data to convert. Must have shape (height, width),
                   (height, width, 3), or (height, width, 4). If transpose is
                   True, then the first two axes are swapped. The array dtype
                   must be ubyte. For 2D arrays, the value is interpreted as 
                   greyscale. For 3D arrays, the order of values in the 3rd
                   axis must be (b, g, r, a). 
    alpha          If the input array is 3D and *alpha* is True, the QImage 
                   returned will have format ARGB32. If False,
                   the format will be RGB32. By default, _alpha_ is True if
                   array.shape[2] == 4.
    copy           If True, the data is copied before converting to QImage.
                   If False, the new QImage points directly to the data in the array.
                   Note that the array must be contiguous for this to work
                   (see numpy.ascontiguousarray).
    transpose      If True (the default), the array x/y axes are transposed before 
                   creating the image. Note that Qt expects the axes to be in 
                   (height, width) order whereas pyqtgraph usually prefers the 
                   opposite.
    ============== ===================================================================    
    """
    ## create QImage from buffer
    profile = debug.Profiler()
    
    copied = False
    if imgData.ndim == 2:
        imgFormat = QtGui.QImage.Format_Grayscale8
    elif imgData.ndim == 3:
        # If we didn't explicitly specify alpha, check the array shape.
        if alpha is None:
            alpha = (imgData.shape[2] == 4)
            
        if imgData.shape[2] == 3:  # need to make alpha channel (even if alpha==False; QImage requires 32 bpp)
            if copy is True:
                d2 = np.empty(imgData.shape[:2] + (4,), dtype=imgData.dtype)
                d2[:,:,:3] = imgData
                d2[:,:,3] = 255
                imgData = d2
                copied = True
            else:
                raise Exception('Array has only 3 channels; cannot make QImage without copying.')
        
        profile("add alpha channel")
        
        if alpha:
            imgFormat = QtGui.QImage.Format_ARGB32
        else:
            imgFormat = QtGui.QImage.Format_RGB32
    else:
        raise TypeError("Image array must have ndim = 2 or 3.")
        
    if transpose:
        imgData = imgData.transpose((1, 0, 2))  # QImage expects row-major order

    if not imgData.flags['C_CONTIGUOUS']:
        if copy is False:
            extra = ' (try setting transpose=False)' if transpose else ''
            raise Exception('Array is not contiguous; cannot make QImage without copying.'+extra)
        imgData = np.ascontiguousarray(imgData)
        copied = True
        
    profile("ascontiguousarray")
    
    if copy is True and copied is False:
        imgData = imgData.copy()
        
    profile("copy")

    # C++ QImage has two kind of constructors
    # - QImage(const uchar*, ...)
    # - QImage(uchar*, ...)
    # If the const constructor is used, subsequently calling any non-const method
    # will trigger the COW mechanism, i.e. a copy is made under the hood.

    if QT_LIB == 'PyQt5':
        # PyQt5 -> non-const constructor
        img_ptr = imgData.ctypes.data
    elif QT_LIB == 'PyQt6':
        # PyQt5 -> const constructor
        # PyQt6 -> non-const constructor
        img_ptr = Qt.sip.voidptr(imgData)
    else:
        # bindings that support ndarray
        # PyQt5   -> const constructor
        # PySide2 -> non-const constructor
        # PySide6 -> non-const constructor
        img_ptr = imgData

    img = QtGui.QImage(img_ptr, imgData.shape[1], imgData.shape[0], imgFormat)
                
    img.data = imgData
    return img

def imageToArray(img, copy=False, transpose=True):
    """
    Convert a QImage into numpy array. The image must have format RGB32, ARGB32, or ARGB32_Premultiplied.
    By default, the image is not copied; changes made to the array will appear in the QImage as well (beware: if 
    the QImage is collected before the array, there may be trouble).
    The array will have shape (width, height, (b,g,r,a)).
    """
    fmt = img.format()
    ptr = img.bits()
    if QT_LIB in ['PySide', 'PySide2', 'PySide6']:
        arr = np.frombuffer(ptr, dtype=np.ubyte)
    else:
        try:
            # removed in Qt6
            nbytes = img.byteCount()
        except AttributeError:
            # introduced in Qt 5.10
            # however Python 3.7 + PyQt5-5.12 in the CI fails with
            # "TypeError: QImage.sizeInBytes() is a private method"
            nbytes = img.sizeInBytes()
        ptr.setsize(nbytes)
        arr = np.asarray(ptr)
    
    arr = arr.reshape(img.height(), img.width(), 4)
    if fmt == img.Format_RGB32:
        arr[...,3] = 255
    
    if copy:
        arr = arr.copy()
        
    if transpose:
        return arr.transpose((1,0,2))
    else:
        return arr
    
def colorToAlpha(data, color):
    """
    Given an RGBA image in *data*, convert *color* to be transparent. 
    *data* must be an array (w, h, 3 or 4) of ubyte values and *color* must be 
    an array (3) of ubyte values.
    This is particularly useful for use with images that have a black or white background.
    
    Algorithm is taken from Gimp's color-to-alpha function in plug-ins/common/colortoalpha.c
    Credit:
        /*
        * Color To Alpha plug-in v1.0 by Seth Burgess, sjburges@gimp.org 1999/05/14
        *  with algorithm by clahey
        */
    
    """
    data = data.astype(float)
    if data.shape[-1] == 3:  ## add alpha channel if needed
        d2 = np.empty(data.shape[:2]+(4,), dtype=data.dtype)
        d2[...,:3] = data
        d2[...,3] = 255
        data = d2
    
    color = color.astype(float)
    alpha = np.zeros(data.shape[:2]+(3,), dtype=float)
    output = data.copy()
    
    for i in [0,1,2]:
        d = data[...,i]
        c = color[i]
        mask = d > c
        alpha[...,i][mask] = (d[mask] - c) / (255. - c)
        imask = d < c
        alpha[...,i][imask] = (c - d[imask]) / c
    
    output[...,3] = alpha.max(axis=2) * 255.
    
    mask = output[...,3] >= 1.0  ## avoid zero division while processing alpha channel
    correction = 255. / output[...,3][mask]  ## increase value to compensate for decreased alpha
    for i in [0,1,2]:
        output[...,i][mask] = ((output[...,i][mask]-color[i]) * correction) + color[i]
        output[...,3][mask] *= data[...,3][mask] / 255.  ## combine computed and previous alpha values
    
    #raise Exception()
    return np.clip(output, 0, 255).astype(np.ubyte)

def gaussianFilter(data, sigma):
    """
    Drop-in replacement for scipy.ndimage.gaussian_filter.
    
    (note: results are only approximately equal to the output of
     gaussian_filter)
    """
    cp = getCupy()
    xp = cp.get_array_module(data) if cp else np
    if xp.isscalar(sigma):
        sigma = (sigma,) * data.ndim
        
    baseline = data.mean()
    filtered = data - baseline
    for ax in range(data.ndim):
        s = sigma[ax]
        if s == 0:
            continue
        
        # generate 1D gaussian kernel
        ksize = int(s * 6)
        x = xp.arange(-ksize, ksize)
        kernel = xp.exp(-x**2 / (2*s**2))
        kshape = [1,] * data.ndim
        kshape[ax] = len(kernel)
        kernel = kernel.reshape(kshape)
        
        # convolve as product of FFTs
        shape = data.shape[ax] + ksize
        scale = 1.0 / (abs(s) * (2*xp.pi)**0.5)
        filtered = scale * xp.fft.irfft(xp.fft.rfft(filtered, shape, axis=ax) *
                                        xp.fft.rfft(kernel, shape, axis=ax),
                                        axis=ax)
        
        # clip off extra data
        sl = [slice(None)] * data.ndim
        sl[ax] = slice(filtered.shape[ax]-data.shape[ax],None,None)
        filtered = filtered[tuple(sl)]
    return filtered + baseline
    
    
def downsample(data, n, axis=0, xvals='subsample'):
    """Downsample by averaging points together across axis.
    If multiple axes are specified, runs once per axis.
    If a metaArray is given, then the axis values can be either subsampled
    or downsampled to match.
    """
    ma = None
    if (hasattr(data, 'implements') and data.implements('MetaArray')):
        ma = data
        data = data.view(np.ndarray)
        
    
    if hasattr(axis, '__len__'):
        if not hasattr(n, '__len__'):
            n = [n]*len(axis)
        for i in range(len(axis)):
            data = downsample(data, n[i], axis[i])
        return data
    
    if n <= 1:
        return data
    nPts = int(data.shape[axis] / n)
    s = list(data.shape)
    s[axis] = nPts
    s.insert(axis+1, n)
    sl = [slice(None)] * data.ndim
    sl[axis] = slice(0, nPts*n)
    d1 = data[tuple(sl)]
    #print d1.shape, s
    d1.shape = tuple(s)
    d2 = d1.mean(axis+1)
    
    if ma is None:
        return d2
    else:
        info = ma.infoCopy()
        if 'values' in info[axis]:
            if xvals == 'subsample':
                info[axis]['values'] = info[axis]['values'][::n][:nPts]
            elif xvals == 'downsample':
                info[axis]['values'] = downsample(info[axis]['values'], n)
        return MetaArray(d2, info=info)


def arrayToQPath(x, y, connect='all'):
    """Convert an array of x,y coordinats to QPainterPath as efficiently as possible.
    The *connect* argument may be 'all', indicating that each point should be
    connected to the next; 'pairs', indicating that each pair of points
    should be connected, or an array of int32 values (0 or 1) indicating
    connections.
    """

    ## Create all vertices in path. The method used below creates a binary format so that all
    ## vertices can be read in at once. This binary format may change in future versions of Qt,
    ## so the original (slower) method is left here for emergencies:
        #path.moveTo(x[0], y[0])
        #if connect == 'all':
            #for i in range(1, y.shape[0]):
                #path.lineTo(x[i], y[i])
        #elif connect == 'pairs':
            #for i in range(1, y.shape[0]):
                #if i%2 == 0:
                    #path.lineTo(x[i], y[i])
                #else:
                    #path.moveTo(x[i], y[i])
        #elif isinstance(connect, np.ndarray):
            #for i in range(1, y.shape[0]):
                #if connect[i] == 1:
                    #path.lineTo(x[i], y[i])
                #else:
                    #path.moveTo(x[i], y[i])
        #else:
            #raise Exception('connect argument must be "all", "pairs", or array')

    ## Speed this up using >> operator
    ## Format is:
    ##    numVerts(i4)
    ##    0(i4)   x(f8)   y(f8)    <-- 0 means this vertex does not connect
    ##    1(i4)   x(f8)   y(f8)    <-- 1 means this vertex connects to the previous vertex
    ##    ...
    ##    cStart(i4)   fillRule(i4)
    ##
    ## see: https://github.com/qt/qtbase/blob/dev/src/gui/painting/qpainterpath.cpp

    ## All values are big endian--pack using struct.pack('>d') or struct.pack('>i')

    path = QtGui.QPainterPath()

    n = x.shape[0]

    # create empty array, pad with extra space on either end
    arr = np.empty(n+2, dtype=[('c', '>i4'), ('x', '>f8'), ('y', '>f8')])

    # write first two integers
    byteview = arr.view(dtype=np.ubyte)
    byteview[:16] = 0
    byteview.data[16:20] = struct.pack('>i', n)

    # Fill array with vertex values
    arr[1:-1]['x'] = x
    arr[1:-1]['y'] = y

    # inf/nans completely prevent the plot from being displayed starting on 
    # Qt version 5.12.3; these must now be manually cleaned out.
    isfinite = None
    qtver = [int(x) for x in QtVersion.split('.')]
    if qtver >= [5, 12, 3]:
        isfinite = np.isfinite(x) & np.isfinite(y)
        if not np.all(isfinite):
            # credit: Divakar https://stackoverflow.com/a/41191127/643629
            mask = ~isfinite
            idx = np.arange(len(x))
            idx[mask] = -1
            np.maximum.accumulate(idx, out=idx)
            first = np.searchsorted(idx, 0)
            if first < len(x):
                # Replace all non-finite entries from beginning of arr with the first finite one
                idx[:first] = first
                arr[1:-1] = arr[1:-1][idx]

    # decide which points are connected by lines
    if eq(connect, 'all'):
        arr[1:-1]['c'] = 1
    elif eq(connect, 'pairs'):
        arr[1:-1]['c'][::2] = 0
        arr[1:-1]['c'][1::2] = 1  # connect every 2nd point to every 1st one
    elif eq(connect, 'finite'):
        # Let's call a point with either x or y being nan is an invalid point.
        # A point will anyway not connect to an invalid point regardless of the
        # 'c' value of the invalid point. Therefore, we should set 'c' to 0 for
        # the next point of an invalid point.
        if isfinite is None:
            isfinite = np.isfinite(x) & np.isfinite(y)
        arr[2:]['c'] = isfinite
    elif isinstance(connect, np.ndarray):
        arr[2:-1]['c'] = connect[:-1]
    else:
        raise Exception('connect argument must be "all", "pairs", "finite", or array')

    arr[1]['c'] = 0  # the first vertex has no previous vertex to connect

    byteview.data[-20:-16] = struct.pack('>i', 0)  # cStart
    byteview.data[-16:-12] = struct.pack('>i', 0)  # fillRule (Qt.OddEvenFill)

    # create datastream object and stream into path

    ## Avoiding this method because QByteArray(str) leaks memory in PySide
    #buf = QtCore.QByteArray(arr.data[12:lastInd+4])  # I think one unnecessary copy happens here

    path.strn = byteview.data[16:-12]  # make sure data doesn't run away
    try:
        buf = QtCore.QByteArray.fromRawData(path.strn)
    except TypeError:
        buf = QtCore.QByteArray(bytes(path.strn))
    except AttributeError:
        # PyQt6 raises AttributeError
        buf = QtCore.QByteArray(path.strn, path.strn.nbytes)

    ds = QtCore.QDataStream(buf)
    ds >> path

    return path

#def isosurface(data, level):
    #"""
    #Generate isosurface from volumetric data using marching tetrahedra algorithm.
    #See Paul Bourke, "Polygonising a Scalar Field Using Tetrahedrons"  (http://local.wasp.uwa.edu.au/~pbourke/geometry/polygonise/)
    
    #*data*   3D numpy array of scalar values
    #*level*  The level at which to generate an isosurface
    #"""
    
    #facets = []
    
    ### mark everything below the isosurface level
    #mask = data < level
    
    #### make eight sub-fields 
    #fields = np.empty((2,2,2), dtype=object)
    #slices = [slice(0,-1), slice(1,None)]
    #for i in [0,1]:
        #for j in [0,1]:
            #for k in [0,1]:
                #fields[i,j,k] = mask[slices[i], slices[j], slices[k]]
    
    
    
    ### split each cell into 6 tetrahedra
    ### these all have the same 'orienation'; points 1,2,3 circle 
    ### clockwise around point 0
    #tetrahedra = [
        #[(0,1,0), (1,1,1), (0,1,1), (1,0,1)],
        #[(0,1,0), (0,1,1), (0,0,1), (1,0,1)],
        #[(0,1,0), (0,0,1), (0,0,0), (1,0,1)],
        #[(0,1,0), (0,0,0), (1,0,0), (1,0,1)],
        #[(0,1,0), (1,0,0), (1,1,0), (1,0,1)],
        #[(0,1,0), (1,1,0), (1,1,1), (1,0,1)]
    #]
    
    ### each tetrahedron will be assigned an index
    ### which determines how to generate its facets.
    ### this structure is: 
    ###    facets[index][facet1, facet2, ...]
    ### where each facet is triangular and its points are each 
    ### interpolated between two points on the tetrahedron
    ###    facet = [(p1a, p1b), (p2a, p2b), (p3a, p3b)]
    ### facet points always circle clockwise if you are looking 
    ### at them from below the isosurface.
    #indexFacets = [
        #[],  ## all above
        #[[(0,1), (0,2), (0,3)]],  # 0 below
        #[[(1,0), (1,3), (1,2)]],   # 1 below
        #[[(0,2), (1,3), (1,2)], [(0,2), (0,3), (1,3)]],   # 0,1 below
        #[[(2,0), (2,1), (2,3)]],   # 2 below
        #[[(0,3), (1,2), (2,3)], [(0,3), (0,1), (1,2)]],   # 0,2 below
        #[[(1,0), (2,3), (2,0)], [(1,0), (1,3), (2,3)]],   # 1,2 below
        #[[(3,0), (3,1), (3,2)]],   # 3 above
        #[[(3,0), (3,2), (3,1)]],   # 3 below
        #[[(1,0), (2,0), (2,3)], [(1,0), (2,3), (1,3)]],   # 0,3 below
        #[[(0,3), (2,3), (1,2)], [(0,3), (1,2), (0,1)]],   # 1,3 below
        #[[(2,0), (2,3), (2,1)]], # 0,1,3 below
        #[[(0,2), (1,2), (1,3)], [(0,2), (1,3), (0,3)]],   # 2,3 below
        #[[(1,0), (1,2), (1,3)]], # 0,2,3 below
        #[[(0,1), (0,3), (0,2)]], # 1,2,3 below
        #[]  ## all below
    #]
    
    #for tet in tetrahedra:
        
        ### get the 4 fields for this tetrahedron
        #tetFields = [fields[c] for c in tet]
        
        ### generate an index for each grid cell
        #index = tetFields[0] + tetFields[1]*2 + tetFields[2]*4 + tetFields[3]*8
        
        ### add facets
        #for i in xrange(index.shape[0]):                 # data x-axis
            #for j in xrange(index.shape[1]):             # data y-axis
                #for k in xrange(index.shape[2]):         # data z-axis
                    #for f in indexFacets[index[i,j,k]]:  # faces to generate for this tet
                        #pts = []
                        #for l in [0,1,2]:      # points in this face
                            #p1 = tet[f[l][0]]  # tet corner 1
                            #p2 = tet[f[l][1]]  # tet corner 2
                            #pts.append([(p1[x]+p2[x])*0.5+[i,j,k][x]+0.5 for x in [0,1,2]]) ## interpolate between tet corners
                        #facets.append(pts)

    #return facets
    

def isocurve(data, level, connected=False, extendToEdge=False, path=False):
    """
    Generate isocurve from 2D data using marching squares algorithm.
    
    ============== =========================================================
    **Arguments:**
    data           2D numpy array of scalar values
    level          The level at which to generate an isosurface
    connected      If False, return a single long list of point pairs
                   If True, return multiple long lists of connected point 
                   locations. (This is slower but better for drawing 
                   continuous lines)
    extendToEdge   If True, extend the curves to reach the exact edges of 
                   the data. 
    path           if True, return a QPainterPath rather than a list of 
                   vertex coordinates. This forces connected=True.
    ============== =========================================================
    
    This function is SLOW; plenty of room for optimization here.
    """    
    
    if path is True:
        connected = True
    
    if extendToEdge:
        d2 = np.empty((data.shape[0]+2, data.shape[1]+2), dtype=data.dtype)
        d2[1:-1, 1:-1] = data
        d2[0, 1:-1] = data[0]
        d2[-1, 1:-1] = data[-1]
        d2[1:-1, 0] = data[:, 0]
        d2[1:-1, -1] = data[:, -1]
        d2[0,0] = d2[0,1]
        d2[0,-1] = d2[1,-1]
        d2[-1,0] = d2[-1,1]
        d2[-1,-1] = d2[-1,-2]
        data = d2
    
    sideTable = [
        [],
        [0,1],
        [1,2],
        [0,2],
        [0,3],
        [1,3],
        [0,1,2,3],
        [2,3],
        [2,3],
        [0,1,2,3],
        [1,3],
        [0,3],
        [0,2],
        [1,2],
        [0,1],
        []
        ]
    
    edgeKey=[
        [(0,1), (0,0)],
        [(0,0), (1,0)],
        [(1,0), (1,1)],
        [(1,1), (0,1)]
        ]
    
    
    lines = []
    
    ## mark everything below the isosurface level
    mask = data < level
    
    ### make four sub-fields and compute indexes for grid cells
    index = np.zeros([x-1 for x in data.shape], dtype=np.ubyte)
    fields = np.empty((2,2), dtype=object)
    slices = [slice(0,-1), slice(1,None)]
    for i in [0,1]:
        for j in [0,1]:
            fields[i,j] = mask[slices[i], slices[j]]
            #vertIndex = i - 2*j*i + 3*j + 4*k  ## this is just to match Bourk's vertex numbering scheme
            vertIndex = i+2*j
            #print i,j,k," : ", fields[i,j,k], 2**vertIndex
            np.add(index, fields[i,j] * 2**vertIndex, out=index, casting='unsafe')
            #print index
    #print index
    
    ## add lines
    for i in range(index.shape[0]):                 # data x-axis
        for j in range(index.shape[1]):             # data y-axis     
            sides = sideTable[index[i,j]]
            for l in range(0, len(sides), 2):     ## faces for this grid cell
                edges = sides[l:l+2]
                pts = []
                for m in [0,1]:      # points in this face
                    p1 = edgeKey[edges[m]][0] # p1, p2 are points at either side of an edge
                    p2 = edgeKey[edges[m]][1]
                    v1 = data[i+p1[0], j+p1[1]] # v1 and v2 are the values at p1 and p2
                    v2 = data[i+p2[0], j+p2[1]]
                    f = (level-v1) / (v2-v1)
                    fi = 1.0 - f
                    p = (    ## interpolate between corners
                        p1[0]*fi + p2[0]*f + i + 0.5, 
                        p1[1]*fi + p2[1]*f + j + 0.5
                        )
                    if extendToEdge:
                        ## check bounds
                        p = (
                            min(data.shape[0]-2, max(0, p[0]-1)),
                            min(data.shape[1]-2, max(0, p[1]-1)),                        
                        )
                    if connected:
                        gridKey = i + (1 if edges[m]==2 else 0), j + (1 if edges[m]==3 else 0), edges[m]%2
                        pts.append((p, gridKey))  ## give the actual position and a key identifying the grid location (for connecting segments)
                    else:
                        pts.append(p)
                
                lines.append(pts)

    if not connected:
        return lines
                
    ## turn disjoint list of segments into continuous lines

    #lines = [[2,5], [5,4], [3,4], [1,3], [6,7], [7,8], [8,6], [11,12], [12,15], [11,13], [13,14]]
    #lines = [[(float(a), a), (float(b), b)] for a,b in lines]
    points = {}  ## maps each point to its connections
    for a,b in lines:
        if a[1] not in points:
            points[a[1]] = []
        points[a[1]].append([a,b])
        if b[1] not in points:
            points[b[1]] = []
        points[b[1]].append([b,a])

    ## rearrange into chains
    for k in list(points.keys()):
        try:
            chains = points[k]
        except KeyError:   ## already used this point elsewhere
            continue
        #print "===========", k
        for chain in chains:
            #print "  chain:", chain
            x = None
            while True:
                if x == chain[-1][1]:
                    break ## nothing left to do on this chain
                    
                x = chain[-1][1]
                if x == k:  
                    break ## chain has looped; we're done and can ignore the opposite chain
                y = chain[-2][1]
                connects = points[x]
                for conn in connects[:]:
                    if conn[1][1] != y:
                        #print "    ext:", conn
                        chain.extend(conn[1:])
                #print "    del:", x
                del points[x]
            if chain[0][1] == chain[-1][1]:  # looped chain; no need to continue the other direction
                chains.pop()
                break
                

    ## extract point locations 
    lines = []
    for chain in points.values():
        if len(chain) == 2:
            chain = chain[1][1:][::-1] + chain[0]  # join together ends of chain
        else:
            chain = chain[0]
        lines.append([p[0] for p in chain])
    
    if not path:
        return lines ## a list of pairs of points
    
    path = QtGui.QPainterPath()
    for line in lines:
        path.moveTo(*line[0])
        for p in line[1:]:
            path.lineTo(*p)
    
    return path
    
    
def traceImage(image, values, smooth=0.5):
    """
    Convert an image to a set of QPainterPath curves.
    One curve will be generated for each item in *values*; each curve outlines the area
    of the image that is closer to its value than to any others.
    
    If image is RGB or RGBA, then the shape of values should be (nvals, 3/4)
    The parameter *smooth* is expressed in pixels.
    """
    try:
        import scipy.ndimage as ndi
    except ImportError:
        raise Exception("traceImage() requires the package scipy.ndimage, but it is not importable.")
    
    if values.ndim == 2:
        values = values.T
    values = values[np.newaxis, np.newaxis, ...].astype(float)
    image = image[..., np.newaxis].astype(float)
    diff = np.abs(image-values)
    if values.ndim == 4:
        diff = diff.sum(axis=2)
        
    labels = np.argmin(diff, axis=2)
    
    paths = []
    for i in range(diff.shape[-1]):    
        d = (labels==i).astype(float)
        d = gaussianFilter(d, (smooth, smooth))
        lines = isocurve(d, 0.5, connected=True, extendToEdge=True)
        path = QtGui.QPainterPath()
        for line in lines:
            path.moveTo(*line[0])
            for p in line[1:]:
                path.lineTo(*p)
        
        paths.append(path)
    return paths
    
    
    
IsosurfaceDataCache = None
def isosurface(data, level):
    """
    Generate isosurface from volumetric data using marching cubes algorithm.
    See Paul Bourke, "Polygonising a Scalar Field"  
    (http://paulbourke.net/geometry/polygonise/)
    
    *data*   3D numpy array of scalar values. Must be contiguous.
    *level*  The level at which to generate an isosurface
    
    Returns an array of vertex coordinates (Nv, 3) and an array of 
    per-face vertex indexes (Nf, 3)    
    """
    ## For improvement, see:
    ## 
    ## Efficient implementation of Marching Cubes' cases with topological guarantees.
    ## Thomas Lewiner, Helio Lopes, Antonio Wilson Vieira and Geovan Tavares.
    ## Journal of Graphics Tools 8(2): pp. 1-15 (december 2003)
    
    ## Precompute lookup tables on the first run
    global IsosurfaceDataCache
    if IsosurfaceDataCache is None:
        ## map from grid cell index to edge index.
        ## grid cell index tells us which corners are below the isosurface,
        ## edge index tells us which edges are cut by the isosurface.
        ## (Data stolen from Bourk; see above.)
        edgeTable = np.array([
            0x0  , 0x109, 0x203, 0x30a, 0x406, 0x50f, 0x605, 0x70c,
            0x80c, 0x905, 0xa0f, 0xb06, 0xc0a, 0xd03, 0xe09, 0xf00,
            0x190, 0x99 , 0x393, 0x29a, 0x596, 0x49f, 0x795, 0x69c,
            0x99c, 0x895, 0xb9f, 0xa96, 0xd9a, 0xc93, 0xf99, 0xe90,
            0x230, 0x339, 0x33 , 0x13a, 0x636, 0x73f, 0x435, 0x53c,
            0xa3c, 0xb35, 0x83f, 0x936, 0xe3a, 0xf33, 0xc39, 0xd30,
            0x3a0, 0x2a9, 0x1a3, 0xaa , 0x7a6, 0x6af, 0x5a5, 0x4ac,
            0xbac, 0xaa5, 0x9af, 0x8a6, 0xfaa, 0xea3, 0xda9, 0xca0,
            0x460, 0x569, 0x663, 0x76a, 0x66 , 0x16f, 0x265, 0x36c,
            0xc6c, 0xd65, 0xe6f, 0xf66, 0x86a, 0x963, 0xa69, 0xb60,
            0x5f0, 0x4f9, 0x7f3, 0x6fa, 0x1f6, 0xff , 0x3f5, 0x2fc,
            0xdfc, 0xcf5, 0xfff, 0xef6, 0x9fa, 0x8f3, 0xbf9, 0xaf0,
            0x650, 0x759, 0x453, 0x55a, 0x256, 0x35f, 0x55 , 0x15c,
            0xe5c, 0xf55, 0xc5f, 0xd56, 0xa5a, 0xb53, 0x859, 0x950,
            0x7c0, 0x6c9, 0x5c3, 0x4ca, 0x3c6, 0x2cf, 0x1c5, 0xcc ,
            0xfcc, 0xec5, 0xdcf, 0xcc6, 0xbca, 0xac3, 0x9c9, 0x8c0,
            0x8c0, 0x9c9, 0xac3, 0xbca, 0xcc6, 0xdcf, 0xec5, 0xfcc,
            0xcc , 0x1c5, 0x2cf, 0x3c6, 0x4ca, 0x5c3, 0x6c9, 0x7c0,
            0x950, 0x859, 0xb53, 0xa5a, 0xd56, 0xc5f, 0xf55, 0xe5c,
            0x15c, 0x55 , 0x35f, 0x256, 0x55a, 0x453, 0x759, 0x650,
            0xaf0, 0xbf9, 0x8f3, 0x9fa, 0xef6, 0xfff, 0xcf5, 0xdfc,
            0x2fc, 0x3f5, 0xff , 0x1f6, 0x6fa, 0x7f3, 0x4f9, 0x5f0,
            0xb60, 0xa69, 0x963, 0x86a, 0xf66, 0xe6f, 0xd65, 0xc6c,
            0x36c, 0x265, 0x16f, 0x66 , 0x76a, 0x663, 0x569, 0x460,
            0xca0, 0xda9, 0xea3, 0xfaa, 0x8a6, 0x9af, 0xaa5, 0xbac,
            0x4ac, 0x5a5, 0x6af, 0x7a6, 0xaa , 0x1a3, 0x2a9, 0x3a0,
            0xd30, 0xc39, 0xf33, 0xe3a, 0x936, 0x83f, 0xb35, 0xa3c,
            0x53c, 0x435, 0x73f, 0x636, 0x13a, 0x33 , 0x339, 0x230,
            0xe90, 0xf99, 0xc93, 0xd9a, 0xa96, 0xb9f, 0x895, 0x99c,
            0x69c, 0x795, 0x49f, 0x596, 0x29a, 0x393, 0x99 , 0x190,
            0xf00, 0xe09, 0xd03, 0xc0a, 0xb06, 0xa0f, 0x905, 0x80c,
            0x70c, 0x605, 0x50f, 0x406, 0x30a, 0x203, 0x109, 0x0   
            ], dtype=np.uint16)
        
        ## Table of triangles to use for filling each grid cell.
        ## Each set of three integers tells us which three edges to
        ## draw a triangle between.
        ## (Data stolen from Bourk; see above.)
        triTable = [
            [],
            [0, 8, 3],
            [0, 1, 9],
            [1, 8, 3, 9, 8, 1],
            [1, 2, 10],
            [0, 8, 3, 1, 2, 10],
            [9, 2, 10, 0, 2, 9],
            [2, 8, 3, 2, 10, 8, 10, 9, 8],
            [3, 11, 2],
            [0, 11, 2, 8, 11, 0],
            [1, 9, 0, 2, 3, 11],
            [1, 11, 2, 1, 9, 11, 9, 8, 11],
            [3, 10, 1, 11, 10, 3],
            [0, 10, 1, 0, 8, 10, 8, 11, 10],
            [3, 9, 0, 3, 11, 9, 11, 10, 9],
            [9, 8, 10, 10, 8, 11],
            [4, 7, 8],
            [4, 3, 0, 7, 3, 4],
            [0, 1, 9, 8, 4, 7],
            [4, 1, 9, 4, 7, 1, 7, 3, 1],
            [1, 2, 10, 8, 4, 7],
            [3, 4, 7, 3, 0, 4, 1, 2, 10],
            [9, 2, 10, 9, 0, 2, 8, 4, 7],
            [2, 10, 9, 2, 9, 7, 2, 7, 3, 7, 9, 4],
            [8, 4, 7, 3, 11, 2],
            [11, 4, 7, 11, 2, 4, 2, 0, 4],
            [9, 0, 1, 8, 4, 7, 2, 3, 11],
            [4, 7, 11, 9, 4, 11, 9, 11, 2, 9, 2, 1],
            [3, 10, 1, 3, 11, 10, 7, 8, 4],
            [1, 11, 10, 1, 4, 11, 1, 0, 4, 7, 11, 4],
            [4, 7, 8, 9, 0, 11, 9, 11, 10, 11, 0, 3],
            [4, 7, 11, 4, 11, 9, 9, 11, 10],
            [9, 5, 4],
            [9, 5, 4, 0, 8, 3],
            [0, 5, 4, 1, 5, 0],
            [8, 5, 4, 8, 3, 5, 3, 1, 5],
            [1, 2, 10, 9, 5, 4],
            [3, 0, 8, 1, 2, 10, 4, 9, 5],
            [5, 2, 10, 5, 4, 2, 4, 0, 2],
            [2, 10, 5, 3, 2, 5, 3, 5, 4, 3, 4, 8],
            [9, 5, 4, 2, 3, 11],
            [0, 11, 2, 0, 8, 11, 4, 9, 5],
            [0, 5, 4, 0, 1, 5, 2, 3, 11],
            [2, 1, 5, 2, 5, 8, 2, 8, 11, 4, 8, 5],
            [10, 3, 11, 10, 1, 3, 9, 5, 4],
            [4, 9, 5, 0, 8, 1, 8, 10, 1, 8, 11, 10],
            [5, 4, 0, 5, 0, 11, 5, 11, 10, 11, 0, 3],
            [5, 4, 8, 5, 8, 10, 10, 8, 11],
            [9, 7, 8, 5, 7, 9],
            [9, 3, 0, 9, 5, 3, 5, 7, 3],
            [0, 7, 8, 0, 1, 7, 1, 5, 7],
            [1, 5, 3, 3, 5, 7],
            [9, 7, 8, 9, 5, 7, 10, 1, 2],
            [10, 1, 2, 9, 5, 0, 5, 3, 0, 5, 7, 3],
            [8, 0, 2, 8, 2, 5, 8, 5, 7, 10, 5, 2],
            [2, 10, 5, 2, 5, 3, 3, 5, 7],
            [7, 9, 5, 7, 8, 9, 3, 11, 2],
            [9, 5, 7, 9, 7, 2, 9, 2, 0, 2, 7, 11],
            [2, 3, 11, 0, 1, 8, 1, 7, 8, 1, 5, 7],
            [11, 2, 1, 11, 1, 7, 7, 1, 5],
            [9, 5, 8, 8, 5, 7, 10, 1, 3, 10, 3, 11],
            [5, 7, 0, 5, 0, 9, 7, 11, 0, 1, 0, 10, 11, 10, 0],
            [11, 10, 0, 11, 0, 3, 10, 5, 0, 8, 0, 7, 5, 7, 0],
            [11, 10, 5, 7, 11, 5],
            [10, 6, 5],
            [0, 8, 3, 5, 10, 6],
            [9, 0, 1, 5, 10, 6],
            [1, 8, 3, 1, 9, 8, 5, 10, 6],
            [1, 6, 5, 2, 6, 1],
            [1, 6, 5, 1, 2, 6, 3, 0, 8],
            [9, 6, 5, 9, 0, 6, 0, 2, 6],
            [5, 9, 8, 5, 8, 2, 5, 2, 6, 3, 2, 8],
            [2, 3, 11, 10, 6, 5],
            [11, 0, 8, 11, 2, 0, 10, 6, 5],
            [0, 1, 9, 2, 3, 11, 5, 10, 6],
            [5, 10, 6, 1, 9, 2, 9, 11, 2, 9, 8, 11],
            [6, 3, 11, 6, 5, 3, 5, 1, 3],
            [0, 8, 11, 0, 11, 5, 0, 5, 1, 5, 11, 6],
            [3, 11, 6, 0, 3, 6, 0, 6, 5, 0, 5, 9],
            [6, 5, 9, 6, 9, 11, 11, 9, 8],
            [5, 10, 6, 4, 7, 8],
            [4, 3, 0, 4, 7, 3, 6, 5, 10],
            [1, 9, 0, 5, 10, 6, 8, 4, 7],
            [10, 6, 5, 1, 9, 7, 1, 7, 3, 7, 9, 4],
            [6, 1, 2, 6, 5, 1, 4, 7, 8],
            [1, 2, 5, 5, 2, 6, 3, 0, 4, 3, 4, 7],
            [8, 4, 7, 9, 0, 5, 0, 6, 5, 0, 2, 6],
            [7, 3, 9, 7, 9, 4, 3, 2, 9, 5, 9, 6, 2, 6, 9],
            [3, 11, 2, 7, 8, 4, 10, 6, 5],
            [5, 10, 6, 4, 7, 2, 4, 2, 0, 2, 7, 11],
            [0, 1, 9, 4, 7, 8, 2, 3, 11, 5, 10, 6],
            [9, 2, 1, 9, 11, 2, 9, 4, 11, 7, 11, 4, 5, 10, 6],
            [8, 4, 7, 3, 11, 5, 3, 5, 1, 5, 11, 6],
            [5, 1, 11, 5, 11, 6, 1, 0, 11, 7, 11, 4, 0, 4, 11],
            [0, 5, 9, 0, 6, 5, 0, 3, 6, 11, 6, 3, 8, 4, 7],
            [6, 5, 9, 6, 9, 11, 4, 7, 9, 7, 11, 9],
            [10, 4, 9, 6, 4, 10],
            [4, 10, 6, 4, 9, 10, 0, 8, 3],
            [10, 0, 1, 10, 6, 0, 6, 4, 0],
            [8, 3, 1, 8, 1, 6, 8, 6, 4, 6, 1, 10],
            [1, 4, 9, 1, 2, 4, 2, 6, 4],
            [3, 0, 8, 1, 2, 9, 2, 4, 9, 2, 6, 4],
            [0, 2, 4, 4, 2, 6],
            [8, 3, 2, 8, 2, 4, 4, 2, 6],
            [10, 4, 9, 10, 6, 4, 11, 2, 3],
            [0, 8, 2, 2, 8, 11, 4, 9, 10, 4, 10, 6],
            [3, 11, 2, 0, 1, 6, 0, 6, 4, 6, 1, 10],
            [6, 4, 1, 6, 1, 10, 4, 8, 1, 2, 1, 11, 8, 11, 1],
            [9, 6, 4, 9, 3, 6, 9, 1, 3, 11, 6, 3],
            [8, 11, 1, 8, 1, 0, 11, 6, 1, 9, 1, 4, 6, 4, 1],
            [3, 11, 6, 3, 6, 0, 0, 6, 4],
            [6, 4, 8, 11, 6, 8],
            [7, 10, 6, 7, 8, 10, 8, 9, 10],
            [0, 7, 3, 0, 10, 7, 0, 9, 10, 6, 7, 10],
            [10, 6, 7, 1, 10, 7, 1, 7, 8, 1, 8, 0],
            [10, 6, 7, 10, 7, 1, 1, 7, 3],
            [1, 2, 6, 1, 6, 8, 1, 8, 9, 8, 6, 7],
            [2, 6, 9, 2, 9, 1, 6, 7, 9, 0, 9, 3, 7, 3, 9],
            [7, 8, 0, 7, 0, 6, 6, 0, 2],
            [7, 3, 2, 6, 7, 2],
            [2, 3, 11, 10, 6, 8, 10, 8, 9, 8, 6, 7],
            [2, 0, 7, 2, 7, 11, 0, 9, 7, 6, 7, 10, 9, 10, 7],
            [1, 8, 0, 1, 7, 8, 1, 10, 7, 6, 7, 10, 2, 3, 11],
            [11, 2, 1, 11, 1, 7, 10, 6, 1, 6, 7, 1],
            [8, 9, 6, 8, 6, 7, 9, 1, 6, 11, 6, 3, 1, 3, 6],
            [0, 9, 1, 11, 6, 7],
            [7, 8, 0, 7, 0, 6, 3, 11, 0, 11, 6, 0],
            [7, 11, 6],
            [7, 6, 11],
            [3, 0, 8, 11, 7, 6],
            [0, 1, 9, 11, 7, 6],
            [8, 1, 9, 8, 3, 1, 11, 7, 6],
            [10, 1, 2, 6, 11, 7],
            [1, 2, 10, 3, 0, 8, 6, 11, 7],
            [2, 9, 0, 2, 10, 9, 6, 11, 7],
            [6, 11, 7, 2, 10, 3, 10, 8, 3, 10, 9, 8],
            [7, 2, 3, 6, 2, 7],
            [7, 0, 8, 7, 6, 0, 6, 2, 0],
            [2, 7, 6, 2, 3, 7, 0, 1, 9],
            [1, 6, 2, 1, 8, 6, 1, 9, 8, 8, 7, 6],
            [10, 7, 6, 10, 1, 7, 1, 3, 7],
            [10, 7, 6, 1, 7, 10, 1, 8, 7, 1, 0, 8],
            [0, 3, 7, 0, 7, 10, 0, 10, 9, 6, 10, 7],
            [7, 6, 10, 7, 10, 8, 8, 10, 9],
            [6, 8, 4, 11, 8, 6],
            [3, 6, 11, 3, 0, 6, 0, 4, 6],
            [8, 6, 11, 8, 4, 6, 9, 0, 1],
            [9, 4, 6, 9, 6, 3, 9, 3, 1, 11, 3, 6],
            [6, 8, 4, 6, 11, 8, 2, 10, 1],
            [1, 2, 10, 3, 0, 11, 0, 6, 11, 0, 4, 6],
            [4, 11, 8, 4, 6, 11, 0, 2, 9, 2, 10, 9],
            [10, 9, 3, 10, 3, 2, 9, 4, 3, 11, 3, 6, 4, 6, 3],
            [8, 2, 3, 8, 4, 2, 4, 6, 2],
            [0, 4, 2, 4, 6, 2],
            [1, 9, 0, 2, 3, 4, 2, 4, 6, 4, 3, 8],
            [1, 9, 4, 1, 4, 2, 2, 4, 6],
            [8, 1, 3, 8, 6, 1, 8, 4, 6, 6, 10, 1],
            [10, 1, 0, 10, 0, 6, 6, 0, 4],
            [4, 6, 3, 4, 3, 8, 6, 10, 3, 0, 3, 9, 10, 9, 3],
            [10, 9, 4, 6, 10, 4],
            [4, 9, 5, 7, 6, 11],
            [0, 8, 3, 4, 9, 5, 11, 7, 6],
            [5, 0, 1, 5, 4, 0, 7, 6, 11],
            [11, 7, 6, 8, 3, 4, 3, 5, 4, 3, 1, 5],
            [9, 5, 4, 10, 1, 2, 7, 6, 11],
            [6, 11, 7, 1, 2, 10, 0, 8, 3, 4, 9, 5],
            [7, 6, 11, 5, 4, 10, 4, 2, 10, 4, 0, 2],
            [3, 4, 8, 3, 5, 4, 3, 2, 5, 10, 5, 2, 11, 7, 6],
            [7, 2, 3, 7, 6, 2, 5, 4, 9],
            [9, 5, 4, 0, 8, 6, 0, 6, 2, 6, 8, 7],
            [3, 6, 2, 3, 7, 6, 1, 5, 0, 5, 4, 0],
            [6, 2, 8, 6, 8, 7, 2, 1, 8, 4, 8, 5, 1, 5, 8],
            [9, 5, 4, 10, 1, 6, 1, 7, 6, 1, 3, 7],
            [1, 6, 10, 1, 7, 6, 1, 0, 7, 8, 7, 0, 9, 5, 4],
            [4, 0, 10, 4, 10, 5, 0, 3, 10, 6, 10, 7, 3, 7, 10],
            [7, 6, 10, 7, 10, 8, 5, 4, 10, 4, 8, 10],
            [6, 9, 5, 6, 11, 9, 11, 8, 9],
            [3, 6, 11, 0, 6, 3, 0, 5, 6, 0, 9, 5],
            [0, 11, 8, 0, 5, 11, 0, 1, 5, 5, 6, 11],
            [6, 11, 3, 6, 3, 5, 5, 3, 1],
            [1, 2, 10, 9, 5, 11, 9, 11, 8, 11, 5, 6],
            [0, 11, 3, 0, 6, 11, 0, 9, 6, 5, 6, 9, 1, 2, 10],
            [11, 8, 5, 11, 5, 6, 8, 0, 5, 10, 5, 2, 0, 2, 5],
            [6, 11, 3, 6, 3, 5, 2, 10, 3, 10, 5, 3],
            [5, 8, 9, 5, 2, 8, 5, 6, 2, 3, 8, 2],
            [9, 5, 6, 9, 6, 0, 0, 6, 2],
            [1, 5, 8, 1, 8, 0, 5, 6, 8, 3, 8, 2, 6, 2, 8],
            [1, 5, 6, 2, 1, 6],
            [1, 3, 6, 1, 6, 10, 3, 8, 6, 5, 6, 9, 8, 9, 6],
            [10, 1, 0, 10, 0, 6, 9, 5, 0, 5, 6, 0],
            [0, 3, 8, 5, 6, 10],
            [10, 5, 6],
            [11, 5, 10, 7, 5, 11],
            [11, 5, 10, 11, 7, 5, 8, 3, 0],
            [5, 11, 7, 5, 10, 11, 1, 9, 0],
            [10, 7, 5, 10, 11, 7, 9, 8, 1, 8, 3, 1],
            [11, 1, 2, 11, 7, 1, 7, 5, 1],
            [0, 8, 3, 1, 2, 7, 1, 7, 5, 7, 2, 11],
            [9, 7, 5, 9, 2, 7, 9, 0, 2, 2, 11, 7],
            [7, 5, 2, 7, 2, 11, 5, 9, 2, 3, 2, 8, 9, 8, 2],
            [2, 5, 10, 2, 3, 5, 3, 7, 5],
            [8, 2, 0, 8, 5, 2, 8, 7, 5, 10, 2, 5],
            [9, 0, 1, 5, 10, 3, 5, 3, 7, 3, 10, 2],
            [9, 8, 2, 9, 2, 1, 8, 7, 2, 10, 2, 5, 7, 5, 2],
            [1, 3, 5, 3, 7, 5],
            [0, 8, 7, 0, 7, 1, 1, 7, 5],
            [9, 0, 3, 9, 3, 5, 5, 3, 7],
            [9, 8, 7, 5, 9, 7],
            [5, 8, 4, 5, 10, 8, 10, 11, 8],
            [5, 0, 4, 5, 11, 0, 5, 10, 11, 11, 3, 0],
            [0, 1, 9, 8, 4, 10, 8, 10, 11, 10, 4, 5],
            [10, 11, 4, 10, 4, 5, 11, 3, 4, 9, 4, 1, 3, 1, 4],
            [2, 5, 1, 2, 8, 5, 2, 11, 8, 4, 5, 8],
            [0, 4, 11, 0, 11, 3, 4, 5, 11, 2, 11, 1, 5, 1, 11],
            [0, 2, 5, 0, 5, 9, 2, 11, 5, 4, 5, 8, 11, 8, 5],
            [9, 4, 5, 2, 11, 3],
            [2, 5, 10, 3, 5, 2, 3, 4, 5, 3, 8, 4],
            [5, 10, 2, 5, 2, 4, 4, 2, 0],
            [3, 10, 2, 3, 5, 10, 3, 8, 5, 4, 5, 8, 0, 1, 9],
            [5, 10, 2, 5, 2, 4, 1, 9, 2, 9, 4, 2],
            [8, 4, 5, 8, 5, 3, 3, 5, 1],
            [0, 4, 5, 1, 0, 5],
            [8, 4, 5, 8, 5, 3, 9, 0, 5, 0, 3, 5],
            [9, 4, 5],
            [4, 11, 7, 4, 9, 11, 9, 10, 11],
            [0, 8, 3, 4, 9, 7, 9, 11, 7, 9, 10, 11],
            [1, 10, 11, 1, 11, 4, 1, 4, 0, 7, 4, 11],
            [3, 1, 4, 3, 4, 8, 1, 10, 4, 7, 4, 11, 10, 11, 4],
            [4, 11, 7, 9, 11, 4, 9, 2, 11, 9, 1, 2],
            [9, 7, 4, 9, 11, 7, 9, 1, 11, 2, 11, 1, 0, 8, 3],
            [11, 7, 4, 11, 4, 2, 2, 4, 0],
            [11, 7, 4, 11, 4, 2, 8, 3, 4, 3, 2, 4],
            [2, 9, 10, 2, 7, 9, 2, 3, 7, 7, 4, 9],
            [9, 10, 7, 9, 7, 4, 10, 2, 7, 8, 7, 0, 2, 0, 7],
            [3, 7, 10, 3, 10, 2, 7, 4, 10, 1, 10, 0, 4, 0, 10],
            [1, 10, 2, 8, 7, 4],
            [4, 9, 1, 4, 1, 7, 7, 1, 3],
            [4, 9, 1, 4, 1, 7, 0, 8, 1, 8, 7, 1],
            [4, 0, 3, 7, 4, 3],
            [4, 8, 7],
            [9, 10, 8, 10, 11, 8],
            [3, 0, 9, 3, 9, 11, 11, 9, 10],
            [0, 1, 10, 0, 10, 8, 8, 10, 11],
            [3, 1, 10, 11, 3, 10],
            [1, 2, 11, 1, 11, 9, 9, 11, 8],
            [3, 0, 9, 3, 9, 11, 1, 2, 9, 2, 11, 9],
            [0, 2, 11, 8, 0, 11],
            [3, 2, 11],
            [2, 3, 8, 2, 8, 10, 10, 8, 9],
            [9, 10, 2, 0, 9, 2],
            [2, 3, 8, 2, 8, 10, 0, 1, 8, 1, 10, 8],
            [1, 10, 2],
            [1, 3, 8, 9, 1, 8],
            [0, 9, 1],
            [0, 3, 8],
            []
        ]    
        edgeShifts = np.array([  ## maps edge ID (0-11) to (x,y,z) cell offset and edge ID (0-2)
            [0, 0, 0, 0],   
            [1, 0, 0, 1],
            [0, 1, 0, 0],
            [0, 0, 0, 1],
            [0, 0, 1, 0],
            [1, 0, 1, 1],
            [0, 1, 1, 0],
            [0, 0, 1, 1],
            [0, 0, 0, 2],
            [1, 0, 0, 2],
            [1, 1, 0, 2],
            [0, 1, 0, 2],
            #[9, 9, 9, 9]  ## fake
        ], dtype=np.uint16) # don't use ubyte here! This value gets added to cell index later; will need the extra precision.
        nTableFaces = np.array([len(f)/3 for f in triTable], dtype=np.ubyte)
        faceShiftTables = [None]
        for i in range(1,6):
            ## compute lookup table of index: vertexes mapping
            faceTableI = np.zeros((len(triTable), i*3), dtype=np.ubyte)
            faceTableInds = np.argwhere(nTableFaces == i)
            faceTableI[faceTableInds[:,0]] = np.array([triTable[j[0]] for j in faceTableInds])
            faceTableI = faceTableI.reshape((len(triTable), i, 3))
            faceShiftTables.append(edgeShifts[faceTableI])
            
        ## Let's try something different:
        #faceTable = np.empty((256, 5, 3, 4), dtype=np.ubyte)   # (grid cell index, faces, vertexes, edge lookup)
        #for i,f in enumerate(triTable):
            #f = np.array(f + [12] * (15-len(f))).reshape(5,3)
            #faceTable[i] = edgeShifts[f]
        
        
        IsosurfaceDataCache = (faceShiftTables, edgeShifts, edgeTable, nTableFaces)
    else:
        faceShiftTables, edgeShifts, edgeTable, nTableFaces = IsosurfaceDataCache

    # We use strides below, which means we need contiguous array input.
    # Ideally we can fix this just by removing the dependency on strides.
    if not data.flags['C_CONTIGUOUS']:
        raise TypeError("isosurface input data must be c-contiguous.")
    
    ## mark everything below the isosurface level
    mask = data < level
    
    ### make eight sub-fields and compute indexes for grid cells
    index = np.zeros([x-1 for x in data.shape], dtype=np.ubyte)
    fields = np.empty((2,2,2), dtype=object)
    slices = [slice(0,-1), slice(1,None)]
    for i in [0,1]:
        for j in [0,1]:
            for k in [0,1]:
                fields[i,j,k] = mask[slices[i], slices[j], slices[k]]
                vertIndex = i - 2*j*i + 3*j + 4*k  ## this is just to match Bourk's vertex numbering scheme
                np.add(index, fields[i,j,k] * 2**vertIndex, out=index, casting='unsafe')
    
    ### Generate table of edges that have been cut
    cutEdges = np.zeros([x+1 for x in index.shape]+[3], dtype=np.uint32)
    edges = edgeTable[index]
    for i, shift in enumerate(edgeShifts[:12]):        
        slices = [slice(shift[j],cutEdges.shape[j]+(shift[j]-1)) for j in range(3)]
        cutEdges[slices[0], slices[1], slices[2], shift[3]] += edges & 2**i
    
    ## for each cut edge, interpolate to see where exactly the edge is cut and generate vertex positions
    m = cutEdges > 0
    vertexInds = np.argwhere(m)   ## argwhere is slow!
    vertexes = vertexInds[:,:3].astype(np.float32)
    dataFlat = data.reshape(data.shape[0]*data.shape[1]*data.shape[2])
    
    ## re-use the cutEdges array as a lookup table for vertex IDs
    cutEdges[vertexInds[:,0], vertexInds[:,1], vertexInds[:,2], vertexInds[:,3]] = np.arange(vertexInds.shape[0])
    
    for i in [0,1,2]:
        vim = vertexInds[:,3] == i
        vi = vertexInds[vim, :3]
        viFlat = (vi * (np.array(data.strides[:3]) // data.itemsize)[np.newaxis,:]).sum(axis=1)
        v1 = dataFlat[viFlat]
        v2 = dataFlat[viFlat + data.strides[i]//data.itemsize]
        vertexes[vim,i] += (level-v1) / (v2-v1)
    
    ### compute the set of vertex indexes for each face. 
    
    ## This works, but runs a bit slower.
    #cells = np.argwhere((index != 0) & (index != 255))  ## all cells with at least one face
    #cellInds = index[cells[:,0], cells[:,1], cells[:,2]]
    #verts = faceTable[cellInds]
    #mask = verts[...,0,0] != 9
    #verts[...,:3] += cells[:,np.newaxis,np.newaxis,:]  ## we now have indexes into cutEdges
    #verts = verts[mask]
    #faces = cutEdges[verts[...,0], verts[...,1], verts[...,2], verts[...,3]]  ## and these are the vertex indexes we want.
    
    
    ## To allow this to be vectorized efficiently, we count the number of faces in each 
    ## grid cell and handle each group of cells with the same number together.
    ## determine how many faces to assign to each grid cell
    nFaces = nTableFaces[index]
    totFaces = nFaces.sum()
    faces = np.empty((totFaces, 3), dtype=np.uint32)
    ptr = 0
    #import debug
    #p = debug.Profiler()
    
    ## this helps speed up an indexing operation later on
    cs = np.array(cutEdges.strides)//cutEdges.itemsize
    cutEdges = cutEdges.flatten()

    ## this, strangely, does not seem to help.
    #ins = np.array(index.strides)/index.itemsize
    #index = index.flatten()

    for i in range(1,6):
        ### expensive:
        #profiler()
        cells = np.argwhere(nFaces == i)  ## all cells which require i faces  (argwhere is expensive)
        #profiler()
        if cells.shape[0] == 0:
            continue
        cellInds = index[cells[:,0], cells[:,1], cells[:,2]]   ## index values of cells to process for this round
        #profiler()
        
        ### expensive:
        verts = faceShiftTables[i][cellInds]
        #profiler()
        np.add(verts[...,:3], cells[:,np.newaxis,np.newaxis,:], out=verts[...,:3], casting='unsafe')  ## we now have indexes into cutEdges
        verts = verts.reshape((verts.shape[0]*i,)+verts.shape[2:])
        #profiler()
        
        ### expensive:
        verts = (verts * cs[np.newaxis, np.newaxis, :]).sum(axis=2)
        vertInds = cutEdges[verts]
        #profiler()
        nv = vertInds.shape[0]
        #profiler()
        faces[ptr:ptr+nv] = vertInds #.reshape((nv, 3))
        #profiler()
        ptr += nv
        
    return vertexes, faces

    
def _pinv_fallback(tr):
    arr = np.array([tr.m11(), tr.m12(), tr.m13(),
                    tr.m21(), tr.m22(), tr.m23(),
                    tr.m31(), tr.m32(), tr.m33()])
    arr.shape = (3, 3)
    pinv = np.linalg.pinv(arr)
    return QtGui.QTransform(*pinv.ravel().tolist())


def invertQTransform(tr):
    """Return a QTransform that is the inverse of *tr*.
    A pseudo-inverse is returned if tr is not invertible.
    
    Note that this function is preferred over QTransform.inverted() due to
    bugs in that method. (specifically, Qt has floating-point precision issues
    when determining whether a matrix is invertible)
    """
    try:
        det = tr.determinant()
        detr = 1.0 / det    # let singular matrices raise ZeroDivisionError
        inv = tr.adjoint()
        inv *= detr
        return inv
    except ZeroDivisionError:
        return _pinv_fallback(tr)
    

def pseudoScatter(data, spacing=None, shuffle=True, bidir=False, method='exact'):
    """Return an array of position values needed to make beeswarm or column scatter plots.
    
    Used for examining the distribution of values in an array.
    
    Given an array of x-values, construct an array of y-values such that an x,y scatter-plot
    will not have overlapping points (it will look similar to a histogram).
    """
    if method == 'exact':
        return _pseudoScatterExact(data, spacing=spacing, shuffle=shuffle, bidir=bidir)
    elif method == 'histogram':
        return _pseudoScatterHistogram(data, spacing=spacing, shuffle=shuffle, bidir=bidir)


def _pseudoScatterHistogram(data, spacing=None, shuffle=True, bidir=False):
    """Works by binning points into a histogram and spreading them out to fill the bin.
    
    Faster method, but can produce blocky results.
    """
    inds = np.arange(len(data))
    if shuffle:
        np.random.shuffle(inds)
        
    data = data[inds]
    
    if spacing is None:
        spacing = 2.*np.std(data)/len(data)**0.5

    yvals = np.empty(len(data))
    
    dmin = data.min()
    dmax = data.max()
    nbins = int((dmax-dmin) / spacing) + 1
    bins = np.linspace(dmin, dmax, nbins)
    dx = bins[1] - bins[0]
    dbins = ((data - bins[0]) / dx).astype(int)
    binCounts = {}
        
    for i,j in enumerate(dbins):
        c = binCounts.get(j, -1) + 1
        binCounts[j] = c
        yvals[i] = c

    if bidir is True:
        for i in range(nbins):
            yvals[dbins==i] -= binCounts.get(i, 0) * 0.5

    return yvals[np.argsort(inds)]  ## un-shuffle values before returning


def _pseudoScatterExact(data, spacing=None, shuffle=True, bidir=False):
    """Works by stacking points up one at a time, searching for the lowest position available at each point.
    
    This method produces nice, smooth results but can be prohibitively slow for large datasets.
    """
    inds = np.arange(len(data))
    if shuffle:
        np.random.shuffle(inds)
        
    data = data[inds]
    
    if spacing is None:
        spacing = 2.*np.std(data)/len(data)**0.5
    s2 = spacing**2
    
    yvals = np.empty(len(data))
    if len(data) == 0:
        return yvals
    yvals[0] = 0
    for i in range(1,len(data)):
        x = data[i]     # current x value to be placed
        x0 = data[:i]   # all x values already placed
        y0 = yvals[:i]  # all y values already placed
        y = 0
        
        dx = (x0-x)**2  # x-distance to each previous point
        xmask = dx < s2  # exclude anything too far away
        
        if xmask.sum() > 0:
            if bidir:
                dirs = [-1, 1]
            else:
                dirs = [1]
            yopts = []
            for direction in dirs:
                y = 0
                dx2 = dx[xmask]
                dy = (s2 - dx2)**0.5   
                limits = np.empty((2,len(dy)))  # ranges of y-values to exclude
                limits[0] = y0[xmask] - dy
                limits[1] = y0[xmask] + dy    
                while True:
                    # ignore anything below this y-value
                    if direction > 0:
                        mask = limits[1] >= y
                    else:
                        mask = limits[0] <= y
                        
                    limits2 = limits[:,mask]
                    
                    # are we inside an excluded region?
                    mask = (limits2[0] < y) & (limits2[1] > y)
                    if mask.sum() == 0:
                        break
                        
                    if direction > 0:
                        y = limits2[:,mask].max()
                    else:
                        y = limits2[:,mask].min()
                yopts.append(y)
            if bidir:
                y = yopts[0] if -yopts[0] < yopts[1] else yopts[1]
            else:
                y = yopts[0]
        yvals[i] = y
    
    return yvals[np.argsort(inds)]  ## un-shuffle values before returning



def toposort(deps, nodes=None, seen=None, stack=None, depth=0):
    """Topological sort. Arguments are:
      deps    dictionary describing dependencies where a:[b,c] means "a depends on b and c"
      nodes   optional, specifies list of starting nodes (these should be the nodes 
              which are not depended on by any other nodes). Other candidate starting
              nodes will be ignored.
              
    Example::

        # Sort the following graph:
        # 
        #   B ──┬─────> C <── D
        #       │       │       
        #   E <─┴─> A <─┘
        #     
        deps = {'a': ['b', 'c'], 'c': ['b', 'd'], 'e': ['b']}
        toposort(deps)
         => ['b', 'd', 'c', 'a', 'e']
    """
    # fill in empty dep lists
    deps = deps.copy()
    for k,v in list(deps.items()):
        for k in v:
            if k not in deps:
                deps[k] = []
    
    if nodes is None:
        ## run through deps to find nodes that are not depended upon
        rem = set()
        for dep in deps.values():
            rem |= set(dep)
        nodes = set(deps.keys()) - rem
    if seen is None:
        seen = set()
        stack = []
    sorted = []
    for n in nodes:
        if n in stack:
            raise Exception("Cyclic dependency detected", stack + [n])
        if n in seen:
            continue
        seen.add(n)
        sorted.extend( toposort(deps, deps[n], seen, stack+[n], depth=depth+1))
        sorted.append(n)
    return sorted


def disconnect(signal, slot):
    """Disconnect a Qt signal from a slot.

    This method augments Qt's Signal.disconnect():

    * Return bool indicating whether disconnection was successful, rather than
      raising an exception
    * Attempt to disconnect prior versions of the slot when using pg.reload    
    """
    while True:
        try:
            signal.disconnect(slot)
            return True
        except (TypeError, RuntimeError):
            slot = reload.getPreviousVersion(slot)
            if slot is None:
                return False


class SignalBlock(object):
    """Class used to temporarily block a Qt signal connection::

        with SignalBlock(signal, slot):
            # do something that emits a signal; it will
            # not be delivered to slot
    """
    def __init__(self, signal, slot):
        self.signal = signal
        self.slot = slot

    def __enter__(self):
        self.reconnect = disconnect(self.signal, self.slot)
        return self

    def __exit__(self, *args):
        if self.reconnect:
            self.signal.connect(self.slot)<|MERGE_RESOLUTION|>--- conflicted
+++ resolved
@@ -10,6 +10,7 @@
 import ctypes
 import decimal
 import re
+import math
 import struct
 import sys
 import warnings
@@ -946,17 +947,11 @@
     
     return matrix
     
-<<<<<<< HEAD
-def rescaleData(data, scale, maxVal, minVal, dtype=None, clip=None, log=False):
-    """Return data rescaled and optionally cast to a new dtype::
-    
-=======
-def rescaleData(data, scale, offset, dtype=None, clip=None):
+def rescaleData(data, scale, offset, dtype=None, clip=None, log=False):
     """Return data rescaled and optionally cast to a new dtype.
 
-    The scaling operation is::
-
->>>>>>> 7abf7d36
+        The scaling operation is::
+
         data => (data-offset) * scale
     """
     if dtype is None:
@@ -964,72 +959,20 @@
     else:
         dtype = np.dtype(dtype)
     
-<<<<<<< HEAD
-    try:
-        if not getConfigOption('useWeave'):
-            raise Exception('Weave is disabled; falling back to slower version.')
-        try:
-            import scipy.weave
-        except ImportError:
-            raise Exception('scipy.weave is not importable; falling back to slower version.')
-        
-        ## require native dtype when using weave
-        if not data.dtype.isnative:
-            data = data.astype(data.dtype.newbyteorder('='))
-        if not dtype.isnative:
-            weaveDtype = dtype.newbyteorder('=')
-        else:
-            weaveDtype = dtype
-        
-        newData = np.empty((data.size,), dtype=weaveDtype)
-        flat = np.ascontiguousarray(data).reshape(data.size)
-        size = data.size
-        
-        code = """
-        double sc = (double)scale;
-        double off = (double)offset;
-        for( int i=0; i<size; i++ ) {
-            newData[i] = ((double)flat[i] - off) * sc;
-        }
-        """
-        scipy.weave.inline(code, ['flat', 'newData', 'size', 'offset', 'scale'], compiler='gcc')
-        if dtype != weaveDtype:
-            newData = newData.astype(dtype)
-        data = newData.reshape(data.shape)
-    except:
-        if getConfigOption('useWeave'):
-            if getConfigOption('weaveDebug'):
-                debug.printExc("Error; disabling weave.")
-            setConfigOptions(useWeave=False)
-        
-        #p = np.poly1d([scale, -offset*scale])
-        #d2 = p(data)
-        if not log:
-            rng = maxVal-minVal
-            rng = 1 if rng == 0 else rng
-            d2 = (data - float(minVal)) * scale / (rng)
-        else:
-            rng = np.log10(maxVal)-np.log10(minVal)
-            rng = 1 if rng == 0 else rng
-            with np.errstate(invalid='ignore', divide='ignore'):
-                d2 = (np.log10(data) - np.log10(minVal)) / rng * scale
-        
-        # Clip before converting dtype to avoid overflow
-        if dtype.kind in 'ui':
-            lim = np.iinfo(dtype)
-            if clip is None:
-                # don't let rescale cause integer overflow
-                d2 = np.clip(d2, lim.min, lim.max)
-            else:
-                d2 = np.clip(d2, max(clip[0], lim.min), min(clip[1], lim.max))
-=======
     if np.can_cast(data, np.float32):
         work_dtype = np.float32
     else:
         work_dtype = np.float64
+    
     d2 = data.astype(work_dtype, copy=True)
-    d2 -= offset
+    if log:
+        with np.errstate(invalid='ignore', divide='ignore'):
+            d2 = np.log10(data, out=d2)
+        d2 -= math.log10(offset)
+    else:
+        d2 -= offset
     d2 *= scale
+
 
     # Clip before converting dtype to avoid overflow
     if dtype.kind in 'ui':
@@ -1037,7 +980,6 @@
         if clip is None:
             # don't let rescale cause integer overflow
             np.clip(d2, lim.min, lim.max, out=d2)
->>>>>>> 7abf7d36
         else:
             np.clip(d2, max(clip[0], lim.min), min(clip[1], lim.max), out=d2)
     else:
@@ -1079,13 +1021,8 @@
     return makeARGB(*args, **kwds)
 
 
-<<<<<<< HEAD
-def makeARGB(data, lut=None, levels=None, scale=None, useRGBA=False, log=False):
-    """ 
-=======
-def makeARGB(data, lut=None, levels=None, scale=None, useRGBA=False, output=None):
-    """
->>>>>>> 7abf7d36
+def makeARGB(data, lut=None, levels=None, scale=None, useRGBA=False, output=None, log=False):
+    """
     Convert an array of values into an ARGB array suitable for building QImages,
     OpenGL textures, etc.
     
@@ -1191,31 +1128,20 @@
             for i in range(data.shape[-1]):
                 minVal, maxVal = levels[i]
                 if minVal == maxVal:
-<<<<<<< HEAD
-                    maxVal += 1e-16
-                newData[...,i] = rescaleData(data[...,i], scale, maxVal, minVal, dtype=dtype, log=log)
-=======
                     maxVal = xp.nextafter(maxVal, 2*maxVal)
                 rng = maxVal-minVal
                 rng = 1 if rng == 0 else rng
-                newData[...,i] = rescaleData(data[...,i], scale / rng, minVal, dtype=dtype)
->>>>>>> 7abf7d36
+                newData[...,i] = rescaleData(data[...,i], scale / rng, minVal, dtype=dtype, log=log)
             data = newData
         else:
             # Apply level scaling unless it would have no effect on the data
             minVal, maxVal = levels
             if minVal != 0 or maxVal != scale:
                 if minVal == maxVal:
-<<<<<<< HEAD
-                    maxVal += 1e-16
-                data = rescaleData(data, scale, maxVal, minVal, dtype=dtype, log=log)
-            
-=======
                     maxVal = xp.nextafter(maxVal, 2*maxVal)
                 rng = maxVal-minVal
                 rng = 1 if rng == 0 else rng
-                data = rescaleData(data, scale/rng, minVal, dtype=dtype)
->>>>>>> 7abf7d36
+                data = rescaleData(data, scale/rng, minVal, dtype=dtype, log=log)
 
     profile('apply levels')
 
