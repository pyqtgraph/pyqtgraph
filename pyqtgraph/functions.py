# -*- coding: utf-8 -*-
"""
functions.py -  Miscellaneous functions with no other home
Copyright 2010  Luke Campagnola
Distributed under MIT/X11 license. See license.txt for more information.
"""

from __future__ import division

import ctypes
import decimal
import re
import struct
import sys
import warnings
import math

import numpy as np
from .util.cupy_helper import getCupy
from .util.numba_helper import getNumbaFunctions

from . import debug, reload
from .Qt import QtGui, QtCore, QT_LIB, QtVersion
from . import Qt
from .namedColorManager import NamedColorManager
from .namedPen import NamedPen
from .namedBrush import NamedBrush

from .metaarray import MetaArray
from collections import OrderedDict
from .python2_3 import asUnicode, basestring

# legacy color definitions:
# NamedColorManager now maintains the primary list of palette colors,
# accessible through functions.NAMED_COLOR_MANAGER.colors().
# For backwards compatibility, this dictionary is updated to contain the same information.
#
# For the user, colors and color palettes are most conveniently accessed through a Palette object.
Colors = {
    'b': QtGui.QColor(0,0,255,255),
    'g': QtGui.QColor(0,255,0,255),
    'r': QtGui.QColor(255,0,0,255),
    'c': QtGui.QColor(0,255,255,255),
    'm': QtGui.QColor(255,0,255,255),
    'y': QtGui.QColor(255,255,0,255),
    'k': QtGui.QColor(0,0,0,255),
    'w': QtGui.QColor(255,255,255,255),
    'd': QtGui.QColor(150,150,150,255),
    'l': QtGui.QColor(200,200,200,255),
    's': QtGui.QColor(100,100,150,255)
}
NAMED_COLOR_MANAGER = NamedColorManager( Colors )

SI_PREFIXES = asUnicode('yzafpnµm kMGTPEZY')
SI_PREFIXES_ASCII = 'yzafpnum kMGTPEZY'
SI_PREFIX_EXPONENTS = dict([(SI_PREFIXES[i], (i-8)*3) for i in range(len(SI_PREFIXES))])
SI_PREFIX_EXPONENTS['u'] = -6

FLOAT_REGEX = re.compile(r'(?P<number>[+-]?((((\d+(\.\d*)?)|(\d*\.\d+))([eE][+-]?\d+)?)|((?i:nan)|(inf))))\s*((?P<siPrefix>[u' + SI_PREFIXES + r']?)(?P<suffix>\w.*))?$')
INT_REGEX = re.compile(r'(?P<number>[+-]?\d+)\s*(?P<siPrefix>[u' + SI_PREFIXES + r']?)(?P<suffix>.*)$')

    
def siScale(x, minVal=1e-25, allowUnicode=True):
    """
    Return the recommended scale factor and SI prefix string for x.
    
    Example::
    
        siScale(0.0001)   # returns (1e6, 'μ')
        # This indicates that the number 0.0001 is best represented as 0.0001 * 1e6 = 100 μUnits
    """
    
    if isinstance(x, decimal.Decimal):
        x = float(x)
    try:
        if not math.isfinite(x):
            return(1, '')
    except:
        raise
    if abs(x) < minVal:
        m = 0
    else:
        m = int(clip_scalar(math.floor(math.log(abs(x))/math.log(1000)), -9.0, 9.0))
    if m == 0:
        pref = ''
    elif m < -8 or m > 8:
        pref = 'e%d' % (m*3)
    else:
        if allowUnicode:
            pref = SI_PREFIXES[m+8]
        else:
            pref = SI_PREFIXES_ASCII[m+8]
    m1 = -3*m
    p = 10.**m1
    return (p, pref)


def siFormat(x, precision=3, suffix='', space=True, error=None, minVal=1e-25, allowUnicode=True):
    """
    Return the number x formatted in engineering notation with SI prefix.
    
    Example::
        siFormat(0.0001, suffix='V')  # returns "100 μV"
    """
    
    if space is True:
        space = ' '
    if space is False:
        space = ''
        
    
    (p, pref) = siScale(x, minVal, allowUnicode)
    if not (len(pref) > 0 and pref[0] == 'e'):
        pref = space + pref
    
    if error is None:
        fmt = "%." + str(precision) + "g%s%s"
        return fmt % (x*p, pref, suffix)
    else:
        if allowUnicode:
            plusminus = space + asUnicode("±") + space
        else:
            plusminus = " +/- "
        fmt = "%." + str(precision) + "g%s%s%s%s"
        return fmt % (x*p, pref, suffix, plusminus, siFormat(error, precision=precision, suffix=suffix, space=space, minVal=minVal))


def siParse(s, regex=FLOAT_REGEX, suffix=None):
    """Convert a value written in SI notation to a tuple (number, si_prefix, suffix).

    Example::

        siParse('100 µV")  # returns ('100', 'µ', 'V')

    Note that in the above example, the µ symbol is the "micro sign" (UTF-8
    0xC2B5), as opposed to the Greek letter mu (UTF-8 0xCEBC).

    Parameters
    ----------
    s : str
        The string to parse.
    regex : re.Pattern, optional
        Compiled regular expression object for parsing. The default is a
        general-purpose regex for parsing floating point expressions,
        potentially containing an SI prefix and a suffix.
    suffix : str, optional
        Suffix to check for in ``s``. The default (None) indicates there may or
        may not be a suffix contained in the string and it is returned if
        found. An empty string ``""`` is handled differently: if the string
        contains a suffix, it is discarded. This enables interpreting
        characters following the numerical value as an SI prefix.
    """
    s = asUnicode(s)
    s = s.strip()
    if suffix is not None and len(suffix) > 0:
        if s[-len(suffix):] != suffix:
            raise ValueError("String '%s' does not have the expected suffix '%s'" % (s, suffix))
        s = s[:-len(suffix)] + 'X'  # add a fake suffix so the regex still picks up the si prefix

    # special case: discard any extra characters if suffix is explicitly empty
    if suffix == "":
        s += 'X'

    m = regex.match(s)
    if m is None:
        raise ValueError('Cannot parse number "%s"' % s)

    try:
        sip = m.group('siPrefix')
    except IndexError:
        sip = ''

    if suffix is None:
        try:
            suf = m.group('suffix')
        except IndexError:
            suf = ''
    else:
        suf = suffix

    return m.group('number'), '' if sip is None else sip, '' if suf is None else suf


def siEval(s, typ=float, regex=FLOAT_REGEX, suffix=None):
    """
    Convert a value written in SI notation to its equivalent prefixless value.

    Example::
    
        siEval("100 μV")  # returns 0.0001
    """
    val, siprefix, suffix = siParse(s, regex, suffix=suffix)
    v = typ(val)
    return siApply(v, siprefix)

    
def siApply(val, siprefix):
    """
    """
    n = SI_PREFIX_EXPONENTS[siprefix] if siprefix != '' else 0
    if n > 0:
        return val * 10**n
    elif n < 0:
        # this case makes it possible to use Decimal objects here
        return val / 10**-n
    else:
        return val
    

class Color(QtGui.QColor):
    def __init__(self, *args):
        QtGui.QColor.__init__(self, mkColor(*args))
        
    def glColor(self):
        """Return (r,g,b,a) normalized for use in opengl"""
        return (self.red()/255., self.green()/255., self.blue()/255., self.alpha()/255.)
        
    def __getitem__(self, ind):
        return (self.red, self.green, self.blue, self.alpha)[ind]()
        
    
def parseNamedColorSpecification(*args):
    """ 
    check if args specify a NamedColor, looking for
    'name' or ('name', alpha) information.
    Returns:
    None if invalid
    ('name', alpha) if a valid name and alpha value is given
    ('name', None)  if no alpha value is available
    ('', None)      if an empty name is given, indicating a blank color
    None            if the specification does not match a NamedColor
    """
    while len(args) <= 1:
        if len(args) == 0:
            return None
        if len(args) == 1:
            arg = args[0]
            if isinstance(arg, str):
                if len(arg) == 0:
                    return ('', None) # valid, but blank
                if arg[0] == '#':
                    return None # hexadecimal string not handled as NamedColor
                if arg in Colors:
                    return (arg, None) # valid name, no alpha given
            if isinstance(arg, (tuple, list)):
                args = arg # promote to top level
            else:
                return None #numerical values not handled as NamedColor
    if len(args) == 2:
        if isinstance(arg[0], str):
            return (arg[0], arg[1]) # return ('name', alpha) tuple
    return None # all other cases not handled as NamedColor
            

def mkColor(*args):
    """
    Convenience function for constructing QColor from a variety of argument 
    types. Accepted arguments are:
    
    ================ ================================================
     'name'          any color name specifed in palette
     R, G, B, [A]    integers 0-255
     (R, G, B, [A])  tuple of integers 0-255
     float           greyscale, 0.0-1.0
     int             see :func:`intColor() <pyqtgraph.intColor>`
     (int, hues)     see :func:`intColor() <pyqtgraph.intColor>`
<<<<<<< HEAD
     "#RGB"           hexadecimal strings; should begin with '#'
     "#RGBA"          
     "#RRGGBB"       
=======
     "#RGB"          hexadecimal strings prefixed with '#'
     "#RGBA"         previously allowed use without prefix is deprecated and 
     "#RRGGBB"       will be removed in 0.13
>>>>>>> cf70cf43
     "#RRGGBBAA"     
     QColor          QColor instance; makes a copy.
    ================ ================================================
    """
    err = 'Not sure how to make a color from "%s"' % str(args)
    result = parseNamedColorSpecification(args) # check if this is a named palette color
    if result is not None: # make a return palette color
        name, alpha = result
        if name == '':
            return QtGui.QColor(0,0,0,0) # empty string means "no color"
        qcol = Colors[name]
        if alpha is not None: qcol.setAlpha( alpha )
        return qcol
    if len(args) == 1:
        if isinstance(args[0], basestring):
            c = args[0]
            if len(c) == 1:
                try:
                    return Colors[c]
                except KeyError:
                    raise ValueError('No color named "%s"' % c)
            if c[0] == '#':
                c = c[1:]
            else:
                warnings.warn(
                    "Parsing of hex strings that do not start with '#' is"
                    "deprecated and support will be removed in 0.13",
                    DeprecationWarning, stacklevel=2
                )
            if len(c) == 3:
                r = int(c[0]*2, 16)
                g = int(c[1]*2, 16)
                b = int(c[2]*2, 16)
                a = 255
            elif len(c) == 4:
                r = int(c[0]*2, 16)
                g = int(c[1]*2, 16)
                b = int(c[2]*2, 16)
                a = int(c[3]*2, 16)
            elif len(c) == 6:
                r = int(c[0:2], 16)
                g = int(c[2:4], 16)
                b = int(c[4:6], 16)
                a = 255
            elif len(c) == 8:
                r = int(c[0:2], 16)
                g = int(c[2:4], 16)
                b = int(c[4:6], 16)
                a = int(c[6:8], 16)
            else:
                raise ValueError(f"Unknown how to convert string {c} to color")
        elif isinstance(args[0], QtGui.QColor):
            return QtGui.QColor(args[0])
        elif np.issubdtype(type(args[0]), np.floating):
            r = g = b = int(args[0] * 255)
            a = 255
        elif hasattr(args[0], '__len__'):
            if len(args[0]) == 3:
                r, g, b = args[0]
                a = 255
            elif len(args[0]) == 4:
                r, g, b, a = args[0]
            elif len(args[0]) == 2:
                return intColor(*args[0])
            else:
                raise TypeError(err)
        elif np.issubdtype(type(args[0]), np.integer):
            return intColor(args[0])
        else:
            raise TypeError(err)
    elif len(args) == 3:
        r, g, b = args
        a = 255
    elif len(args) == 4:
        r, g, b, a = args
    else:
        raise TypeError(err)
    args = [int(a) if np.isfinite(a) else 0 for a in (r, g, b, a)]
    return QtGui.QColor(*args)


def mkBrush(*args, **kargs):
    """
    | Convenience function for constructing Brush.
    | This function always constructs a solid brush and accepts the same arguments as :func:`mkColor() <pyqtgraph.mkColor>`
    | Calling mkBrush(None) returns an invisible brush.
    """
    while ( # unravel single element sublists
        isinstance(args, (tuple, list) )
        and len(args) == 1 
    ): 
        args = args[0]
    # now args is either a non-list entity, or a multi-element tuple
    # short-circuits:
    if isinstance(args, NamedBrush):
        return args # pass through predefined NamedPen directly
    elif isinstance(args, QtGui.QBrush):
        return QtGui.QBrush(args)  ## return a copy of this brush
    elif isinstance(args, dict): 
        return mkBrush(**args) # retry with kwargs assigned from dictionary
    elif args is None:
        return QtGui.QBrush( QtCore.Qt.NoBrush ) # explicit None means "no brush"
    # no short-circuit, continue parsing to construct QPen or NamedPen
    if 'hsv' in kargs: # hsv argument takes precedence
        qcol = hsvColor( *kargs['hsv'] )
        qbrush = QtGui.QBrush(qcol)
    else:
        if 'color' in kargs:
            args = kargs['color'] # 'color' KW-argument overrides unnamed arguments
        if args is None:
            return QtGui.QBrush( QtCore.Qt.NoBrush ) # explicit None means "no brush"
        if args == () or args == []:
            print('  functions: returning default color NamedBrush')
            qbrush = NamedBrush( 'gr_fg', manager=NAMED_COLOR_MANAGER ) # default foreground color
        else:
            result = parseNamedColorSpecification(args)
            if result is not None: # make a NamedBrush
                name, alpha = result
                if name == '':
                    return QtGui.QBrush( QtCore.Qt.NoBrush ) # empty string means "no brush"
                qbrush = NamedBrush(name, manager=NAMED_COLOR_MANAGER, alpha=alpha)
            else: # make a QBrush
                qcol = mkColor(args)
                qbrush = QtGui.QBrush(qcol)
    # here we would apply additional style based on KW-arguments
    return qbrush

def mkPen(*args, **kargs):
    """
    Convenience function for constructing QPen. 
    
    Examples::
        mkPen(color)
        mkPen(color, width=2)
        mkPen(cosmetic=False, width=4.5, color='r')
        mkPen({'color': "#FF0", width: 2})
        mkPen(None)   # (no pen)
        mkPen()       # default color
    
    In these examples, *color* may be replaced with any arguments accepted by :func:`mkColor() <pyqtgraph.mkColor>`    """
    # print('mkPen called:',args,kargs)
    while ( # unravel single element sublists
        isinstance(args, (tuple, list) )
        and len(args) == 1 
    ): 
        args = args[0]
    # now args is either a non-list entity, or a multi-element tuple
    # short-circuits:
    if isinstance(args, NamedPen):
        return args # pass through predefined NamedPen directly
    elif isinstance(args, QtGui.QPen):
        return QtGui.QPen(args)  ## return a copy of this pen
    elif isinstance(args, dict): 
        return mkPen(**args) # retry with kwargs assigned from dictionary
    elif args is None:
        return QtGui.QPen( QtCore.Qt.NoPen ) # explicit None means "no pen"
    # no short-circuit, continue parsing to construct QPen or NamedPen
    width = kargs.get('width', 1) # width 1 unless specified otherwise
    if 'hsv' in kargs: # hsv argument takes precedence
        qcol = hsvColor( *kargs['hsv'] )
        qpen = QtGui.QPen(QtGui.QBrush(qcol), width)
    else:
        if 'color' in kargs:
            args = kargs['color'] # 'color' KW-argument overrides unnamed arguments
        if args is None:
            return QtGui.QPen( QtCore.Qt.NoPen ) # explicit None means "no pen"
        if args == () or args == []:
            qpen = NamedPen( 'gr_fg', manager=NAMED_COLOR_MANAGER, width=width ) # default foreground color
        else:
            result = parseNamedColorSpecification(args)
            if result is not None: # make a NamedPen
                name, alpha = result
                if name == '':
                    return QtGui.QPen( QtCore.Qt.NoPen ) # empty string means "no pen"
                qpen = NamedPen( name, manager=NAMED_COLOR_MANAGER, alpha=alpha, width=width )
            else: # make a QPen
                qcol = mkColor(args)
                qpen = QtGui.QPen(QtGui.QBrush(qcol), width)
    # now apply styles according to kw arguments:
    style = kargs.get('style', None) 
    dash = kargs.get('dash', None)
    cosmetic = kargs.get('cosmetic', True)
    if qpen is None:
        raise ValueError('Failed to construct QPen from arguments '+str(args)+','+str(kargs) )
    qpen.setCosmetic(cosmetic)
    if style is not None:
        qpen.setStyle(style)
    if dash is not None:
        qpen.setDashPattern(dash)
    return qpen


def hsvColor(hue, sat=1.0, val=1.0, alpha=1.0):
    """Generate a QColor from HSVa values. (all arguments are float 0.0-1.0)"""
    c = QtGui.QColor()
    c.setHsvF(hue, sat, val, alpha)
    return c

    
def colorTuple(c):
    """Return a tuple (R,G,B,A) from a QColor"""
    return (c.red(), c.green(), c.blue(), c.alpha())


def colorStr(c):
    """Generate a hex string code from a QColor"""
    return ('%02x'*4) % colorTuple(c)


def intColor(index, hues=9, values=1, maxValue=255, minValue=150, maxHue=360, minHue=0, sat=255, alpha=255):
    """
    Creates a QColor from a single index. Useful for stepping through a predefined list of colors.
    
    The argument *index* determines which color from the set will be returned. All other arguments determine what the set of predefined colors will be
     
    Colors are chosen by cycling across hues while varying the value (brightness). 
    By default, this selects from a list of 9 hues."""
    hues = int(hues)
    values = int(values)
    ind = int(index) % (hues * values)
    indh = ind % hues
    indv = ind // hues
    if values > 1:
        v = minValue + indv * ((maxValue-minValue) // (values-1))
    else:
        v = maxValue
    h = minHue + (indh * (maxHue-minHue)) // hues
    
    c = QtGui.QColor()
    c.setHsv(h, sat, v)
    c.setAlpha(alpha)
    return c


def glColor(*args, **kargs):
    """
    Convert a color to OpenGL color format (r,g,b,a) floats 0.0-1.0
    Accepts same arguments as :func:`mkColor <pyqtgraph.mkColor>`.
    """
    c = mkColor(*args, **kargs)
    return (c.red()/255., c.green()/255., c.blue()/255., c.alpha()/255.)

    

def makeArrowPath(headLen=20, headWidth=None, tipAngle=20, tailLen=20, tailWidth=3, baseAngle=0):
    """
    Construct a path outlining an arrow with the given dimensions.
    The arrow points in the -x direction with tip positioned at 0,0.
    If *headWidth* is supplied, it overrides *tipAngle* (in degrees).
    If *tailLen* is None, no tail will be drawn.
    """
    if headWidth is None:
        headWidth = headLen * math.tan(math.radians(tipAngle * 0.5))
    path = QtGui.QPainterPath()
    path.moveTo(0,0)
    path.lineTo(headLen, -headWidth)
    if tailLen is None:
        innerY = headLen - headWidth * math.tan(math.radians(baseAngle))
        path.lineTo(innerY, 0)
    else:
        tailWidth *= 0.5
        innerY = headLen - (headWidth-tailWidth) * math.tan(math.radians(baseAngle))
        path.lineTo(innerY, -tailWidth)
        path.lineTo(headLen + tailLen, -tailWidth)
        path.lineTo(headLen + tailLen, tailWidth)
        path.lineTo(innerY, tailWidth)
    path.lineTo(headLen, headWidth)
    path.lineTo(0,0)
    return path
    

def eq(a, b):
    """The great missing equivalence function: Guaranteed evaluation to a single bool value.
    
    This function has some important differences from the == operator:
    
    1. Returns True if a IS b, even if a==b still evaluates to False.
    2. While a is b will catch the case with np.nan values, special handling is done for distinct
       float('nan') instances using math.isnan.
    3. Tests for equivalence using ==, but silently ignores some common exceptions that can occur
       (AtrtibuteError, ValueError).
    4. When comparing arrays, returns False if the array shapes are not the same.
    5. When comparing arrays of the same shape, returns True only if all elements are equal (whereas
       the == operator would return a boolean array).
    6. Collections (dict, list, etc.) must have the same type to be considered equal. One
       consequence is that comparing a dict to an OrderedDict will always return False.
    """
    if a is b:
        return True

    # The above catches np.nan, but not float('nan')
    if isinstance(a, float) and isinstance(b, float):
        if math.isnan(a) and math.isnan(b):
            return True

    # Avoid comparing large arrays against scalars; this is expensive and we know it should return False.
    aIsArr = isinstance(a, (np.ndarray, MetaArray))
    bIsArr = isinstance(b, (np.ndarray, MetaArray))
    if (aIsArr or bIsArr) and type(a) != type(b):
        return False

    # If both inputs are arrays, we can speeed up comparison if shapes / dtypes don't match
    # NOTE: arrays of dissimilar type should be considered unequal even if they are numerically
    # equal because they may behave differently when computed on.
    if aIsArr and bIsArr and (a.shape != b.shape or a.dtype != b.dtype):
        return False

    # Recursively handle common containers
    if isinstance(a, dict) and isinstance(b, dict):
        if type(a) != type(b) or len(a) != len(b):
            return False
        if set(a.keys()) != set(b.keys()):
            return False
        for k, v in a.items():
            if not eq(v, b[k]):
                return False
        if isinstance(a, OrderedDict) or sys.version_info >= (3, 7):
            for a_item, b_item in zip(a.items(), b.items()):
                if not eq(a_item, b_item):
                    return False
        return True
    if isinstance(a, (list, tuple)) and isinstance(b, (list, tuple)):
        if type(a) != type(b) or len(a) != len(b):
            return False
        for v1,v2 in zip(a, b):
            if not eq(v1, v2):
                return False
        return True

    # Test for equivalence. 
    # If the test raises a recognized exception, then return Falase
    try:
        try:
            # Sometimes running catch_warnings(module=np) generates AttributeError ???
            catcher =  warnings.catch_warnings(module=np)  # ignore numpy futurewarning (numpy v. 1.10)
            catcher.__enter__()
        except Exception:
            catcher = None
        e = a==b
    except (ValueError, AttributeError): 
        return False
    except:
        print('failed to evaluate equivalence for:')
        print("  a:", str(type(a)), str(a))
        print("  b:", str(type(b)), str(b))
        raise
    finally:
        if catcher is not None:
            catcher.__exit__(None, None, None)
    
    t = type(e)
    if t is bool:
        return e
    elif t is np.bool_:
        return bool(e)
    elif isinstance(e, np.ndarray) or (hasattr(e, 'implements') and e.implements('MetaArray')):
        try:   ## disaster: if a is an empty array and b is not, then e.all() is True
            if a.shape != b.shape:
                return False
        except:
            return False
        if (hasattr(e, 'implements') and e.implements('MetaArray')):
            return e.asarray().all()
        else:
            return e.all()
    else:
        raise Exception("== operator returned type %s" % str(type(e)))


def affineSliceCoords(shape, origin, vectors, axes):
    """Return the array of coordinates used to sample data arrays in affineSlice().
    """
    # sanity check
    if len(shape) != len(vectors):
        raise Exception("shape and vectors must have same length.")
    if len(origin) != len(axes):
        raise Exception("origin and axes must have same length.")
    for v in vectors:
        if len(v) != len(axes):
            raise Exception("each vector must be same length as axes.")
        
    shape = list(map(np.ceil, shape))

    ## make sure vectors are arrays
    if not isinstance(vectors, np.ndarray):
        vectors = np.array(vectors)
    if not isinstance(origin, np.ndarray):
        origin = np.array(origin)
    origin.shape = (len(axes),) + (1,)*len(shape)

    ## Build array of sample locations. 
    grid = np.mgrid[tuple([slice(0,x) for x in shape])]  ## mesh grid of indexes
    x = (grid[np.newaxis,...] * vectors.transpose()[(Ellipsis,) + (np.newaxis,)*len(shape)]).sum(axis=1)  ## magic
    x += origin

    return x

    
def affineSlice(data, shape, origin, vectors, axes, order=1, returnCoords=False, **kargs):
    """
    Take a slice of any orientation through an array. This is useful for extracting sections of multi-dimensional arrays
    such as MRI images for viewing as 1D or 2D data.
    
    The slicing axes are aribtrary; they do not need to be orthogonal to the original data or even to each other. It is
    possible to use this function to extract arbitrary linear, rectangular, or parallelepiped shapes from within larger
    datasets. The original data is interpolated onto a new array of coordinates using either interpolateArray if order<2
    or scipy.ndimage.map_coordinates otherwise.
    
    For a graphical interface to this function, see :func:`ROI.getArrayRegion <pyqtgraph.ROI.getArrayRegion>`
    
    ==============  ====================================================================================================
    **Arguments:**
    *data*          (ndarray) the original dataset
    *shape*         the shape of the slice to take (Note the return value may have more dimensions than len(shape))
    *origin*        the location in the original dataset that will become the origin of the sliced data.
    *vectors*       list of unit vectors which point in the direction of the slice axes. Each vector must have the same 
                    length as *axes*. If the vectors are not unit length, the result will be scaled relative to the 
                    original data. If the vectors are not orthogonal, the result will be sheared relative to the 
                    original data.
    *axes*          The axes in the original dataset which correspond to the slice *vectors*
    *order*         The order of spline interpolation. Default is 1 (linear). See scipy.ndimage.map_coordinates
                    for more information.
    *returnCoords*  If True, return a tuple (result, coords) where coords is the array of coordinates used to select
                    values from the original dataset.
    *All extra keyword arguments are passed to scipy.ndimage.map_coordinates.*
    --------------------------------------------------------------------------------------------------------------------
    ==============  ====================================================================================================
    
    Note the following must be true: 
        
        | len(shape) == len(vectors) 
        | len(origin) == len(axes) == len(vectors[i])
        
    Example: start with a 4D fMRI data set, take a diagonal-planar slice out of the last 3 axes
        
        * data = array with dims (time, x, y, z) = (100, 40, 40, 40)
        * The plane to pull out is perpendicular to the vector (x,y,z) = (1,1,1) 
        * The origin of the slice will be at (x,y,z) = (40, 0, 0)
        * We will slice a 20x20 plane from each timepoint, giving a final shape (100, 20, 20)
        
    The call for this example would look like::
        
        affineSlice(data, shape=(20,20), origin=(40,0,0), vectors=((-1, 1, 0), (-1, 0, 1)), axes=(1,2,3))
    
    """
    x = affineSliceCoords(shape, origin, vectors, axes)

    ## transpose data so slice axes come first
    trAx = list(range(data.ndim))
    for ax in axes:
        trAx.remove(ax)
    tr1 = tuple(axes) + tuple(trAx)
    data = data.transpose(tr1)
    #print "tr1:", tr1
    ## dims are now [(slice axes), (other axes)]

    if order > 1:
        try:
            import scipy.ndimage
        except ImportError:
            raise ImportError("Interpolating with order > 1 requires the scipy.ndimage module, but it could not be imported.")

        # iterate manually over unused axes since map_coordinates won't do it for us
        extraShape = data.shape[len(axes):]
        output = np.empty(tuple(shape) + extraShape, dtype=data.dtype)
        for inds in np.ndindex(*extraShape):
            ind = (Ellipsis,) + inds
            output[ind] = scipy.ndimage.map_coordinates(data[ind], x, order=order, **kargs)
    else:
        # map_coordinates expects the indexes as the first axis, whereas
        # interpolateArray expects indexes at the last axis. 
        tr = tuple(range(1, x.ndim)) + (0,)
        output = interpolateArray(data, x.transpose(tr), order=order)
    
    tr = list(range(output.ndim))
    trb = []
    for i in range(min(axes)):
        ind = tr1.index(i) + (len(shape)-len(axes))
        tr.remove(ind)
        trb.append(ind)
    tr2 = tuple(trb+tr)

    ## Untranspose array before returning
    output = output.transpose(tr2)
    if returnCoords:
        return (output, x)
    else:
        return output


def interweaveArrays(*args):
    """
    Parameters
    ----------

    args : numpy.ndarray
           series of 1D numpy arrays of the same length and dtype
    
    Returns
    -------
    numpy.ndarray
        A numpy array with all the input numpy arrays interwoven

    Examples
    --------

    >>> result = interweaveArrays(numpy.ndarray([0, 2, 4]), numpy.ndarray([1, 3, 5]))
    >>> result
    array([0, 1, 2, 3, 4, 5])
    """

    size = sum(x.size for x in args)
    result = np.empty((size,), dtype=args[0].dtype)
    n = len(args)
    for index, array in enumerate(args):
        result[index::n] = array
    return result


def interpolateArray(data, x, default=0.0, order=1):
    """
    N-dimensional interpolation similar to scipy.ndimage.map_coordinates.
    
    This function returns linearly-interpolated values sampled from a regular
    grid of data. It differs from `ndimage.map_coordinates` by allowing broadcasting
    within the input array.
    
    ==============  ===========================================================================================
    **Arguments:**
    *data*          Array of any shape containing the values to be interpolated.
    *x*             Array with (shape[-1] <= data.ndim) containing the locations within *data* to interpolate.
                    (note: the axes for this argument are transposed relative to the same argument for
                    `ndimage.map_coordinates`).
    *default*       Value to return for locations in *x* that are outside the bounds of *data*.
    *order*         Order of interpolation: 0=nearest, 1=linear.
    ==============  ===========================================================================================
    
    Returns array of shape (x.shape[:-1] + data.shape[x.shape[-1]:])
    
    For example, assume we have the following 2D image data::
    
        >>> data = np.array([[1,   2,   4  ],
                             [10,  20,  40 ],
                             [100, 200, 400]])
        
    To compute a single interpolated point from this data::
        
        >>> x = np.array([(0.5, 0.5)])
        >>> interpolateArray(data, x)
        array([ 8.25])
        
    To compute a 1D list of interpolated locations:: 
        
        >>> x = np.array([(0.5, 0.5),
                          (1.0, 1.0),
                          (1.0, 2.0),
                          (1.5, 0.0)])
        >>> interpolateArray(data, x)
        array([  8.25,  20.  ,  40.  ,  55.  ])
        
    To compute a 2D array of interpolated locations::
    
        >>> x = np.array([[(0.5, 0.5), (1.0, 2.0)],
                          [(1.0, 1.0), (1.5, 0.0)]])
        >>> interpolateArray(data, x)
        array([[  8.25,  40.  ],
               [ 20.  ,  55.  ]])
               
    ..and so on. The *x* argument may have any shape as long as 
    ```x.shape[-1] <= data.ndim```. In the case that 
    ```x.shape[-1] < data.ndim```, then the remaining axes are simply 
    broadcasted as usual. For example, we can interpolate one location
    from an entire row of the data::
    
        >>> x = np.array([[0.5]])
        >>> interpolateArray(data, x)
        array([[  5.5,  11. ,  22. ]])

    This is useful for interpolating from arrays of colors, vertexes, etc.
    """
    if order not in (0, 1):
        raise ValueError("interpolateArray requires order=0 or 1 (got %s)" % order)

    prof = debug.Profiler()

    nd = data.ndim
    md = x.shape[-1]
    if md > nd:
        raise TypeError("x.shape[-1] must be less than or equal to data.ndim")

    totalMask = np.ones(x.shape[:-1], dtype=bool) # keep track of out-of-bound indexes
    if order == 0:
        xinds = np.round(x).astype(int)  # NOTE: for 0.5 this rounds to the nearest *even* number
        for ax in range(md):
            mask = (xinds[...,ax] >= 0) & (xinds[...,ax] <= data.shape[ax]-1) 
            xinds[...,ax][~mask] = 0
            # keep track of points that need to be set to default
            totalMask &= mask
        result = data[tuple([xinds[...,i] for i in range(xinds.shape[-1])])]
        
    elif order == 1:
        # First we generate arrays of indexes that are needed to 
        # extract the data surrounding each point
        fields = np.mgrid[(slice(0,order+1),) * md]
        xmin = np.floor(x).astype(int)
        xmax = xmin + 1
        indexes = np.concatenate([xmin[np.newaxis, ...], xmax[np.newaxis, ...]])
        fieldInds = []
        for ax in range(md):
            mask = (xmin[...,ax] >= 0) & (x[...,ax] <= data.shape[ax]-1) 
            # keep track of points that need to be set to default
            totalMask &= mask
            
            # ..and keep track of indexes that are out of bounds 
            # (note that when x[...,ax] == data.shape[ax], then xmax[...,ax] will be out
            #  of bounds, but the interpolation will work anyway)
            mask &= (xmax[...,ax] < data.shape[ax])
            axisIndex = indexes[...,ax][fields[ax]]
            axisIndex[axisIndex < 0] = 0
            axisIndex[axisIndex >= data.shape[ax]] = 0
            fieldInds.append(axisIndex)
        prof()

        # Get data values surrounding each requested point
        fieldData = data[tuple(fieldInds)]
        prof()
    
        ## Interpolate
        s = np.empty((md,) + fieldData.shape, dtype=float)
        dx = x - xmin
        # reshape fields for arithmetic against dx
        for ax in range(md):
            f1 = fields[ax].reshape(fields[ax].shape + (1,)*(dx.ndim-1))
            sax = f1 * dx[...,ax] + (1-f1) * (1-dx[...,ax])
            sax = sax.reshape(sax.shape + (1,) * (s.ndim-1-sax.ndim))
            s[ax] = sax
        s = np.product(s, axis=0)
        result = fieldData * s
        for i in range(md):
            result = result.sum(axis=0)

    prof()

    if totalMask.ndim > 0:
        result[~totalMask] = default
    else:
        if totalMask is False:
            result[:] = default

    prof()
    return result


def subArray(data, offset, shape, stride):
    """
    Unpack a sub-array from *data* using the specified offset, shape, and stride.
    
    Note that *stride* is specified in array elements, not bytes.
    For example, we have a 2x3 array packed in a 1D array as follows::
    
        data = [_, _, 00, 01, 02, _, 10, 11, 12, _]
        
    Then we can unpack the sub-array with this call::
    
        subArray(data, offset=2, shape=(2, 3), stride=(4, 1))
        
    ..which returns::
    
        [[00, 01, 02],
         [10, 11, 12]]
         
    This function operates only on the first axis of *data*. So changing 
    the input in the example above to have shape (10, 7) would cause the
    output to have shape (2, 3, 7).
    """
    data = np.ascontiguousarray(data)[offset:]
    shape = tuple(shape)
    extraShape = data.shape[1:]

    strides = list(data.strides[::-1])
    itemsize = strides[-1]
    for s in stride[1::-1]:
        strides.append(itemsize * s)
    strides = tuple(strides[::-1])
    
    return np.ndarray(buffer=data, shape=shape+extraShape, strides=strides, dtype=data.dtype)


def transformToArray(tr):
    """
    Given a QTransform, return a 3x3 numpy array.
    Given a QMatrix4x4, return a 4x4 numpy array.
    
    Example: map an array of x,y coordinates through a transform::
    
        ## coordinates to map are (1,5), (2,6), (3,7), and (4,8)
        coords = np.array([[1,2,3,4], [5,6,7,8], [1,1,1,1]])  # the extra '1' coordinate is needed for translation to work
        
        ## Make an example transform
        tr = QtGui.QTransform()
        tr.translate(3,4)
        tr.scale(2, 0.1)
        
        ## convert to array
        m = pg.transformToArray()[:2]  # ignore the perspective portion of the transformation
        
        ## map coordinates through transform
        mapped = np.dot(m, coords)
    """
    #return np.array([[tr.m11(), tr.m12(), tr.m13()],[tr.m21(), tr.m22(), tr.m23()],[tr.m31(), tr.m32(), tr.m33()]])
    ## The order of elements given by the method names m11..m33 is misleading--
    ## It is most common for x,y translation to occupy the positions 1,3 and 2,3 in
    ## a transformation matrix. However, with QTransform these values appear at m31 and m32.
    ## So the correct interpretation is transposed:
    if isinstance(tr, QtGui.QTransform):
        return np.array([[tr.m11(), tr.m21(), tr.m31()], [tr.m12(), tr.m22(), tr.m32()], [tr.m13(), tr.m23(), tr.m33()]])
    elif isinstance(tr, QtGui.QMatrix4x4):
        return np.array(tr.copyDataTo()).reshape(4,4)
    else:
        raise Exception("Transform argument must be either QTransform or QMatrix4x4.")

def transformCoordinates(tr, coords, transpose=False):
    """
    Map a set of 2D or 3D coordinates through a QTransform or QMatrix4x4.
    The shape of coords must be (2,...) or (3,...)
    The mapping will _ignore_ any perspective transformations.
    
    For coordinate arrays with ndim=2, this is basically equivalent to matrix multiplication.
    Most arrays, however, prefer to put the coordinate axis at the end (eg. shape=(...,3)). To 
    allow this, use transpose=True.
    
    """
    
    if transpose:
        ## move last axis to beginning. This transposition will be reversed before returning the mapped coordinates.
        coords = coords.transpose((coords.ndim-1,) + tuple(range(0,coords.ndim-1)))
    
    nd = coords.shape[0]
    if isinstance(tr, np.ndarray):
        m = tr
    else:
        m = transformToArray(tr)
        m = m[:m.shape[0]-1]  # remove perspective
    
    ## If coords are 3D and tr is 2D, assume no change for Z axis
    if m.shape == (2,3) and nd == 3:
        m2 = np.zeros((3,4))
        m2[:2, :2] = m[:2,:2]
        m2[:2, 3] = m[:2,2]
        m2[2,2] = 1
        m = m2
    
    ## if coords are 2D and tr is 3D, ignore Z axis
    if m.shape == (3,4) and nd == 2:
        m2 = np.empty((2,3))
        m2[:,:2] = m[:2,:2]
        m2[:,2] = m[:2,3]
        m = m2
    
    ## reshape tr and coords to prepare for multiplication
    m = m.reshape(m.shape + (1,)*(coords.ndim-1))
    coords = coords[np.newaxis, ...]
    
    # separate scale/rotate and translation    
    translate = m[:,-1]  
    m = m[:, :-1]
    
    ## map coordinates and return
    mapped = (m*coords).sum(axis=1)  ## apply scale/rotate
    mapped += translate
    
    if transpose:
        ## move first axis to end.
        mapped = mapped.transpose(tuple(range(1,mapped.ndim)) + (0,))
    return mapped
    
    

    
def solve3DTransform(points1, points2):
    """
    Find a 3D transformation matrix that maps points1 onto points2.
    Points must be specified as either lists of 4 Vectors or 
    (4, 3) arrays.
    """
    import numpy.linalg
    pts = []
    for inp in (points1, points2):
        if isinstance(inp, np.ndarray):
            A = np.empty((4,4), dtype=float)
            A[:,:3] = inp[:,:3]
            A[:,3] = 1.0
        else:
            A = np.array([[inp[i].x(), inp[i].y(), inp[i].z(), 1] for i in range(4)])
        pts.append(A)
    
    ## solve 3 sets of linear equations to determine transformation matrix elements
    matrix = np.zeros((4,4))
    for i in range(3):
        ## solve Ax = B; x is one row of the desired transformation matrix
        matrix[i] = numpy.linalg.solve(pts[0], pts[1][:,i])  
    
    return matrix
    
def solveBilinearTransform(points1, points2):
    """
    Find a bilinear transformation matrix (2x4) that maps points1 onto points2.
    Points must be specified as a list of 4 Vector, Point, QPointF, etc.
    
    To use this matrix to map a point [x,y]::
    
        mapped = np.dot(matrix, [x*y, x, y, 1])
    """
    import numpy.linalg
    ## A is 4 rows (points) x 4 columns (xy, x, y, 1)
    ## B is 4 rows (points) x 2 columns (x, y)
    A = np.array([[points1[i].x()*points1[i].y(), points1[i].x(), points1[i].y(), 1] for i in range(4)])
    B = np.array([[points2[i].x(), points2[i].y()] for i in range(4)])
    
    ## solve 2 sets of linear equations to determine transformation matrix elements
    matrix = np.zeros((2,4))
    for i in range(2):
        matrix[i] = numpy.linalg.solve(A, B[:,i])  ## solve Ax = B; x is one row of the desired transformation matrix
    
    return matrix

def clip_scalar(val, vmin, vmax):
    """ convenience function to avoid using np.clip for scalar values """
    return vmin if val < vmin else vmax if val > vmax else val

def clip_array(arr, vmin, vmax, out=None):
    # replacement for np.clip due to regression in
    # performance since numpy 1.17
    # https://github.com/numpy/numpy/issues/14281

    if vmin is None and vmax is None:
        # let np.clip handle the error
        return np.clip(arr, vmin, vmax, out=out)

    if vmin is None:
        return np.core.umath.minimum(arr, vmax, out=out)
    elif vmax is None:
        return np.core.umath.maximum(arr, vmin, out=out)
    elif sys.platform == 'win32':
        # Windows umath.clip is slower than umath.maximum(umath.minimum)
        if out is None:
            out = np.empty_like(arr)
        out = np.core.umath.minimum(arr, vmax, out=out)
        return np.core.umath.maximum(out, vmin, out=out)
    else:
        return np.core.umath.clip(arr, vmin, vmax, out=out)


def _rescaleData_nditer(data_in, scale, offset, work_dtype, out_dtype, clip):
    """Refer to documentation for rescaleData()"""
    data_out = np.empty_like(data_in, dtype=out_dtype)

    # integer clip operations are faster than float clip operations
    # so test to see if we can perform integer clipping
    fits_int32 = False
    if data_in.dtype.kind in 'ui' and out_dtype.kind in 'ui':
        # estimate whether data range after rescale will fit within an int32.
        # this means that the input dtype should be an 8-bit or 16-bit integer type.
        # casting to an int32 will lose the fractional part, therefore the
        # output dtype must be an integer kind.
        lim_in = np.iinfo(data_in.dtype)
        # convert numpy scalar to python scalar to avoid overflow warnings
        lo = offset.item(0) if isinstance(offset, np.number) else offset
        dst_bounds = scale * (lim_in.min - lo), scale * (lim_in.max - lo)
        if dst_bounds[1] < dst_bounds[0]:
            dst_bounds = dst_bounds[1], dst_bounds[0]
        lim32 = np.iinfo(np.int32)
        fits_int32 = lim32.min < dst_bounds[0] and dst_bounds[1] < lim32.max

    it = np.nditer([data_in, data_out],
            flags=['external_loop', 'buffered'],
            op_flags=[['readonly'], ['writeonly', 'no_broadcast']],
            op_dtypes=[None, work_dtype],
            casting='unsafe',
            buffersize=32768)

    with it:
        for x, y in it:
            y[...] = x
            y -= offset
            y *= scale

            # Clip before converting dtype to avoid overflow
            if clip is not None:
                if fits_int32:
                    # converts to int32, clips back to float32
                    np.core.umath.clip(y.astype(np.int32), clip[0], clip[1], out=y)
                else:
                    clip_array(y, clip[0], clip[1], out=y)

    return data_out


def rescaleData(data, scale, offset, dtype=None, clip=None):
    """Return data rescaled and optionally cast to a new dtype.

    The scaling operation is::

        data => (data-offset) * scale
    """
    if dtype is None:
        out_dtype = data.dtype
    else:
        out_dtype = np.dtype(dtype)

    if out_dtype.kind in 'ui':
        lim = np.iinfo(out_dtype)
        if clip is None:
            # don't let rescale cause integer overflow
            clip = lim.min, lim.max
        clip = max(clip[0], lim.min), min(clip[1], lim.max)

        # make clip limits integer-valued (no need to cast to int)
        # this improves performance, especially on Windows
        clip = [math.trunc(x) for x in clip]

    if np.can_cast(data, np.float32):
        work_dtype = np.float32
    else:
        work_dtype = np.float64

    cp = getCupy()
    if cp and cp.get_array_module(data) == cp:
        # Cupy does not support nditer
        # https://github.com/cupy/cupy/issues/5021

        data_out = data.astype(work_dtype, copy=True)
        data_out -= offset
        data_out *= scale

        # Clip before converting dtype to avoid overflow
        if clip is not None:
            clip_array(data_out, clip[0], clip[1], out=data_out)

        # don't copy if no change in dtype
        return data_out.astype(out_dtype, copy=False)

    numba_fn = getNumbaFunctions()
    if numba_fn and clip is not None:
        # if we got here by makeARGB(), clip will not be None at this point
        return numba_fn.rescaleData(data, scale, offset, out_dtype, clip)

    return _rescaleData_nditer(data, scale, offset, work_dtype, out_dtype, clip)


def applyLookupTable(data, lut):
    """
    Uses values in *data* as indexes to select values from *lut*.
    The returned data has shape data.shape + lut.shape[1:]
    
    Note: color gradient lookup tables can be generated using GradientWidget.

    Parameters
    ----------
    data : ndarray
    lut : ndarray
        Either cupy or numpy arrays are accepted, though this function has only
        consistently behaved correctly on windows with cuda toolkit version >= 11.1.
    """
    if data.dtype.kind not in ('i', 'u'):
        data = data.astype(int)

    cp = getCupy()
    if cp and cp.get_array_module(data) == cp:
        # cupy.take only supports "wrap" mode
        return cp.take(lut, cp.clip(data, 0, lut.shape[0] - 1), axis=0)
    else:
        return np.take(lut, data, axis=0, mode='clip')
    

def makeRGBA(*args, **kwds):
    """Equivalent to makeARGB(..., useRGBA=True)"""
    kwds['useRGBA'] = True
    return makeARGB(*args, **kwds)


def makeARGB(data, lut=None, levels=None, scale=None, useRGBA=False, output=None):
    """
    Convert an array of values into an ARGB array suitable for building QImages,
    OpenGL textures, etc.
    
    Returns the ARGB array (unsigned byte) and a boolean indicating whether
    there is alpha channel data. This is a two stage process:
    
        1) Rescale the data based on the values in the *levels* argument (min, max).
        2) Determine the final output by passing the rescaled values through a
           lookup table.
   
    Both stages are optional.
    
    ============== ==================================================================================
    **Arguments:**
    data           numpy array of int/float types. If 
    levels         List [min, max]; optionally rescale data before converting through the
                   lookup table. The data is rescaled such that min->0 and max->*scale*::
                   
                      rescaled = (clip(data, min, max) - min) * (*scale* / (max - min))
                   
                   It is also possible to use a 2D (N,2) array of values for levels. In this case,
                   it is assumed that each pair of min,max values in the levels array should be 
                   applied to a different subset of the input data (for example, the input data may 
                   already have RGB values and the levels are used to independently scale each 
                   channel). The use of this feature requires that levels.shape[0] == data.shape[-1].
    scale          The maximum value to which data will be rescaled before being passed through the 
                   lookup table (or returned if there is no lookup table). By default this will
                   be set to the length of the lookup table, or 255 if no lookup table is provided.
    lut            Optional lookup table (array with dtype=ubyte).
                   Values in data will be converted to color by indexing directly from lut.
                   The output data shape will be input.shape + lut.shape[1:].
                   Lookup tables can be built using ColorMap or GradientWidget.
    useRGBA        If True, the data is returned in RGBA order (useful for building OpenGL textures). 
                   The default is False, which returns in ARGB order for use with QImage 
                   (Note that 'ARGB' is a term used by the Qt documentation; the *actual* order 
                   is BGRA).
    ============== ==================================================================================
    """
    cp = getCupy()
    xp = cp.get_array_module(data) if cp else np
    profile = debug.Profiler()
    if data.ndim not in (2, 3):
        raise TypeError("data must be 2D or 3D")
    if data.ndim == 3 and data.shape[2] > 4:
        raise TypeError("data.shape[2] must be <= 4")
    
    if lut is not None and not isinstance(lut, xp.ndarray):
        lut = xp.array(lut)
    
    if levels is None:
        # automatically decide levels based on data dtype
        if data.dtype.kind == 'u':
            levels = xp.array([0, 2**(data.itemsize*8)-1])
        elif data.dtype.kind == 'i':
            s = 2**(data.itemsize*8 - 1)
            levels = xp.array([-s, s-1])
        elif data.dtype.kind == 'b':
            levels = xp.array([0,1])
        else:
            raise Exception('levels argument is required for float input types')
    if not isinstance(levels, xp.ndarray):
        levels = xp.array(levels)
    levels = levels.astype(xp.float64)
    if levels.ndim == 1:
        if levels.shape[0] != 2:
            raise Exception('levels argument must have length 2')
    elif levels.ndim == 2:
        if lut is not None and lut.ndim > 1:
            raise Exception('Cannot make ARGB data when both levels and lut have ndim > 2')
        if levels.shape != (data.shape[-1], 2):
            raise Exception('levels must have shape (data.shape[-1], 2)')
    else:
        raise Exception("levels argument must be 1D or 2D (got shape=%s)." % repr(levels.shape))

    profile('check inputs')

    # Decide on maximum scaled value
    if scale is None:
        if lut is not None:
            scale = lut.shape[0]
        else:
            scale = 255.

    # Decide on the dtype we want after scaling
    if lut is None:
        dtype = xp.ubyte
    else:
        dtype = xp.min_scalar_type(lut.shape[0]-1)

    # awkward, but fastest numpy native nan evaluation
    nanMask = None
    if data.dtype.kind == 'f' and xp.isnan(data.min()):
        nanMask = xp.isnan(data)
        if data.ndim > 2:
            nanMask = xp.any(nanMask, axis=-1)
    # Apply levels if given
    if levels is not None:
        if isinstance(levels, xp.ndarray) and levels.ndim == 2:
            # we are going to rescale each channel independently
            if levels.shape[0] != data.shape[-1]:
                raise Exception("When rescaling multi-channel data, there must be the same number of levels as channels (data.shape[-1] == levels.shape[0])")
            newData = xp.empty(data.shape, dtype=int)
            for i in range(data.shape[-1]):
                minVal, maxVal = levels[i]
                if minVal == maxVal:
                    maxVal = xp.nextafter(maxVal, 2*maxVal)
                rng = maxVal-minVal
                rng = 1 if rng == 0 else rng
                newData[...,i] = rescaleData(data[...,i], scale / rng, minVal, dtype=dtype)
            data = newData
        else:
            # Apply level scaling unless it would have no effect on the data
            minVal, maxVal = levels
            if minVal != 0 or maxVal != scale:
                if minVal == maxVal:
                    maxVal = xp.nextafter(maxVal, 2*maxVal)
                rng = maxVal-minVal
                rng = 1 if rng == 0 else rng
                data = rescaleData(data, scale/rng, minVal, dtype=dtype)

    profile('apply levels')

    # apply LUT if given
    if lut is not None:
        data = applyLookupTable(data, lut)
    else:
        if data.dtype != xp.ubyte:
            data = xp.clip(data, 0, 255).astype(xp.ubyte)

    profile('apply lut')

    # this will be the final image array
    if output is None:
        imgData = xp.empty(data.shape[:2]+(4,), dtype=xp.ubyte)
    else:
        imgData = output

    profile('allocate')

    # decide channel order
    if useRGBA:
        dst_order = [0, 1, 2, 3]    # R,G,B,A
    elif sys.byteorder == 'little':
        dst_order = [2, 1, 0, 3]    # B,G,R,A (ARGB32 little endian)
    else:
        dst_order = [1, 2, 3, 0]    # A,R,G,B (ARGB32 big endian)
        
    # copy data into image array
    fastpath = try_fastpath_argb(xp, data, imgData, useRGBA)

    if fastpath:
        pass
    elif data.ndim == 2:
        # This is tempting:
        #   imgData[..., :3] = data[..., xp.newaxis]
        # ..but it turns out this is faster:
        for i in range(3):
            imgData[..., dst_order[i]] = data
    elif data.shape[2] == 1:
        for i in range(3):
            imgData[..., dst_order[i]] = data[..., 0]
    else:
        for i in range(0, data.shape[2]):
            imgData[..., dst_order[i]] = data[..., i]
        
    profile('reorder channels')
    
    # add opaque alpha channel if needed
    if data.ndim == 3 and data.shape[2] == 4:
        alpha = True
    else:
        alpha = False
        if not fastpath:    # fastpath has already filled it in
            imgData[..., dst_order[3]] = 255

    # apply nan mask through alpha channel
    if nanMask is not None:
        alpha = True
        # Workaround for https://github.com/cupy/cupy/issues/4693
        if xp == cp:
            imgData[nanMask, :, dst_order[3]] = 0
        else:
            imgData[nanMask, dst_order[3]] = 0

    profile('alpha channel')
    return imgData, alpha


def try_fastpath_argb(xp, ain, aout, useRGBA):
    # we only optimize for certain cases
    # return False if we did not handle it
    can_handle = xp is np and ain.dtype == xp.ubyte and ain.flags['C_CONTIGUOUS']
    if not can_handle:
        return False

    nrows, ncols = ain.shape[:2]
    nchans = 1 if ain.ndim == 2 else ain.shape[2]

    Format = QtGui.QImage.Format

    if nchans == 1:
        in_fmt = Format.Format_Grayscale8
    elif nchans == 3:
        in_fmt = Format.Format_RGB888
    else:
        in_fmt = Format.Format_RGBA8888

    if useRGBA:
        out_fmt = Format.Format_RGBA8888
    else:
        out_fmt = Format.Format_ARGB32

    if in_fmt == out_fmt:
        aout[:] = ain
        return True

    npixels_chunk = 512*1024
    batch = int(npixels_chunk / ncols / nchans)
    batch = max(1, batch)
    row_beg = 0
    while row_beg < nrows:
        row_end = min(row_beg + batch, nrows)
        ain_view = ain[row_beg:row_end, ...]
        aout_view = aout[row_beg:row_end, ...]
        qimg = QtGui.QImage(ain_view, ncols, ain_view.shape[0], ain.strides[0], in_fmt)
        qimg = qimg.convertToFormat(out_fmt)
        aout_view[:] = imageToArray(qimg, copy=False, transpose=False)
        row_beg = row_end

    return True


def makeQImage(imgData, alpha=None, copy=True, transpose=True):
    """
    Turn an ARGB array into QImage.
    By default, the data is copied; changes to the array will not
    be reflected in the image. The image will be given a 'data' attribute
    pointing to the array which shares its data to prevent python
    freeing that memory while the image is in use.
    
    ============== ===================================================================
    **Arguments:**
    imgData        Array of data to convert. Must have shape (height, width),
                   (height, width, 3), or (height, width, 4). If transpose is
                   True, then the first two axes are swapped. The array dtype
                   must be ubyte. For 2D arrays, the value is interpreted as 
                   greyscale. For 3D arrays, the order of values in the 3rd
                   axis must be (b, g, r, a). 
    alpha          If the input array is 3D and *alpha* is True, the QImage 
                   returned will have format ARGB32. If False,
                   the format will be RGB32. By default, _alpha_ is True if
                   array.shape[2] == 4.
    copy           If True, the data is copied before converting to QImage.
                   If False, the new QImage points directly to the data in the array.
                   Note that the array must be contiguous for this to work
                   (see numpy.ascontiguousarray).
    transpose      If True (the default), the array x/y axes are transposed before 
                   creating the image. Note that Qt expects the axes to be in 
                   (height, width) order whereas pyqtgraph usually prefers the 
                   opposite.
    ============== ===================================================================    
    """
    ## create QImage from buffer
    profile = debug.Profiler()
    
    copied = False
    if imgData.ndim == 2:
        imgFormat = QtGui.QImage.Format_Grayscale8
    elif imgData.ndim == 3:
        # If we didn't explicitly specify alpha, check the array shape.
        if alpha is None:
            alpha = (imgData.shape[2] == 4)
            
        if imgData.shape[2] == 3:  # need to make alpha channel (even if alpha==False; QImage requires 32 bpp)
            if copy is True:
                d2 = np.empty(imgData.shape[:2] + (4,), dtype=imgData.dtype)
                d2[:,:,:3] = imgData
                d2[:,:,3] = 255
                imgData = d2
                copied = True
            else:
                raise Exception('Array has only 3 channels; cannot make QImage without copying.')
        
        profile("add alpha channel")
        
        if alpha:
            imgFormat = QtGui.QImage.Format_ARGB32
        else:
            imgFormat = QtGui.QImage.Format_RGB32
    else:
        raise TypeError("Image array must have ndim = 2 or 3.")
        
    if transpose:
        imgData = imgData.transpose((1, 0, 2))  # QImage expects row-major order

    if not imgData.flags['C_CONTIGUOUS']:
        if copy is False:
            extra = ' (try setting transpose=False)' if transpose else ''
            raise Exception('Array is not contiguous; cannot make QImage without copying.'+extra)
        imgData = np.ascontiguousarray(imgData)
        copied = True
        
    profile("ascontiguousarray")
    
    if copy is True and copied is False:
        imgData = imgData.copy()
        
    profile("copy")

    # C++ QImage has two kind of constructors
    # - QImage(const uchar*, ...)
    # - QImage(uchar*, ...)
    # If the const constructor is used, subsequently calling any non-const method
    # will trigger the COW mechanism, i.e. a copy is made under the hood.

    if QT_LIB.startswith('PyQt'):
        if QtCore.PYQT_VERSION == 0x60000:
            # PyQt5          -> const
            # PyQt6 >= 6.0.1 -> const
            # PyQt6 == 6.0.0 -> non-const
            img_ptr = Qt.sip.voidptr(imgData)
        else:
            # PyQt5          -> non-const
            # PyQt6 >= 6.0.1 -> non-const
            img_ptr = int(Qt.sip.voidptr(imgData))  # or imgData.ctypes.data
    else:
        # bindings that support ndarray
        # PyQt5          -> const
        # PyQt6 >= 6.0.1 -> const
        # PySide2        -> non-const
        # PySide6        -> non-const
        img_ptr = imgData

    img = QtGui.QImage(img_ptr, imgData.shape[1], imgData.shape[0], imgFormat)
                
    img.data = imgData
    return img

def imageToArray(img, copy=False, transpose=True):
    """
    Convert a QImage into numpy array. The image must have format RGB32, ARGB32, or ARGB32_Premultiplied.
    By default, the image is not copied; changes made to the array will appear in the QImage as well (beware: if 
    the QImage is collected before the array, there may be trouble).
    The array will have shape (width, height, (b,g,r,a)).
    """
    fmt = img.format()
    img_ptr = img.bits()

    if QT_LIB.startswith('PyQt'):
        # sizeInBytes() was introduced in Qt 5.10
        # however PyQt5 5.12 will fail with:
        #   "TypeError: QImage.sizeInBytes() is a private method"
        # note that sizeInBytes() works fine with:
        #   PyQt5 5.15, PySide2 5.12, PySide2 5.15
        try:
            # 64-bits size
            nbytes = img.sizeInBytes()
        except (TypeError, AttributeError):
            # 32-bits size
            nbytes = img.byteCount()
        img_ptr.setsize(nbytes)

    arr = np.frombuffer(img_ptr, dtype=np.ubyte)
    arr = arr.reshape(img.height(), img.width(), 4)
    if fmt == img.Format_RGB32:
        arr[...,3] = 255
    
    if copy:
        arr = arr.copy()
        
    if transpose:
        return arr.transpose((1,0,2))
    else:
        return arr
    
def colorToAlpha(data, color):
    """
    Given an RGBA image in *data*, convert *color* to be transparent. 
    *data* must be an array (w, h, 3 or 4) of ubyte values and *color* must be 
    an array (3) of ubyte values.
    This is particularly useful for use with images that have a black or white background.
    
    Algorithm is taken from Gimp's color-to-alpha function in plug-ins/common/colortoalpha.c
    Credit:
        /*
        * Color To Alpha plug-in v1.0 by Seth Burgess, sjburges@gimp.org 1999/05/14
        *  with algorithm by clahey
        */
    
    """
    data = data.astype(float)
    if data.shape[-1] == 3:  ## add alpha channel if needed
        d2 = np.empty(data.shape[:2]+(4,), dtype=data.dtype)
        d2[...,:3] = data
        d2[...,3] = 255
        data = d2
    
    color = color.astype(float)
    alpha = np.zeros(data.shape[:2]+(3,), dtype=float)
    output = data.copy()
    
    for i in [0,1,2]:
        d = data[...,i]
        c = color[i]
        mask = d > c
        alpha[...,i][mask] = (d[mask] - c) / (255. - c)
        imask = d < c
        alpha[...,i][imask] = (c - d[imask]) / c
    
    output[...,3] = alpha.max(axis=2) * 255.
    
    mask = output[...,3] >= 1.0  ## avoid zero division while processing alpha channel
    correction = 255. / output[...,3][mask]  ## increase value to compensate for decreased alpha
    for i in [0,1,2]:
        output[...,i][mask] = ((output[...,i][mask]-color[i]) * correction) + color[i]
        output[...,3][mask] *= data[...,3][mask] / 255.  ## combine computed and previous alpha values
    
    #raise Exception()
    return np.clip(output, 0, 255).astype(np.ubyte)

def gaussianFilter(data, sigma):
    """
    Drop-in replacement for scipy.ndimage.gaussian_filter.
    
    (note: results are only approximately equal to the output of
     gaussian_filter)
    """
    cp = getCupy()
    xp = cp.get_array_module(data) if cp else np
    if xp.isscalar(sigma):
        sigma = (sigma,) * data.ndim
        
    baseline = data.mean()
    filtered = data - baseline
    for ax in range(data.ndim):
        s = sigma[ax]
        if s == 0:
            continue
        
        # generate 1D gaussian kernel
        ksize = int(s * 6)
        x = xp.arange(-ksize, ksize)
        kernel = xp.exp(-x**2 / (2*s**2))
        kshape = [1,] * data.ndim
        kshape[ax] = len(kernel)
        kernel = kernel.reshape(kshape)
        
        # convolve as product of FFTs
        shape = data.shape[ax] + ksize
        scale = 1.0 / (abs(s) * (2*xp.pi)**0.5)
        filtered = scale * xp.fft.irfft(xp.fft.rfft(filtered, shape, axis=ax) *
                                        xp.fft.rfft(kernel, shape, axis=ax),
                                        axis=ax)
        
        # clip off extra data
        sl = [slice(None)] * data.ndim
        sl[ax] = slice(filtered.shape[ax]-data.shape[ax],None,None)
        filtered = filtered[tuple(sl)]
    return filtered + baseline
    
    
def downsample(data, n, axis=0, xvals='subsample'):
    """Downsample by averaging points together across axis.
    If multiple axes are specified, runs once per axis.
    If a metaArray is given, then the axis values can be either subsampled
    or downsampled to match.
    """
    ma = None
    if (hasattr(data, 'implements') and data.implements('MetaArray')):
        ma = data
        data = data.view(np.ndarray)
        
    
    if hasattr(axis, '__len__'):
        if not hasattr(n, '__len__'):
            n = [n]*len(axis)
        for i in range(len(axis)):
            data = downsample(data, n[i], axis[i])
        return data
    
    if n <= 1:
        return data
    nPts = int(data.shape[axis] / n)
    s = list(data.shape)
    s[axis] = nPts
    s.insert(axis+1, n)
    sl = [slice(None)] * data.ndim
    sl[axis] = slice(0, nPts*n)
    d1 = data[tuple(sl)]
    #print d1.shape, s
    d1.shape = tuple(s)
    d2 = d1.mean(axis+1)
    
    if ma is None:
        return d2
    else:
        info = ma.infoCopy()
        if 'values' in info[axis]:
            if xvals == 'subsample':
                info[axis]['values'] = info[axis]['values'][::n][:nPts]
            elif xvals == 'downsample':
                info[axis]['values'] = downsample(info[axis]['values'], n)
        return MetaArray(d2, info=info)


def arrayToQPath(x, y, connect='all'):
    """Convert an array of x,y coordinats to QPainterPath as efficiently as possible.
    The *connect* argument may be 'all', indicating that each point should be
    connected to the next; 'pairs', indicating that each pair of points
    should be connected, or an array of int32 values (0 or 1) indicating
    connections.
    """

    ## Create all vertices in path. The method used below creates a binary format so that all
    ## vertices can be read in at once. This binary format may change in future versions of Qt,
    ## so the original (slower) method is left here for emergencies:
        #path.moveTo(x[0], y[0])
        #if connect == 'all':
            #for i in range(1, y.shape[0]):
                #path.lineTo(x[i], y[i])
        #elif connect == 'pairs':
            #for i in range(1, y.shape[0]):
                #if i%2 == 0:
                    #path.lineTo(x[i], y[i])
                #else:
                    #path.moveTo(x[i], y[i])
        #elif isinstance(connect, np.ndarray):
            #for i in range(1, y.shape[0]):
                #if connect[i] == 1:
                    #path.lineTo(x[i], y[i])
                #else:
                    #path.moveTo(x[i], y[i])
        #else:
            #raise Exception('connect argument must be "all", "pairs", or array')

    ## Speed this up using >> operator
    ## Format is:
    ##    numVerts(i4)
    ##    0(i4)   x(f8)   y(f8)    <-- 0 means this vertex does not connect
    ##    1(i4)   x(f8)   y(f8)    <-- 1 means this vertex connects to the previous vertex
    ##    ...
    ##    cStart(i4)   fillRule(i4)
    ##
    ## see: https://github.com/qt/qtbase/blob/dev/src/gui/painting/qpainterpath.cpp

    ## All values are big endian--pack using struct.pack('>d') or struct.pack('>i')

    path = QtGui.QPainterPath()

    n = x.shape[0]

    # create empty array, pad with extra space on either end
    arr = np.empty(n+2, dtype=[('c', '>i4'), ('x', '>f8'), ('y', '>f8')])

    # write first two integers
    byteview = arr.view(dtype=np.ubyte)
    byteview[:16] = 0
    byteview.data[16:20] = struct.pack('>i', n)

    # Fill array with vertex values
    arr[1:-1]['x'] = x
    arr[1:-1]['y'] = y

    # inf/nans completely prevent the plot from being displayed starting on 
    # Qt version 5.12.3; these must now be manually cleaned out.
    isfinite = None
    qtver = [int(x) for x in QtVersion.split('.')]
    if qtver >= [5, 12, 3]:
        isfinite = np.isfinite(x) & np.isfinite(y)
        if not np.all(isfinite):
            # credit: Divakar https://stackoverflow.com/a/41191127/643629
            mask = ~isfinite
            idx = np.arange(len(x))
            idx[mask] = -1
            np.maximum.accumulate(idx, out=idx)
            first = np.searchsorted(idx, 0)
            if first < len(x):
                # Replace all non-finite entries from beginning of arr with the first finite one
                idx[:first] = first
                arr[1:-1] = arr[1:-1][idx]

    # decide which points are connected by lines
    if eq(connect, 'all'):
        arr[1:-1]['c'] = 1
    elif eq(connect, 'pairs'):
        arr[1:-1]['c'][::2] = 0
        arr[1:-1]['c'][1::2] = 1  # connect every 2nd point to every 1st one
    elif eq(connect, 'finite'):
        # Let's call a point with either x or y being nan is an invalid point.
        # A point will anyway not connect to an invalid point regardless of the
        # 'c' value of the invalid point. Therefore, we should set 'c' to 0 for
        # the next point of an invalid point.
        if isfinite is None:
            isfinite = np.isfinite(x) & np.isfinite(y)
        arr[2:]['c'] = isfinite
    elif isinstance(connect, np.ndarray):
        arr[2:-1]['c'] = connect[:-1]
    else:
        raise Exception('connect argument must be "all", "pairs", "finite", or array')

    arr[1]['c'] = 0  # the first vertex has no previous vertex to connect

    byteview.data[-20:-16] = struct.pack('>i', 0)  # cStart
    byteview.data[-16:-12] = struct.pack('>i', 0)  # fillRule (Qt.OddEvenFill)

    # create datastream object and stream into path

    ## Avoiding this method because QByteArray(str) leaks memory in PySide
    #buf = QtCore.QByteArray(arr.data[12:lastInd+4])  # I think one unnecessary copy happens here

    path.strn = byteview.data[16:-12]  # make sure data doesn't run away
    try:
        buf = QtCore.QByteArray.fromRawData(path.strn)
    except TypeError:
        buf = QtCore.QByteArray(bytes(path.strn))
    except AttributeError:
        # PyQt6 raises AttributeError
        buf = QtCore.QByteArray(path.strn, path.strn.nbytes)

    ds = QtCore.QDataStream(buf)
    ds >> path

    return path

#def isosurface(data, level):
    #"""
    #Generate isosurface from volumetric data using marching tetrahedra algorithm.
    #See Paul Bourke, "Polygonising a Scalar Field Using Tetrahedrons"  (http://local.wasp.uwa.edu.au/~pbourke/geometry/polygonise/)
    
    #*data*   3D numpy array of scalar values
    #*level*  The level at which to generate an isosurface
    #"""
    
    #facets = []
    
    ### mark everything below the isosurface level
    #mask = data < level
    
    #### make eight sub-fields 
    #fields = np.empty((2,2,2), dtype=object)
    #slices = [slice(0,-1), slice(1,None)]
    #for i in [0,1]:
        #for j in [0,1]:
            #for k in [0,1]:
                #fields[i,j,k] = mask[slices[i], slices[j], slices[k]]
    
    
    
    ### split each cell into 6 tetrahedra
    ### these all have the same 'orienation'; points 1,2,3 circle 
    ### clockwise around point 0
    #tetrahedra = [
        #[(0,1,0), (1,1,1), (0,1,1), (1,0,1)],
        #[(0,1,0), (0,1,1), (0,0,1), (1,0,1)],
        #[(0,1,0), (0,0,1), (0,0,0), (1,0,1)],
        #[(0,1,0), (0,0,0), (1,0,0), (1,0,1)],
        #[(0,1,0), (1,0,0), (1,1,0), (1,0,1)],
        #[(0,1,0), (1,1,0), (1,1,1), (1,0,1)]
    #]
    
    ### each tetrahedron will be assigned an index
    ### which determines how to generate its facets.
    ### this structure is: 
    ###    facets[index][facet1, facet2, ...]
    ### where each facet is triangular and its points are each 
    ### interpolated between two points on the tetrahedron
    ###    facet = [(p1a, p1b), (p2a, p2b), (p3a, p3b)]
    ### facet points always circle clockwise if you are looking 
    ### at them from below the isosurface.
    #indexFacets = [
        #[],  ## all above
        #[[(0,1), (0,2), (0,3)]],  # 0 below
        #[[(1,0), (1,3), (1,2)]],   # 1 below
        #[[(0,2), (1,3), (1,2)], [(0,2), (0,3), (1,3)]],   # 0,1 below
        #[[(2,0), (2,1), (2,3)]],   # 2 below
        #[[(0,3), (1,2), (2,3)], [(0,3), (0,1), (1,2)]],   # 0,2 below
        #[[(1,0), (2,3), (2,0)], [(1,0), (1,3), (2,3)]],   # 1,2 below
        #[[(3,0), (3,1), (3,2)]],   # 3 above
        #[[(3,0), (3,2), (3,1)]],   # 3 below
        #[[(1,0), (2,0), (2,3)], [(1,0), (2,3), (1,3)]],   # 0,3 below
        #[[(0,3), (2,3), (1,2)], [(0,3), (1,2), (0,1)]],   # 1,3 below
        #[[(2,0), (2,3), (2,1)]], # 0,1,3 below
        #[[(0,2), (1,2), (1,3)], [(0,2), (1,3), (0,3)]],   # 2,3 below
        #[[(1,0), (1,2), (1,3)]], # 0,2,3 below
        #[[(0,1), (0,3), (0,2)]], # 1,2,3 below
        #[]  ## all below
    #]
    
    #for tet in tetrahedra:
        
        ### get the 4 fields for this tetrahedron
        #tetFields = [fields[c] for c in tet]
        
        ### generate an index for each grid cell
        #index = tetFields[0] + tetFields[1]*2 + tetFields[2]*4 + tetFields[3]*8
        
        ### add facets
        #for i in xrange(index.shape[0]):                 # data x-axis
            #for j in xrange(index.shape[1]):             # data y-axis
                #for k in xrange(index.shape[2]):         # data z-axis
                    #for f in indexFacets[index[i,j,k]]:  # faces to generate for this tet
                        #pts = []
                        #for l in [0,1,2]:      # points in this face
                            #p1 = tet[f[l][0]]  # tet corner 1
                            #p2 = tet[f[l][1]]  # tet corner 2
                            #pts.append([(p1[x]+p2[x])*0.5+[i,j,k][x]+0.5 for x in [0,1,2]]) ## interpolate between tet corners
                        #facets.append(pts)

    #return facets
    

def isocurve(data, level, connected=False, extendToEdge=False, path=False):
    """
    Generate isocurve from 2D data using marching squares algorithm.
    
    ============== =========================================================
    **Arguments:**
    data           2D numpy array of scalar values
    level          The level at which to generate an isosurface
    connected      If False, return a single long list of point pairs
                   If True, return multiple long lists of connected point 
                   locations. (This is slower but better for drawing 
                   continuous lines)
    extendToEdge   If True, extend the curves to reach the exact edges of 
                   the data. 
    path           if True, return a QPainterPath rather than a list of 
                   vertex coordinates. This forces connected=True.
    ============== =========================================================
    
    This function is SLOW; plenty of room for optimization here.
    """    
    
    if path is True:
        connected = True
    
    if extendToEdge:
        d2 = np.empty((data.shape[0]+2, data.shape[1]+2), dtype=data.dtype)
        d2[1:-1, 1:-1] = data
        d2[0, 1:-1] = data[0]
        d2[-1, 1:-1] = data[-1]
        d2[1:-1, 0] = data[:, 0]
        d2[1:-1, -1] = data[:, -1]
        d2[0,0] = d2[0,1]
        d2[0,-1] = d2[1,-1]
        d2[-1,0] = d2[-1,1]
        d2[-1,-1] = d2[-1,-2]
        data = d2
    
    sideTable = [
        [],
        [0,1],
        [1,2],
        [0,2],
        [0,3],
        [1,3],
        [0,1,2,3],
        [2,3],
        [2,3],
        [0,1,2,3],
        [1,3],
        [0,3],
        [0,2],
        [1,2],
        [0,1],
        []
        ]
    
    edgeKey=[
        [(0,1), (0,0)],
        [(0,0), (1,0)],
        [(1,0), (1,1)],
        [(1,1), (0,1)]
        ]
    
    
    lines = []
    
    ## mark everything below the isosurface level
    mask = data < level
    
    ### make four sub-fields and compute indexes for grid cells
    index = np.zeros([x-1 for x in data.shape], dtype=np.ubyte)
    fields = np.empty((2,2), dtype=object)
    slices = [slice(0,-1), slice(1,None)]
    for i in [0,1]:
        for j in [0,1]:
            fields[i,j] = mask[slices[i], slices[j]]
            #vertIndex = i - 2*j*i + 3*j + 4*k  ## this is just to match Bourk's vertex numbering scheme
            vertIndex = i+2*j
            #print i,j,k," : ", fields[i,j,k], 2**vertIndex
            np.add(index, fields[i,j] * 2**vertIndex, out=index, casting='unsafe')
            #print index
    #print index
    
    ## add lines
    for i in range(index.shape[0]):                 # data x-axis
        for j in range(index.shape[1]):             # data y-axis     
            sides = sideTable[index[i,j]]
            for l in range(0, len(sides), 2):     ## faces for this grid cell
                edges = sides[l:l+2]
                pts = []
                for m in [0,1]:      # points in this face
                    p1 = edgeKey[edges[m]][0] # p1, p2 are points at either side of an edge
                    p2 = edgeKey[edges[m]][1]
                    v1 = data[i+p1[0], j+p1[1]] # v1 and v2 are the values at p1 and p2
                    v2 = data[i+p2[0], j+p2[1]]
                    f = (level-v1) / (v2-v1)
                    fi = 1.0 - f
                    p = (    ## interpolate between corners
                        p1[0]*fi + p2[0]*f + i + 0.5, 
                        p1[1]*fi + p2[1]*f + j + 0.5
                        )
                    if extendToEdge:
                        ## check bounds
                        p = (
                            min(data.shape[0]-2, max(0, p[0]-1)),
                            min(data.shape[1]-2, max(0, p[1]-1)),                        
                        )
                    if connected:
                        gridKey = i + (1 if edges[m]==2 else 0), j + (1 if edges[m]==3 else 0), edges[m]%2
                        pts.append((p, gridKey))  ## give the actual position and a key identifying the grid location (for connecting segments)
                    else:
                        pts.append(p)
                
                lines.append(pts)

    if not connected:
        return lines
                
    ## turn disjoint list of segments into continuous lines

    #lines = [[2,5], [5,4], [3,4], [1,3], [6,7], [7,8], [8,6], [11,12], [12,15], [11,13], [13,14]]
    #lines = [[(float(a), a), (float(b), b)] for a,b in lines]
    points = {}  ## maps each point to its connections
    for a,b in lines:
        if a[1] not in points:
            points[a[1]] = []
        points[a[1]].append([a,b])
        if b[1] not in points:
            points[b[1]] = []
        points[b[1]].append([b,a])

    ## rearrange into chains
    for k in list(points.keys()):
        try:
            chains = points[k]
        except KeyError:   ## already used this point elsewhere
            continue
        #print "===========", k
        for chain in chains:
            #print "  chain:", chain
            x = None
            while True:
                if x == chain[-1][1]:
                    break ## nothing left to do on this chain
                    
                x = chain[-1][1]
                if x == k:  
                    break ## chain has looped; we're done and can ignore the opposite chain
                y = chain[-2][1]
                connects = points[x]
                for conn in connects[:]:
                    if conn[1][1] != y:
                        #print "    ext:", conn
                        chain.extend(conn[1:])
                #print "    del:", x
                del points[x]
            if chain[0][1] == chain[-1][1]:  # looped chain; no need to continue the other direction
                chains.pop()
                break
                

    ## extract point locations 
    lines = []
    for chain in points.values():
        if len(chain) == 2:
            chain = chain[1][1:][::-1] + chain[0]  # join together ends of chain
        else:
            chain = chain[0]
        lines.append([p[0] for p in chain])
    
    if not path:
        return lines ## a list of pairs of points
    
    path = QtGui.QPainterPath()
    for line in lines:
        path.moveTo(*line[0])
        for p in line[1:]:
            path.lineTo(*p)
    
    return path
    
    
def traceImage(image, values, smooth=0.5):
    """
    Convert an image to a set of QPainterPath curves.
    One curve will be generated for each item in *values*; each curve outlines the area
    of the image that is closer to its value than to any others.
    
    If image is RGB or RGBA, then the shape of values should be (nvals, 3/4)
    The parameter *smooth* is expressed in pixels.
    """
    try:
        import scipy.ndimage as ndi
    except ImportError:
        raise Exception("traceImage() requires the package scipy.ndimage, but it is not importable.")
    
    if values.ndim == 2:
        values = values.T
    values = values[np.newaxis, np.newaxis, ...].astype(float)
    image = image[..., np.newaxis].astype(float)
    diff = np.abs(image-values)
    if values.ndim == 4:
        diff = diff.sum(axis=2)
        
    labels = np.argmin(diff, axis=2)
    
    paths = []
    for i in range(diff.shape[-1]):    
        d = (labels==i).astype(float)
        d = gaussianFilter(d, (smooth, smooth))
        lines = isocurve(d, 0.5, connected=True, extendToEdge=True)
        path = QtGui.QPainterPath()
        for line in lines:
            path.moveTo(*line[0])
            for p in line[1:]:
                path.lineTo(*p)
        
        paths.append(path)
    return paths
    
    
    
IsosurfaceDataCache = None
def isosurface(data, level):
    """
    Generate isosurface from volumetric data using marching cubes algorithm.
    See Paul Bourke, "Polygonising a Scalar Field"  
    (http://paulbourke.net/geometry/polygonise/)
    
    *data*   3D numpy array of scalar values. Must be contiguous.
    *level*  The level at which to generate an isosurface
    
    Returns an array of vertex coordinates (Nv, 3) and an array of 
    per-face vertex indexes (Nf, 3)    
    """
    ## For improvement, see:
    ## 
    ## Efficient implementation of Marching Cubes' cases with topological guarantees.
    ## Thomas Lewiner, Helio Lopes, Antonio Wilson Vieira and Geovan Tavares.
    ## Journal of Graphics Tools 8(2): pp. 1-15 (december 2003)
    
    ## Precompute lookup tables on the first run
    global IsosurfaceDataCache
    if IsosurfaceDataCache is None:
        ## map from grid cell index to edge index.
        ## grid cell index tells us which corners are below the isosurface,
        ## edge index tells us which edges are cut by the isosurface.
        ## (Data stolen from Bourk; see above.)
        edgeTable = np.array([
            0x0  , 0x109, 0x203, 0x30a, 0x406, 0x50f, 0x605, 0x70c,
            0x80c, 0x905, 0xa0f, 0xb06, 0xc0a, 0xd03, 0xe09, 0xf00,
            0x190, 0x99 , 0x393, 0x29a, 0x596, 0x49f, 0x795, 0x69c,
            0x99c, 0x895, 0xb9f, 0xa96, 0xd9a, 0xc93, 0xf99, 0xe90,
            0x230, 0x339, 0x33 , 0x13a, 0x636, 0x73f, 0x435, 0x53c,
            0xa3c, 0xb35, 0x83f, 0x936, 0xe3a, 0xf33, 0xc39, 0xd30,
            0x3a0, 0x2a9, 0x1a3, 0xaa , 0x7a6, 0x6af, 0x5a5, 0x4ac,
            0xbac, 0xaa5, 0x9af, 0x8a6, 0xfaa, 0xea3, 0xda9, 0xca0,
            0x460, 0x569, 0x663, 0x76a, 0x66 , 0x16f, 0x265, 0x36c,
            0xc6c, 0xd65, 0xe6f, 0xf66, 0x86a, 0x963, 0xa69, 0xb60,
            0x5f0, 0x4f9, 0x7f3, 0x6fa, 0x1f6, 0xff , 0x3f5, 0x2fc,
            0xdfc, 0xcf5, 0xfff, 0xef6, 0x9fa, 0x8f3, 0xbf9, 0xaf0,
            0x650, 0x759, 0x453, 0x55a, 0x256, 0x35f, 0x55 , 0x15c,
            0xe5c, 0xf55, 0xc5f, 0xd56, 0xa5a, 0xb53, 0x859, 0x950,
            0x7c0, 0x6c9, 0x5c3, 0x4ca, 0x3c6, 0x2cf, 0x1c5, 0xcc ,
            0xfcc, 0xec5, 0xdcf, 0xcc6, 0xbca, 0xac3, 0x9c9, 0x8c0,
            0x8c0, 0x9c9, 0xac3, 0xbca, 0xcc6, 0xdcf, 0xec5, 0xfcc,
            0xcc , 0x1c5, 0x2cf, 0x3c6, 0x4ca, 0x5c3, 0x6c9, 0x7c0,
            0x950, 0x859, 0xb53, 0xa5a, 0xd56, 0xc5f, 0xf55, 0xe5c,
            0x15c, 0x55 , 0x35f, 0x256, 0x55a, 0x453, 0x759, 0x650,
            0xaf0, 0xbf9, 0x8f3, 0x9fa, 0xef6, 0xfff, 0xcf5, 0xdfc,
            0x2fc, 0x3f5, 0xff , 0x1f6, 0x6fa, 0x7f3, 0x4f9, 0x5f0,
            0xb60, 0xa69, 0x963, 0x86a, 0xf66, 0xe6f, 0xd65, 0xc6c,
            0x36c, 0x265, 0x16f, 0x66 , 0x76a, 0x663, 0x569, 0x460,
            0xca0, 0xda9, 0xea3, 0xfaa, 0x8a6, 0x9af, 0xaa5, 0xbac,
            0x4ac, 0x5a5, 0x6af, 0x7a6, 0xaa , 0x1a3, 0x2a9, 0x3a0,
            0xd30, 0xc39, 0xf33, 0xe3a, 0x936, 0x83f, 0xb35, 0xa3c,
            0x53c, 0x435, 0x73f, 0x636, 0x13a, 0x33 , 0x339, 0x230,
            0xe90, 0xf99, 0xc93, 0xd9a, 0xa96, 0xb9f, 0x895, 0x99c,
            0x69c, 0x795, 0x49f, 0x596, 0x29a, 0x393, 0x99 , 0x190,
            0xf00, 0xe09, 0xd03, 0xc0a, 0xb06, 0xa0f, 0x905, 0x80c,
            0x70c, 0x605, 0x50f, 0x406, 0x30a, 0x203, 0x109, 0x0   
            ], dtype=np.uint16)
        
        ## Table of triangles to use for filling each grid cell.
        ## Each set of three integers tells us which three edges to
        ## draw a triangle between.
        ## (Data stolen from Bourk; see above.)
        triTable = [
            [],
            [0, 8, 3],
            [0, 1, 9],
            [1, 8, 3, 9, 8, 1],
            [1, 2, 10],
            [0, 8, 3, 1, 2, 10],
            [9, 2, 10, 0, 2, 9],
            [2, 8, 3, 2, 10, 8, 10, 9, 8],
            [3, 11, 2],
            [0, 11, 2, 8, 11, 0],
            [1, 9, 0, 2, 3, 11],
            [1, 11, 2, 1, 9, 11, 9, 8, 11],
            [3, 10, 1, 11, 10, 3],
            [0, 10, 1, 0, 8, 10, 8, 11, 10],
            [3, 9, 0, 3, 11, 9, 11, 10, 9],
            [9, 8, 10, 10, 8, 11],
            [4, 7, 8],
            [4, 3, 0, 7, 3, 4],
            [0, 1, 9, 8, 4, 7],
            [4, 1, 9, 4, 7, 1, 7, 3, 1],
            [1, 2, 10, 8, 4, 7],
            [3, 4, 7, 3, 0, 4, 1, 2, 10],
            [9, 2, 10, 9, 0, 2, 8, 4, 7],
            [2, 10, 9, 2, 9, 7, 2, 7, 3, 7, 9, 4],
            [8, 4, 7, 3, 11, 2],
            [11, 4, 7, 11, 2, 4, 2, 0, 4],
            [9, 0, 1, 8, 4, 7, 2, 3, 11],
            [4, 7, 11, 9, 4, 11, 9, 11, 2, 9, 2, 1],
            [3, 10, 1, 3, 11, 10, 7, 8, 4],
            [1, 11, 10, 1, 4, 11, 1, 0, 4, 7, 11, 4],
            [4, 7, 8, 9, 0, 11, 9, 11, 10, 11, 0, 3],
            [4, 7, 11, 4, 11, 9, 9, 11, 10],
            [9, 5, 4],
            [9, 5, 4, 0, 8, 3],
            [0, 5, 4, 1, 5, 0],
            [8, 5, 4, 8, 3, 5, 3, 1, 5],
            [1, 2, 10, 9, 5, 4],
            [3, 0, 8, 1, 2, 10, 4, 9, 5],
            [5, 2, 10, 5, 4, 2, 4, 0, 2],
            [2, 10, 5, 3, 2, 5, 3, 5, 4, 3, 4, 8],
            [9, 5, 4, 2, 3, 11],
            [0, 11, 2, 0, 8, 11, 4, 9, 5],
            [0, 5, 4, 0, 1, 5, 2, 3, 11],
            [2, 1, 5, 2, 5, 8, 2, 8, 11, 4, 8, 5],
            [10, 3, 11, 10, 1, 3, 9, 5, 4],
            [4, 9, 5, 0, 8, 1, 8, 10, 1, 8, 11, 10],
            [5, 4, 0, 5, 0, 11, 5, 11, 10, 11, 0, 3],
            [5, 4, 8, 5, 8, 10, 10, 8, 11],
            [9, 7, 8, 5, 7, 9],
            [9, 3, 0, 9, 5, 3, 5, 7, 3],
            [0, 7, 8, 0, 1, 7, 1, 5, 7],
            [1, 5, 3, 3, 5, 7],
            [9, 7, 8, 9, 5, 7, 10, 1, 2],
            [10, 1, 2, 9, 5, 0, 5, 3, 0, 5, 7, 3],
            [8, 0, 2, 8, 2, 5, 8, 5, 7, 10, 5, 2],
            [2, 10, 5, 2, 5, 3, 3, 5, 7],
            [7, 9, 5, 7, 8, 9, 3, 11, 2],
            [9, 5, 7, 9, 7, 2, 9, 2, 0, 2, 7, 11],
            [2, 3, 11, 0, 1, 8, 1, 7, 8, 1, 5, 7],
            [11, 2, 1, 11, 1, 7, 7, 1, 5],
            [9, 5, 8, 8, 5, 7, 10, 1, 3, 10, 3, 11],
            [5, 7, 0, 5, 0, 9, 7, 11, 0, 1, 0, 10, 11, 10, 0],
            [11, 10, 0, 11, 0, 3, 10, 5, 0, 8, 0, 7, 5, 7, 0],
            [11, 10, 5, 7, 11, 5],
            [10, 6, 5],
            [0, 8, 3, 5, 10, 6],
            [9, 0, 1, 5, 10, 6],
            [1, 8, 3, 1, 9, 8, 5, 10, 6],
            [1, 6, 5, 2, 6, 1],
            [1, 6, 5, 1, 2, 6, 3, 0, 8],
            [9, 6, 5, 9, 0, 6, 0, 2, 6],
            [5, 9, 8, 5, 8, 2, 5, 2, 6, 3, 2, 8],
            [2, 3, 11, 10, 6, 5],
            [11, 0, 8, 11, 2, 0, 10, 6, 5],
            [0, 1, 9, 2, 3, 11, 5, 10, 6],
            [5, 10, 6, 1, 9, 2, 9, 11, 2, 9, 8, 11],
            [6, 3, 11, 6, 5, 3, 5, 1, 3],
            [0, 8, 11, 0, 11, 5, 0, 5, 1, 5, 11, 6],
            [3, 11, 6, 0, 3, 6, 0, 6, 5, 0, 5, 9],
            [6, 5, 9, 6, 9, 11, 11, 9, 8],
            [5, 10, 6, 4, 7, 8],
            [4, 3, 0, 4, 7, 3, 6, 5, 10],
            [1, 9, 0, 5, 10, 6, 8, 4, 7],
            [10, 6, 5, 1, 9, 7, 1, 7, 3, 7, 9, 4],
            [6, 1, 2, 6, 5, 1, 4, 7, 8],
            [1, 2, 5, 5, 2, 6, 3, 0, 4, 3, 4, 7],
            [8, 4, 7, 9, 0, 5, 0, 6, 5, 0, 2, 6],
            [7, 3, 9, 7, 9, 4, 3, 2, 9, 5, 9, 6, 2, 6, 9],
            [3, 11, 2, 7, 8, 4, 10, 6, 5],
            [5, 10, 6, 4, 7, 2, 4, 2, 0, 2, 7, 11],
            [0, 1, 9, 4, 7, 8, 2, 3, 11, 5, 10, 6],
            [9, 2, 1, 9, 11, 2, 9, 4, 11, 7, 11, 4, 5, 10, 6],
            [8, 4, 7, 3, 11, 5, 3, 5, 1, 5, 11, 6],
            [5, 1, 11, 5, 11, 6, 1, 0, 11, 7, 11, 4, 0, 4, 11],
            [0, 5, 9, 0, 6, 5, 0, 3, 6, 11, 6, 3, 8, 4, 7],
            [6, 5, 9, 6, 9, 11, 4, 7, 9, 7, 11, 9],
            [10, 4, 9, 6, 4, 10],
            [4, 10, 6, 4, 9, 10, 0, 8, 3],
            [10, 0, 1, 10, 6, 0, 6, 4, 0],
            [8, 3, 1, 8, 1, 6, 8, 6, 4, 6, 1, 10],
            [1, 4, 9, 1, 2, 4, 2, 6, 4],
            [3, 0, 8, 1, 2, 9, 2, 4, 9, 2, 6, 4],
            [0, 2, 4, 4, 2, 6],
            [8, 3, 2, 8, 2, 4, 4, 2, 6],
            [10, 4, 9, 10, 6, 4, 11, 2, 3],
            [0, 8, 2, 2, 8, 11, 4, 9, 10, 4, 10, 6],
            [3, 11, 2, 0, 1, 6, 0, 6, 4, 6, 1, 10],
            [6, 4, 1, 6, 1, 10, 4, 8, 1, 2, 1, 11, 8, 11, 1],
            [9, 6, 4, 9, 3, 6, 9, 1, 3, 11, 6, 3],
            [8, 11, 1, 8, 1, 0, 11, 6, 1, 9, 1, 4, 6, 4, 1],
            [3, 11, 6, 3, 6, 0, 0, 6, 4],
            [6, 4, 8, 11, 6, 8],
            [7, 10, 6, 7, 8, 10, 8, 9, 10],
            [0, 7, 3, 0, 10, 7, 0, 9, 10, 6, 7, 10],
            [10, 6, 7, 1, 10, 7, 1, 7, 8, 1, 8, 0],
            [10, 6, 7, 10, 7, 1, 1, 7, 3],
            [1, 2, 6, 1, 6, 8, 1, 8, 9, 8, 6, 7],
            [2, 6, 9, 2, 9, 1, 6, 7, 9, 0, 9, 3, 7, 3, 9],
            [7, 8, 0, 7, 0, 6, 6, 0, 2],
            [7, 3, 2, 6, 7, 2],
            [2, 3, 11, 10, 6, 8, 10, 8, 9, 8, 6, 7],
            [2, 0, 7, 2, 7, 11, 0, 9, 7, 6, 7, 10, 9, 10, 7],
            [1, 8, 0, 1, 7, 8, 1, 10, 7, 6, 7, 10, 2, 3, 11],
            [11, 2, 1, 11, 1, 7, 10, 6, 1, 6, 7, 1],
            [8, 9, 6, 8, 6, 7, 9, 1, 6, 11, 6, 3, 1, 3, 6],
            [0, 9, 1, 11, 6, 7],
            [7, 8, 0, 7, 0, 6, 3, 11, 0, 11, 6, 0],
            [7, 11, 6],
            [7, 6, 11],
            [3, 0, 8, 11, 7, 6],
            [0, 1, 9, 11, 7, 6],
            [8, 1, 9, 8, 3, 1, 11, 7, 6],
            [10, 1, 2, 6, 11, 7],
            [1, 2, 10, 3, 0, 8, 6, 11, 7],
            [2, 9, 0, 2, 10, 9, 6, 11, 7],
            [6, 11, 7, 2, 10, 3, 10, 8, 3, 10, 9, 8],
            [7, 2, 3, 6, 2, 7],
            [7, 0, 8, 7, 6, 0, 6, 2, 0],
            [2, 7, 6, 2, 3, 7, 0, 1, 9],
            [1, 6, 2, 1, 8, 6, 1, 9, 8, 8, 7, 6],
            [10, 7, 6, 10, 1, 7, 1, 3, 7],
            [10, 7, 6, 1, 7, 10, 1, 8, 7, 1, 0, 8],
            [0, 3, 7, 0, 7, 10, 0, 10, 9, 6, 10, 7],
            [7, 6, 10, 7, 10, 8, 8, 10, 9],
            [6, 8, 4, 11, 8, 6],
            [3, 6, 11, 3, 0, 6, 0, 4, 6],
            [8, 6, 11, 8, 4, 6, 9, 0, 1],
            [9, 4, 6, 9, 6, 3, 9, 3, 1, 11, 3, 6],
            [6, 8, 4, 6, 11, 8, 2, 10, 1],
            [1, 2, 10, 3, 0, 11, 0, 6, 11, 0, 4, 6],
            [4, 11, 8, 4, 6, 11, 0, 2, 9, 2, 10, 9],
            [10, 9, 3, 10, 3, 2, 9, 4, 3, 11, 3, 6, 4, 6, 3],
            [8, 2, 3, 8, 4, 2, 4, 6, 2],
            [0, 4, 2, 4, 6, 2],
            [1, 9, 0, 2, 3, 4, 2, 4, 6, 4, 3, 8],
            [1, 9, 4, 1, 4, 2, 2, 4, 6],
            [8, 1, 3, 8, 6, 1, 8, 4, 6, 6, 10, 1],
            [10, 1, 0, 10, 0, 6, 6, 0, 4],
            [4, 6, 3, 4, 3, 8, 6, 10, 3, 0, 3, 9, 10, 9, 3],
            [10, 9, 4, 6, 10, 4],
            [4, 9, 5, 7, 6, 11],
            [0, 8, 3, 4, 9, 5, 11, 7, 6],
            [5, 0, 1, 5, 4, 0, 7, 6, 11],
            [11, 7, 6, 8, 3, 4, 3, 5, 4, 3, 1, 5],
            [9, 5, 4, 10, 1, 2, 7, 6, 11],
            [6, 11, 7, 1, 2, 10, 0, 8, 3, 4, 9, 5],
            [7, 6, 11, 5, 4, 10, 4, 2, 10, 4, 0, 2],
            [3, 4, 8, 3, 5, 4, 3, 2, 5, 10, 5, 2, 11, 7, 6],
            [7, 2, 3, 7, 6, 2, 5, 4, 9],
            [9, 5, 4, 0, 8, 6, 0, 6, 2, 6, 8, 7],
            [3, 6, 2, 3, 7, 6, 1, 5, 0, 5, 4, 0],
            [6, 2, 8, 6, 8, 7, 2, 1, 8, 4, 8, 5, 1, 5, 8],
            [9, 5, 4, 10, 1, 6, 1, 7, 6, 1, 3, 7],
            [1, 6, 10, 1, 7, 6, 1, 0, 7, 8, 7, 0, 9, 5, 4],
            [4, 0, 10, 4, 10, 5, 0, 3, 10, 6, 10, 7, 3, 7, 10],
            [7, 6, 10, 7, 10, 8, 5, 4, 10, 4, 8, 10],
            [6, 9, 5, 6, 11, 9, 11, 8, 9],
            [3, 6, 11, 0, 6, 3, 0, 5, 6, 0, 9, 5],
            [0, 11, 8, 0, 5, 11, 0, 1, 5, 5, 6, 11],
            [6, 11, 3, 6, 3, 5, 5, 3, 1],
            [1, 2, 10, 9, 5, 11, 9, 11, 8, 11, 5, 6],
            [0, 11, 3, 0, 6, 11, 0, 9, 6, 5, 6, 9, 1, 2, 10],
            [11, 8, 5, 11, 5, 6, 8, 0, 5, 10, 5, 2, 0, 2, 5],
            [6, 11, 3, 6, 3, 5, 2, 10, 3, 10, 5, 3],
            [5, 8, 9, 5, 2, 8, 5, 6, 2, 3, 8, 2],
            [9, 5, 6, 9, 6, 0, 0, 6, 2],
            [1, 5, 8, 1, 8, 0, 5, 6, 8, 3, 8, 2, 6, 2, 8],
            [1, 5, 6, 2, 1, 6],
            [1, 3, 6, 1, 6, 10, 3, 8, 6, 5, 6, 9, 8, 9, 6],
            [10, 1, 0, 10, 0, 6, 9, 5, 0, 5, 6, 0],
            [0, 3, 8, 5, 6, 10],
            [10, 5, 6],
            [11, 5, 10, 7, 5, 11],
            [11, 5, 10, 11, 7, 5, 8, 3, 0],
            [5, 11, 7, 5, 10, 11, 1, 9, 0],
            [10, 7, 5, 10, 11, 7, 9, 8, 1, 8, 3, 1],
            [11, 1, 2, 11, 7, 1, 7, 5, 1],
            [0, 8, 3, 1, 2, 7, 1, 7, 5, 7, 2, 11],
            [9, 7, 5, 9, 2, 7, 9, 0, 2, 2, 11, 7],
            [7, 5, 2, 7, 2, 11, 5, 9, 2, 3, 2, 8, 9, 8, 2],
            [2, 5, 10, 2, 3, 5, 3, 7, 5],
            [8, 2, 0, 8, 5, 2, 8, 7, 5, 10, 2, 5],
            [9, 0, 1, 5, 10, 3, 5, 3, 7, 3, 10, 2],
            [9, 8, 2, 9, 2, 1, 8, 7, 2, 10, 2, 5, 7, 5, 2],
            [1, 3, 5, 3, 7, 5],
            [0, 8, 7, 0, 7, 1, 1, 7, 5],
            [9, 0, 3, 9, 3, 5, 5, 3, 7],
            [9, 8, 7, 5, 9, 7],
            [5, 8, 4, 5, 10, 8, 10, 11, 8],
            [5, 0, 4, 5, 11, 0, 5, 10, 11, 11, 3, 0],
            [0, 1, 9, 8, 4, 10, 8, 10, 11, 10, 4, 5],
            [10, 11, 4, 10, 4, 5, 11, 3, 4, 9, 4, 1, 3, 1, 4],
            [2, 5, 1, 2, 8, 5, 2, 11, 8, 4, 5, 8],
            [0, 4, 11, 0, 11, 3, 4, 5, 11, 2, 11, 1, 5, 1, 11],
            [0, 2, 5, 0, 5, 9, 2, 11, 5, 4, 5, 8, 11, 8, 5],
            [9, 4, 5, 2, 11, 3],
            [2, 5, 10, 3, 5, 2, 3, 4, 5, 3, 8, 4],
            [5, 10, 2, 5, 2, 4, 4, 2, 0],
            [3, 10, 2, 3, 5, 10, 3, 8, 5, 4, 5, 8, 0, 1, 9],
            [5, 10, 2, 5, 2, 4, 1, 9, 2, 9, 4, 2],
            [8, 4, 5, 8, 5, 3, 3, 5, 1],
            [0, 4, 5, 1, 0, 5],
            [8, 4, 5, 8, 5, 3, 9, 0, 5, 0, 3, 5],
            [9, 4, 5],
            [4, 11, 7, 4, 9, 11, 9, 10, 11],
            [0, 8, 3, 4, 9, 7, 9, 11, 7, 9, 10, 11],
            [1, 10, 11, 1, 11, 4, 1, 4, 0, 7, 4, 11],
            [3, 1, 4, 3, 4, 8, 1, 10, 4, 7, 4, 11, 10, 11, 4],
            [4, 11, 7, 9, 11, 4, 9, 2, 11, 9, 1, 2],
            [9, 7, 4, 9, 11, 7, 9, 1, 11, 2, 11, 1, 0, 8, 3],
            [11, 7, 4, 11, 4, 2, 2, 4, 0],
            [11, 7, 4, 11, 4, 2, 8, 3, 4, 3, 2, 4],
            [2, 9, 10, 2, 7, 9, 2, 3, 7, 7, 4, 9],
            [9, 10, 7, 9, 7, 4, 10, 2, 7, 8, 7, 0, 2, 0, 7],
            [3, 7, 10, 3, 10, 2, 7, 4, 10, 1, 10, 0, 4, 0, 10],
            [1, 10, 2, 8, 7, 4],
            [4, 9, 1, 4, 1, 7, 7, 1, 3],
            [4, 9, 1, 4, 1, 7, 0, 8, 1, 8, 7, 1],
            [4, 0, 3, 7, 4, 3],
            [4, 8, 7],
            [9, 10, 8, 10, 11, 8],
            [3, 0, 9, 3, 9, 11, 11, 9, 10],
            [0, 1, 10, 0, 10, 8, 8, 10, 11],
            [3, 1, 10, 11, 3, 10],
            [1, 2, 11, 1, 11, 9, 9, 11, 8],
            [3, 0, 9, 3, 9, 11, 1, 2, 9, 2, 11, 9],
            [0, 2, 11, 8, 0, 11],
            [3, 2, 11],
            [2, 3, 8, 2, 8, 10, 10, 8, 9],
            [9, 10, 2, 0, 9, 2],
            [2, 3, 8, 2, 8, 10, 0, 1, 8, 1, 10, 8],
            [1, 10, 2],
            [1, 3, 8, 9, 1, 8],
            [0, 9, 1],
            [0, 3, 8],
            []
        ]    
        edgeShifts = np.array([  ## maps edge ID (0-11) to (x,y,z) cell offset and edge ID (0-2)
            [0, 0, 0, 0],   
            [1, 0, 0, 1],
            [0, 1, 0, 0],
            [0, 0, 0, 1],
            [0, 0, 1, 0],
            [1, 0, 1, 1],
            [0, 1, 1, 0],
            [0, 0, 1, 1],
            [0, 0, 0, 2],
            [1, 0, 0, 2],
            [1, 1, 0, 2],
            [0, 1, 0, 2],
            #[9, 9, 9, 9]  ## fake
        ], dtype=np.uint16) # don't use ubyte here! This value gets added to cell index later; will need the extra precision.
        nTableFaces = np.array([len(f)/3 for f in triTable], dtype=np.ubyte)
        faceShiftTables = [None]
        for i in range(1,6):
            ## compute lookup table of index: vertexes mapping
            faceTableI = np.zeros((len(triTable), i*3), dtype=np.ubyte)
            faceTableInds = np.argwhere(nTableFaces == i)
            faceTableI[faceTableInds[:,0]] = np.array([triTable[j[0]] for j in faceTableInds])
            faceTableI = faceTableI.reshape((len(triTable), i, 3))
            faceShiftTables.append(edgeShifts[faceTableI])
            
        ## Let's try something different:
        #faceTable = np.empty((256, 5, 3, 4), dtype=np.ubyte)   # (grid cell index, faces, vertexes, edge lookup)
        #for i,f in enumerate(triTable):
            #f = np.array(f + [12] * (15-len(f))).reshape(5,3)
            #faceTable[i] = edgeShifts[f]
        
        
        IsosurfaceDataCache = (faceShiftTables, edgeShifts, edgeTable, nTableFaces)
    else:
        faceShiftTables, edgeShifts, edgeTable, nTableFaces = IsosurfaceDataCache

    # We use strides below, which means we need contiguous array input.
    # Ideally we can fix this just by removing the dependency on strides.
    if not data.flags['C_CONTIGUOUS']:
        raise TypeError("isosurface input data must be c-contiguous.")
    
    ## mark everything below the isosurface level
    mask = data < level
    
    ### make eight sub-fields and compute indexes for grid cells
    index = np.zeros([x-1 for x in data.shape], dtype=np.ubyte)
    fields = np.empty((2,2,2), dtype=object)
    slices = [slice(0,-1), slice(1,None)]
    for i in [0,1]:
        for j in [0,1]:
            for k in [0,1]:
                fields[i,j,k] = mask[slices[i], slices[j], slices[k]]
                vertIndex = i - 2*j*i + 3*j + 4*k  ## this is just to match Bourk's vertex numbering scheme
                np.add(index, fields[i,j,k] * 2**vertIndex, out=index, casting='unsafe')
    
    ### Generate table of edges that have been cut
    cutEdges = np.zeros([x+1 for x in index.shape]+[3], dtype=np.uint32)
    edges = edgeTable[index]
    for i, shift in enumerate(edgeShifts[:12]):        
        slices = [slice(shift[j],cutEdges.shape[j]+(shift[j]-1)) for j in range(3)]
        cutEdges[slices[0], slices[1], slices[2], shift[3]] += edges & 2**i
    
    ## for each cut edge, interpolate to see where exactly the edge is cut and generate vertex positions
    m = cutEdges > 0
    vertexInds = np.argwhere(m)   ## argwhere is slow!
    vertexes = vertexInds[:,:3].astype(np.float32)
    dataFlat = data.reshape(data.shape[0]*data.shape[1]*data.shape[2])
    
    ## re-use the cutEdges array as a lookup table for vertex IDs
    cutEdges[vertexInds[:,0], vertexInds[:,1], vertexInds[:,2], vertexInds[:,3]] = np.arange(vertexInds.shape[0])
    
    for i in [0,1,2]:
        vim = vertexInds[:,3] == i
        vi = vertexInds[vim, :3]
        viFlat = (vi * (np.array(data.strides[:3]) // data.itemsize)[np.newaxis,:]).sum(axis=1)
        v1 = dataFlat[viFlat]
        v2 = dataFlat[viFlat + data.strides[i]//data.itemsize]
        vertexes[vim,i] += (level-v1) / (v2-v1)
    
    ### compute the set of vertex indexes for each face. 
    
    ## This works, but runs a bit slower.
    #cells = np.argwhere((index != 0) & (index != 255))  ## all cells with at least one face
    #cellInds = index[cells[:,0], cells[:,1], cells[:,2]]
    #verts = faceTable[cellInds]
    #mask = verts[...,0,0] != 9
    #verts[...,:3] += cells[:,np.newaxis,np.newaxis,:]  ## we now have indexes into cutEdges
    #verts = verts[mask]
    #faces = cutEdges[verts[...,0], verts[...,1], verts[...,2], verts[...,3]]  ## and these are the vertex indexes we want.
    
    
    ## To allow this to be vectorized efficiently, we count the number of faces in each 
    ## grid cell and handle each group of cells with the same number together.
    ## determine how many faces to assign to each grid cell
    nFaces = nTableFaces[index]
    totFaces = nFaces.sum()
    faces = np.empty((totFaces, 3), dtype=np.uint32)
    ptr = 0
    #import debug
    #p = debug.Profiler()
    
    ## this helps speed up an indexing operation later on
    cs = np.array(cutEdges.strides)//cutEdges.itemsize
    cutEdges = cutEdges.flatten()

    ## this, strangely, does not seem to help.
    #ins = np.array(index.strides)/index.itemsize
    #index = index.flatten()

    for i in range(1,6):
        ### expensive:
        #profiler()
        cells = np.argwhere(nFaces == i)  ## all cells which require i faces  (argwhere is expensive)
        #profiler()
        if cells.shape[0] == 0:
            continue
        cellInds = index[cells[:,0], cells[:,1], cells[:,2]]   ## index values of cells to process for this round
        #profiler()
        
        ### expensive:
        verts = faceShiftTables[i][cellInds]
        #profiler()
        np.add(verts[...,:3], cells[:,np.newaxis,np.newaxis,:], out=verts[...,:3], casting='unsafe')  ## we now have indexes into cutEdges
        verts = verts.reshape((verts.shape[0]*i,)+verts.shape[2:])
        #profiler()
        
        ### expensive:
        verts = (verts * cs[np.newaxis, np.newaxis, :]).sum(axis=2)
        vertInds = cutEdges[verts]
        #profiler()
        nv = vertInds.shape[0]
        #profiler()
        faces[ptr:ptr+nv] = vertInds #.reshape((nv, 3))
        #profiler()
        ptr += nv
        
    return vertexes, faces

    
def _pinv_fallback(tr):
    arr = np.array([tr.m11(), tr.m12(), tr.m13(),
                    tr.m21(), tr.m22(), tr.m23(),
                    tr.m31(), tr.m32(), tr.m33()])
    arr.shape = (3, 3)
    pinv = np.linalg.pinv(arr)
    return QtGui.QTransform(*pinv.ravel().tolist())


def invertQTransform(tr):
    """Return a QTransform that is the inverse of *tr*.
    A pseudo-inverse is returned if tr is not invertible.
    
    Note that this function is preferred over QTransform.inverted() due to
    bugs in that method. (specifically, Qt has floating-point precision issues
    when determining whether a matrix is invertible)
    """
    try:
        det = tr.determinant()
        detr = 1.0 / det    # let singular matrices raise ZeroDivisionError
        inv = tr.adjoint()
        inv *= detr
        return inv
    except ZeroDivisionError:
        return _pinv_fallback(tr)
    

def pseudoScatter(data, spacing=None, shuffle=True, bidir=False, method='exact'):
    """Return an array of position values needed to make beeswarm or column scatter plots.
    
    Used for examining the distribution of values in an array.
    
    Given an array of x-values, construct an array of y-values such that an x,y scatter-plot
    will not have overlapping points (it will look similar to a histogram).
    """
    if method == 'exact':
        return _pseudoScatterExact(data, spacing=spacing, shuffle=shuffle, bidir=bidir)
    elif method == 'histogram':
        return _pseudoScatterHistogram(data, spacing=spacing, shuffle=shuffle, bidir=bidir)


def _pseudoScatterHistogram(data, spacing=None, shuffle=True, bidir=False):
    """Works by binning points into a histogram and spreading them out to fill the bin.
    
    Faster method, but can produce blocky results.
    """
    inds = np.arange(len(data))
    if shuffle:
        np.random.shuffle(inds)
        
    data = data[inds]
    
    if spacing is None:
        spacing = 2.*np.std(data)/len(data)**0.5

    yvals = np.empty(len(data))
    
    dmin = data.min()
    dmax = data.max()
    nbins = int((dmax-dmin) / spacing) + 1
    bins = np.linspace(dmin, dmax, nbins)
    dx = bins[1] - bins[0]
    dbins = ((data - bins[0]) / dx).astype(int)
    binCounts = {}
        
    for i,j in enumerate(dbins):
        c = binCounts.get(j, -1) + 1
        binCounts[j] = c
        yvals[i] = c

    if bidir is True:
        for i in range(nbins):
            yvals[dbins==i] -= binCounts.get(i, 0) * 0.5

    return yvals[np.argsort(inds)]  ## un-shuffle values before returning


def _pseudoScatterExact(data, spacing=None, shuffle=True, bidir=False):
    """Works by stacking points up one at a time, searching for the lowest position available at each point.
    
    This method produces nice, smooth results but can be prohibitively slow for large datasets.
    """
    inds = np.arange(len(data))
    if shuffle:
        np.random.shuffle(inds)
        
    data = data[inds]
    
    if spacing is None:
        spacing = 2.*np.std(data)/len(data)**0.5
    s2 = spacing**2
    
    yvals = np.empty(len(data))
    if len(data) == 0:
        return yvals
    yvals[0] = 0
    for i in range(1,len(data)):
        x = data[i]     # current x value to be placed
        x0 = data[:i]   # all x values already placed
        y0 = yvals[:i]  # all y values already placed
        y = 0
        
        dx = (x0-x)**2  # x-distance to each previous point
        xmask = dx < s2  # exclude anything too far away
        
        if xmask.sum() > 0:
            if bidir:
                dirs = [-1, 1]
            else:
                dirs = [1]
            yopts = []
            for direction in dirs:
                y = 0
                dx2 = dx[xmask]
                dy = (s2 - dx2)**0.5   
                limits = np.empty((2,len(dy)))  # ranges of y-values to exclude
                limits[0] = y0[xmask] - dy
                limits[1] = y0[xmask] + dy    
                while True:
                    # ignore anything below this y-value
                    if direction > 0:
                        mask = limits[1] >= y
                    else:
                        mask = limits[0] <= y
                        
                    limits2 = limits[:,mask]
                    
                    # are we inside an excluded region?
                    mask = (limits2[0] < y) & (limits2[1] > y)
                    if mask.sum() == 0:
                        break
                        
                    if direction > 0:
                        y = limits2[:,mask].max()
                    else:
                        y = limits2[:,mask].min()
                yopts.append(y)
            if bidir:
                y = yopts[0] if -yopts[0] < yopts[1] else yopts[1]
            else:
                y = yopts[0]
        yvals[i] = y
    
    return yvals[np.argsort(inds)]  ## un-shuffle values before returning



def toposort(deps, nodes=None, seen=None, stack=None, depth=0):
    """Topological sort. Arguments are:
      deps    dictionary describing dependencies where a:[b,c] means "a depends on b and c"
      nodes   optional, specifies list of starting nodes (these should be the nodes 
              which are not depended on by any other nodes). Other candidate starting
              nodes will be ignored.
              
    Example::

        # Sort the following graph:
        # 
        #   B ──┬─────> C <── D
        #       │       │       
        #   E <─┴─> A <─┘
        #     
        deps = {'a': ['b', 'c'], 'c': ['b', 'd'], 'e': ['b']}
        toposort(deps)
         => ['b', 'd', 'c', 'a', 'e']
    """
    # fill in empty dep lists
    deps = deps.copy()
    for k,v in list(deps.items()):
        for k in v:
            if k not in deps:
                deps[k] = []
    
    if nodes is None:
        ## run through deps to find nodes that are not depended upon
        rem = set()
        for dep in deps.values():
            rem |= set(dep)
        nodes = set(deps.keys()) - rem
    if seen is None:
        seen = set()
        stack = []
    sorted = []
    for n in nodes:
        if n in stack:
            raise Exception("Cyclic dependency detected", stack + [n])
        if n in seen:
            continue
        seen.add(n)
        sorted.extend( toposort(deps, deps[n], seen, stack+[n], depth=depth+1))
        sorted.append(n)
    return sorted


def disconnect(signal, slot):
    """Disconnect a Qt signal from a slot.

    This method augments Qt's Signal.disconnect():

    * Return bool indicating whether disconnection was successful, rather than
      raising an exception
    * Attempt to disconnect prior versions of the slot when using pg.reload    
    """
    while True:
        try:
            signal.disconnect(slot)
            return True
        except (TypeError, RuntimeError):
            slot = reload.getPreviousVersion(slot)
            if slot is None:
                return False


class SignalBlock(object):
    """Class used to temporarily block a Qt signal connection::

        with SignalBlock(signal, slot):
            # do something that emits a signal; it will
            # not be delivered to slot
    """
    def __init__(self, signal, slot):
        self.signal = signal
        self.slot = slot

    def __enter__(self):
        self.reconnect = disconnect(self.signal, self.slot)
        return self

    def __exit__(self, *args):
        if self.reconnect:
            self.signal.connect(self.slot)<|MERGE_RESOLUTION|>--- conflicted
+++ resolved
@@ -22,17 +22,17 @@
 from . import debug, reload
 from .Qt import QtGui, QtCore, QT_LIB, QtVersion
 from . import Qt
-from .namedColorManager import NamedColorManager
-from .namedPen import NamedPen
-from .namedBrush import NamedBrush
+from .colorRegistry import ColorRegistry
 
 from .metaarray import MetaArray
 from collections import OrderedDict
-from .python2_3 import asUnicode, basestring
+from .python2_3 import asUnicode
 
 # legacy color definitions:
-# NamedColorManager now maintains the primary list of palette colors,
-# accessible through functions.NAMED_COLOR_MANAGER.colors().
+# ColorRegistry now maintains the primary list of palette colors,
+# accessible through functions.COLOR_REGISTRY.colors().
+# # NamedColorManager now maintains the primary list of palette colors,
+# # accessible through functions.NAMED_COLOR_MANAGER.colors().
 # For backwards compatibility, this dictionary is updated to contain the same information.
 #
 # For the user, colors and color palettes are most conveniently accessed through a Palette object.
@@ -49,7 +49,7 @@
     'l': QtGui.QColor(200,200,200,255),
     's': QtGui.QColor(100,100,150,255)
 }
-NAMED_COLOR_MANAGER = NamedColorManager( Colors )
+COLOR_REGISTRY = ColorRegistry( Colors )
 
 SI_PREFIXES = asUnicode('yzafpnµm kMGTPEZY')
 SI_PREFIXES_ASCII = 'yzafpnum kMGTPEZY'
@@ -224,7 +224,6 @@
     check if args specify a NamedColor, looking for
     'name' or ('name', alpha) information.
     Returns:
-    None if invalid
     ('name', alpha) if a valid name and alpha value is given
     ('name', None)  if no alpha value is available
     ('', None)      if an empty name is given, indicating a blank color
@@ -248,46 +247,45 @@
                 return None #numerical values not handled as NamedColor
     if len(args) == 2:
         if isinstance(arg[0], str):
+            alpha = arg[1]
+            if isinstance(alpha, float):
+                alpha = int(alpha*255) # convert to 0-255 integer
             return (arg[0], arg[1]) # return ('name', alpha) tuple
     return None # all other cases not handled as NamedColor
-            
 
 def mkColor(*args):
     """
     Convenience function for constructing QColor from a variety of argument 
     types. Accepted arguments are:
     
-    ================ ================================================
+    ================ ===========================================================
      'name'          any color name specifed in palette
+     ('name', alpha) color name from palette with specified opacity 0-255
      R, G, B, [A]    integers 0-255
      (R, G, B, [A])  tuple of integers 0-255
      float           greyscale, 0.0-1.0
      int             see :func:`intColor() <pyqtgraph.intColor>`
      (int, hues)     see :func:`intColor() <pyqtgraph.intColor>`
-<<<<<<< HEAD
-     "#RGB"           hexadecimal strings; should begin with '#'
-     "#RGBA"          
-     "#RRGGBB"       
-=======
      "#RGB"          hexadecimal strings prefixed with '#'
      "#RGBA"         previously allowed use without prefix is deprecated and 
      "#RRGGBB"       will be removed in 0.13
->>>>>>> cf70cf43
      "#RRGGBBAA"     
      QColor          QColor instance; makes a copy.
-    ================ ================================================
+    ================ ===========================================================
     """
     err = 'Not sure how to make a color from "%s"' % str(args)
     result = parseNamedColorSpecification(args) # check if this is a named palette color
-    if result is not None: # make a return palette color
+    if result is not None: # return palette color
         name, alpha = result
-        if name == '':
+        if name is None:
             return QtGui.QColor(0,0,0,0) # empty string means "no color"
         qcol = Colors[name]
-        if alpha is not None: qcol.setAlpha( alpha )
+        if alpha is not None: 
+            qcol = QtGui.QColor(qcol) # copy to avoid changing alpha of cached color
+            qcol.setAlphaF( alpha )
         return qcol
     if len(args) == 1:
-        if isinstance(args[0], basestring):
+        if isinstance(args[0], str):
             c = args[0]
             if len(c) == 1:
                 try:
@@ -362,49 +360,57 @@
     """
     while ( # unravel single element sublists
         isinstance(args, (tuple, list) )
-        and len(args) == 1 
+        and len(args) == 1
     ): 
         args = args[0]
     # now args is either a non-list entity, or a multi-element tuple
     # short-circuits:
-    if isinstance(args, NamedBrush):
-        return args # pass through predefined NamedPen directly
-    elif isinstance(args, QtGui.QBrush):
-        return QtGui.QBrush(args)  ## return a copy of this brush
-    elif isinstance(args, dict): 
+    if isinstance(args, QtGui.QBrush):
+        if hasattr(args,'registration'):
+            return args # pass through registered brush directly
+        return QtGui.QBrush(args)  # return a copy of an uregistered brush
+
+    if isinstance(args, dict): 
         return mkBrush(**args) # retry with kwargs assigned from dictionary
-    elif args is None:
-        return QtGui.QBrush( QtCore.Qt.NoBrush ) # explicit None means "no brush"
+
+    # if args is None:
+    #     return QtGui.QBrush( QtCore.Qt.NoBrush ) # explicit None means "no brush"
+
     # no short-circuit, continue parsing to construct QPen or NamedPen
     if 'hsv' in kargs: # hsv argument takes precedence
         qcol = hsvColor( *kargs['hsv'] )
-        qbrush = QtGui.QBrush(qcol)
-    else:
-        if 'color' in kargs:
-            args = kargs['color'] # 'color' KW-argument overrides unnamed arguments
-        if args is None:
-            return QtGui.QBrush( QtCore.Qt.NoBrush ) # explicit None means "no brush"
-        if args == () or args == []:
-            print('  functions: returning default color NamedBrush')
-            qbrush = NamedBrush( 'gr_fg', manager=NAMED_COLOR_MANAGER ) # default foreground color
-        else:
-            result = parseNamedColorSpecification(args)
-            if result is not None: # make a NamedBrush
-                name, alpha = result
-                if name == '':
-                    return QtGui.QBrush( QtCore.Qt.NoBrush ) # empty string means "no brush"
-                qbrush = NamedBrush(name, manager=NAMED_COLOR_MANAGER, alpha=alpha)
-            else: # make a QBrush
-                qcol = mkColor(args)
-                qbrush = QtGui.QBrush(qcol)
-    # here we would apply additional style based on KW-arguments
-    return qbrush
+        return QtGui.QBrush(qcol)
+
+    if 'color' in kargs: # 'color' KW-argument overrides unnamed arguments
+        args = kargs['color'] 
+
+    if args is None: # explicit None means "no brush"
+        return QtGui.QBrush( QtCore.Qt.NoBrush )
+
+    if args == () or args == []:
+        # print('  functions: returning default color registered brush')
+        return COLOR_REGISTRY.getRegisteredBrush('gr_fg')
+        # return NamedBrush( 'gr_fg', manager=NAMED_COLOR_MANAGER ) # default foreground color
+
+    # result = parseNamedColorSpecification(args)
+    # Do the the arguments make a suitable brush descriptor?
+    result = COLOR_REGISTRY.getRegisteredBrush(args)
+    if result is not None: 
+        # print( result, type(result) )
+        # print('setting hex:', result.color().name(), result.color().alpha() )
+        return result
+        
+    # Otherwise make a QBrush
+    qcol = mkColor(args)
+    return QtGui.QBrush(qcol)
 
 def mkPen(*args, **kargs):
     """
     Convenience function for constructing QPen. 
     
     Examples::
+        mkPen(QPen)
+        mkPen( ('r', width, alpha) )
         mkPen(color)
         mkPen(color, width=2)
         mkPen(cosmetic=False, width=4.5, color='r')
@@ -416,19 +422,22 @@
     # print('mkPen called:',args,kargs)
     while ( # unravel single element sublists
         isinstance(args, (tuple, list) )
-        and len(args) == 1 
+        and len(args) == 1
     ): 
         args = args[0]
     # now args is either a non-list entity, or a multi-element tuple
     # short-circuits:
-    if isinstance(args, NamedPen):
-        return args # pass through predefined NamedPen directly
-    elif isinstance(args, QtGui.QPen):
+    if isinstance(args, QtGui.QPen):
+        if hasattr(args,'registration'):
+            return args # pass through registered pen directly
         return QtGui.QPen(args)  ## return a copy of this pen
+
     elif isinstance(args, dict): 
         return mkPen(**args) # retry with kwargs assigned from dictionary
-    elif args is None:
-        return QtGui.QPen( QtCore.Qt.NoPen ) # explicit None means "no pen"
+
+    # if args is None:
+    #     return QtGui.QPen( QtCore.Qt.NoPen ) # explicit None means "no pen"
+
     # no short-circuit, continue parsing to construct QPen or NamedPen
     width = kargs.get('width', 1) # width 1 unless specified otherwise
     if 'hsv' in kargs: # hsv argument takes precedence
@@ -440,14 +449,18 @@
         if args is None:
             return QtGui.QPen( QtCore.Qt.NoPen ) # explicit None means "no pen"
         if args == () or args == []:
-            qpen = NamedPen( 'gr_fg', manager=NAMED_COLOR_MANAGER, width=width ) # default foreground color
+            # print('  functions: returning default color registered brush')
+            qpen = COLOR_REGISTRY.getRegisteredPen( ('gr_fg', width) ) # default foreground color
+            # return COLOR_REGISTRY.getRegisteredBrush('gr_fg')
         else:
-            result = parseNamedColorSpecification(args)
+            # result = parseNamedColorSpecification(args)
+            result = COLOR_REGISTRY.getRegisteredPen(args)
             if result is not None: # make a NamedPen
-                name, alpha = result
-                if name == '':
-                    return QtGui.QPen( QtCore.Qt.NoPen ) # empty string means "no pen"
-                qpen = NamedPen( name, manager=NAMED_COLOR_MANAGER, alpha=alpha, width=width )
+                qpen = result
+                # name, alpha = result
+                # if name == '':
+                #     return QtGui.QPen( QtCore.Qt.NoPen ) # empty string means "no pen"
+                # qpen = NamedPen( name, manager=NAMED_COLOR_MANAGER, alpha=alpha, width=width )
             else: # make a QPen
                 qcol = mkColor(args)
                 qpen = QtGui.QPen(QtGui.QBrush(qcol), width)
