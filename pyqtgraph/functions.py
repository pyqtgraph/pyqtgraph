--- conflicted
+++ resolved
@@ -77,14 +77,9 @@
             pref = SI_PREFIXES[m+8]
         else:
             pref = SI_PREFIXES_ASCII[m+8]
-<<<<<<< HEAD
-    m1 = -3*m
-    p = float('1E{0}'.format(m1))
-=======
     p = .001**m
     
     return (p, pref)
->>>>>>> d2ef213f
 
 
 def siFormat(x, precision=3, suffix='', space=True, error=None, minVal=1e-25, allowUnicode=True):
