from ..Qt import QtGui, QtCore
from ..python2_3 import asUnicode
import os, weakref, re

class ParameterItem(QtGui.QTreeWidgetItem):
    """
    Abstract ParameterTree item. 
    Used to represent the state of a Parameter from within a ParameterTree.
    
    - Sets first column of item to name
    - generates context menu if item is renamable or removable
    - handles child added / removed events
    - provides virtual functions for handling changes from parameter
    
    For more ParameterItem types, see ParameterTree.parameterTypes module.
    """
    
    def __init__(self, param, depth=0):
        title = param.opts.get('title', None)
        if title is None:
            title = param.name()
        QtGui.QTreeWidgetItem.__init__(self, [title, ''])

        self.param = param
        self.param.registerItem(self)  ## let parameter know this item is connected to it (for debugging)
        self.depth = depth
        
        param.sigValueChanged.connect(self.valueChanged)
        param.sigChildAdded.connect(self.childAdded)
        param.sigChildRemoved.connect(self.childRemoved)
        param.sigNameChanged.connect(self.nameChanged)
        param.sigLimitsChanged.connect(self.limitsChanged)
        param.sigDefaultChanged.connect(self.defaultChanged)
        param.sigOptionsChanged.connect(self.optsChanged)
        param.sigParentChanged.connect(self.parentChanged)
        
        self.updateFlags()
        
        ## flag used internally during name editing
        self.ignoreNameColumnChange = False
    
    def updateFlags(self):
        ## called when Parameter opts changed
        opts = self.param.opts
        
        flags = QtCore.Qt.ItemIsSelectable | QtCore.Qt.ItemIsEnabled
        if opts.get('renamable', False):
            if opts.get('title', None) is not None:
                raise Exception("Cannot make parameter with both title != None and renamable == True.")
            flags |= QtCore.Qt.ItemIsEditable
<<<<<<< HEAD
=======
            self.contextMenu.addAction('Rename').triggered.connect(self.editName)
        if opts.get('removable', False):
            self.contextMenu.addAction("Remove").triggered.connect(self.requestRemove)

        # context menu
        context = opts.get('context', None)
        if isinstance(context, list):
            for name in context:
                self.contextMenu.addAction(name).triggered.connect(
                    self.contextMenuTriggered(name))
        elif isinstance(context, dict):
            for name, title in context.items():
                self.contextMenu.addAction(title).triggered.connect(
                    self.contextMenuTriggered(name))
>>>>>>> 3f6424cc
        
        ## handle movable / dropEnabled options
        if opts.get('movable', False):
            flags |= QtCore.Qt.ItemIsDragEnabled
        if opts.get('dropEnabled', False):
            flags |= QtCore.Qt.ItemIsDropEnabled
        self.setFlags(flags)
<<<<<<< HEAD
    
=======
        
        ## flag used internally during name editing
        self.ignoreNameColumnChange = False

>>>>>>> 3f6424cc
    
    def valueChanged(self, param, val):
        ## called when the parameter's value has changed
        pass
    
    def isFocusable(self):
        """Return True if this item should be included in the tab-focus order"""
        return False
        
    def setFocus(self):
        """Give input focus to this item.
        Can be reimplemented to display editor widgets, etc.
        """
        pass
    
    def focusNext(self, forward=True):
        """Give focus to the next (or previous) focusable item in the parameter tree"""
        self.treeWidget().focusNext(self, forward=forward)
        
    
    def treeWidgetChanged(self):
        """Called when this item is added or removed from a tree.
        Expansion, visibility, and column widgets must all be configured AFTER 
        the item is added to a tree, not during __init__.
        """
        self.setHidden(not self.param.opts.get('visible', True))
        self.setExpanded(self.param.opts.get('expanded', True))
        
    def childAdded(self, param, child, pos):
        item = child.makeTreeItem(depth=self.depth+1)
        self.insertChild(pos, item)
        item.treeWidgetChanged()
        
        for i, ch in enumerate(child):
            item.childAdded(child, ch, i)
        
    def childRemoved(self, param, child):
        for i in range(self.childCount()):
            item = self.child(i)
            if item.param is child:
                self.takeChild(i)
                break
                
    def parentChanged(self, param, parent):
        ## called when the parameter's parent has changed.
        pass
                
    def contextMenuEvent(self, ev):
        if not self.param.opts.get('removable', False) and not self.param.opts.get('renamable', False)\
                and "context" not in self.param.opts:
            return
        
        ## Generate context menu for renaming/removing parameter
        self.contextMenu = QtGui.QMenu() # Put in global name space to prevent garbage collection
        self.contextMenu.addSeparator()
        if self.param.opts.get('renamable', False):
            self.contextMenu.addAction('Rename').triggered.connect(self.editName)
        if self.param.opts.get('removable', False):
            self.contextMenu.addAction("Remove").triggered.connect(self.requestRemove)
        
        self.contextMenu.popup(ev.globalPos())
        
    def columnChangedEvent(self, col):
        """Called when the text in a column has been edited (or otherwise changed).
        By default, we only use changes to column 0 to rename the parameter.
        """
        if col == 0  and (self.param.opts.get('title', None) is None):
            if self.ignoreNameColumnChange:
                return
            try:
                newName = self.param.setName(asUnicode(self.text(col)))
            except Exception:
                self.setText(0, self.param.name())
                raise
                
            try:
                self.ignoreNameColumnChange = True
                self.nameChanged(self, newName)  ## If the parameter rejects the name change, we need to set it back.
            finally:
                self.ignoreNameColumnChange = False
    
    def expandedChangedEvent(self, expanded):
        if self.param.opts['syncExpanded']:
            self.param.setOpts(expanded=expanded)
                
    def nameChanged(self, param, name):
        ## called when the parameter's name has changed.
        if self.param.opts.get('title', None) is None:
            self.setText(0, name)
    
    def limitsChanged(self, param, limits):
        """Called when the parameter's limits have changed"""
        pass
    
    def defaultChanged(self, param, default):
        """Called when the parameter's default value has changed"""
        pass

    def optsChanged(self, param, opts):
        """Called when any options are changed that are not
        name, value, default, or limits"""
        if 'visible' in opts:
            self.setHidden(not opts['visible'])
<<<<<<< HEAD
        
        if 'expanded' in opts:
            if self.param.opts['syncExpanded']:
                if self.isExpanded() != opts['expanded']:
                    self.setExpanded(opts['expanded'])
        
        self.updateFlags()
    
=======

    def contextMenuTriggered(self, name):
        def trigger():
            self.param.contextMenu(name)
        return trigger

>>>>>>> 3f6424cc
    def editName(self):
        self.treeWidget().editItem(self, 0)
        
    def selected(self, sel):
        """Called when this item has been selected (sel=True) OR deselected (sel=False)"""
        pass

    def requestRemove(self):
        ## called when remove is selected from the context menu.
        ## we need to delay removal until the action is complete
        ## since destroying the menu in mid-action will cause a crash.
        QtCore.QTimer.singleShot(0, self.param.remove)

    ## for python 3 support, we need to redefine hash and eq methods.
    def __hash__(self):
        return id(self)

    def __eq__(self, x):
        return x is self<|MERGE_RESOLUTION|>--- conflicted
+++ resolved
@@ -35,10 +35,10 @@
         param.sigParentChanged.connect(self.parentChanged)
         
         self.updateFlags()
-        
+
         ## flag used internally during name editing
         self.ignoreNameColumnChange = False
-    
+
     def updateFlags(self):
         ## called when Parameter opts changed
         opts = self.param.opts
@@ -48,12 +48,74 @@
             if opts.get('title', None) is not None:
                 raise Exception("Cannot make parameter with both title != None and renamable == True.")
             flags |= QtCore.Qt.ItemIsEditable
-<<<<<<< HEAD
-=======
+        
+        ## handle movable / dropEnabled options
+        if opts.get('movable', False):
+            flags |= QtCore.Qt.ItemIsDragEnabled
+        if opts.get('dropEnabled', False):
+            flags |= QtCore.Qt.ItemIsDropEnabled
+        self.setFlags(flags)
+
+    
+    def valueChanged(self, param, val):
+        ## called when the parameter's value has changed
+        pass
+    
+    def isFocusable(self):
+        """Return True if this item should be included in the tab-focus order"""
+        return False
+        
+    def setFocus(self):
+        """Give input focus to this item.
+        Can be reimplemented to display editor widgets, etc.
+        """
+        pass
+    
+    def focusNext(self, forward=True):
+        """Give focus to the next (or previous) focusable item in the parameter tree"""
+        self.treeWidget().focusNext(self, forward=forward)
+        
+    
+    def treeWidgetChanged(self):
+        """Called when this item is added or removed from a tree.
+        Expansion, visibility, and column widgets must all be configured AFTER 
+        the item is added to a tree, not during __init__.
+        """
+        self.setHidden(not self.param.opts.get('visible', True))
+        self.setExpanded(self.param.opts.get('expanded', True))
+        
+    def childAdded(self, param, child, pos):
+        item = child.makeTreeItem(depth=self.depth+1)
+        self.insertChild(pos, item)
+        item.treeWidgetChanged()
+        
+        for i, ch in enumerate(child):
+            item.childAdded(child, ch, i)
+        
+    def childRemoved(self, param, child):
+        for i in range(self.childCount()):
+            item = self.child(i)
+            if item.param is child:
+                self.takeChild(i)
+                break
+                
+    def parentChanged(self, param, parent):
+        ## called when the parameter's parent has changed.
+        pass
+                
+    def contextMenuEvent(self, ev):
+        if not self.param.opts.get('removable', False) and not self.param.opts.get('renamable', False)\
+                and "context" not in self.param.opts:
+            return
+        
+        ## Generate context menu for renaming/removing parameter
+        self.contextMenu = QtGui.QMenu() # Put in global name space to prevent garbage collection
+        self.contextMenu.addSeparator()
+        if self.param.opts.get('renamable', False):
             self.contextMenu.addAction('Rename').triggered.connect(self.editName)
-        if opts.get('removable', False):
+        if self.param.opts.get('removable', False):
             self.contextMenu.addAction("Remove").triggered.connect(self.requestRemove)
-
+        
         # context menu
         context = opts.get('context', None)
         if isinstance(context, list):
@@ -64,81 +126,6 @@
             for name, title in context.items():
                 self.contextMenu.addAction(title).triggered.connect(
                     self.contextMenuTriggered(name))
->>>>>>> 3f6424cc
-        
-        ## handle movable / dropEnabled options
-        if opts.get('movable', False):
-            flags |= QtCore.Qt.ItemIsDragEnabled
-        if opts.get('dropEnabled', False):
-            flags |= QtCore.Qt.ItemIsDropEnabled
-        self.setFlags(flags)
-<<<<<<< HEAD
-    
-=======
-        
-        ## flag used internally during name editing
-        self.ignoreNameColumnChange = False
-
->>>>>>> 3f6424cc
-    
-    def valueChanged(self, param, val):
-        ## called when the parameter's value has changed
-        pass
-    
-    def isFocusable(self):
-        """Return True if this item should be included in the tab-focus order"""
-        return False
-        
-    def setFocus(self):
-        """Give input focus to this item.
-        Can be reimplemented to display editor widgets, etc.
-        """
-        pass
-    
-    def focusNext(self, forward=True):
-        """Give focus to the next (or previous) focusable item in the parameter tree"""
-        self.treeWidget().focusNext(self, forward=forward)
-        
-    
-    def treeWidgetChanged(self):
-        """Called when this item is added or removed from a tree.
-        Expansion, visibility, and column widgets must all be configured AFTER 
-        the item is added to a tree, not during __init__.
-        """
-        self.setHidden(not self.param.opts.get('visible', True))
-        self.setExpanded(self.param.opts.get('expanded', True))
-        
-    def childAdded(self, param, child, pos):
-        item = child.makeTreeItem(depth=self.depth+1)
-        self.insertChild(pos, item)
-        item.treeWidgetChanged()
-        
-        for i, ch in enumerate(child):
-            item.childAdded(child, ch, i)
-        
-    def childRemoved(self, param, child):
-        for i in range(self.childCount()):
-            item = self.child(i)
-            if item.param is child:
-                self.takeChild(i)
-                break
-                
-    def parentChanged(self, param, parent):
-        ## called when the parameter's parent has changed.
-        pass
-                
-    def contextMenuEvent(self, ev):
-        if not self.param.opts.get('removable', False) and not self.param.opts.get('renamable', False)\
-                and "context" not in self.param.opts:
-            return
-        
-        ## Generate context menu for renaming/removing parameter
-        self.contextMenu = QtGui.QMenu() # Put in global name space to prevent garbage collection
-        self.contextMenu.addSeparator()
-        if self.param.opts.get('renamable', False):
-            self.contextMenu.addAction('Rename').triggered.connect(self.editName)
-        if self.param.opts.get('removable', False):
-            self.contextMenu.addAction("Remove").triggered.connect(self.requestRemove)
         
         self.contextMenu.popup(ev.globalPos())
         
@@ -160,7 +147,7 @@
                 self.nameChanged(self, newName)  ## If the parameter rejects the name change, we need to set it back.
             finally:
                 self.ignoreNameColumnChange = False
-    
+
     def expandedChangedEvent(self, expanded):
         if self.param.opts['syncExpanded']:
             self.param.setOpts(expanded=expanded)
@@ -183,23 +170,20 @@
         name, value, default, or limits"""
         if 'visible' in opts:
             self.setHidden(not opts['visible'])
-<<<<<<< HEAD
-        
+
         if 'expanded' in opts:
             if self.param.opts['syncExpanded']:
                 if self.isExpanded() != opts['expanded']:
                     self.setExpanded(opts['expanded'])
-        
+
         self.updateFlags()
-    
-=======
+
 
     def contextMenuTriggered(self, name):
         def trigger():
             self.param.contextMenu(name)
         return trigger
 
->>>>>>> 3f6424cc
     def editName(self):
         self.treeWidget().editItem(self, 0)
         
