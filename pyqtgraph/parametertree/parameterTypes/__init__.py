--- conflicted
+++ resolved
@@ -1,16 +1,11 @@
 from ..Parameter import registerParameterItemType, registerParameterType
 from .action import ActionParameter, ActionParameterItem
-<<<<<<< HEAD
-from .basetypes import WidgetParameterItem, SimpleParameter
-from .group import GroupParameter, GroupParameterItem
-=======
 from .basetypes import (
     GroupParameter,
     GroupParameterItem,
     SimpleParameter,
     WidgetParameterItem,
 )
->>>>>>> 84f88424
 from .bool import BoolParameterItem
 from .calendar import CalendarParameter, CalendarParameterItem
 from .checklist import ChecklistParameter, ChecklistParameterItem
