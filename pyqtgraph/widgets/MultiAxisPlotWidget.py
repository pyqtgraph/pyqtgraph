--- conflicted
+++ resolved
@@ -195,28 +195,8 @@
         # SELECT CHARTS
         if charts is None:
             charts = self.charts
-<<<<<<< HEAD
         shown_charts = {}
         for k, c in self.charts.items():
-=======
-        last_shown = None
-        scene = self.scene()
-        for k, c in self.charts.items():
-            scene.sigPrepareForPaint.connect(c.plotItem.vb.prepareForPaint)
-            c.plotItem.vb.state["isTopLevel"] = False
-            try:
-                c.plotItem.vb.sigMouseDragged.disconnect()
-            except (TypeError, RuntimeError):
-                pass
-            try:
-                c.plotItem.vb.sigMouseWheel.disconnect()
-            except (TypeError, RuntimeError):
-                pass
-            try:
-                c.plotItem.vb.sigHistoryChanged.disconnect()
-            except (TypeError, RuntimeError):
-                pass
->>>>>>> d94003c0
             if k in charts:
                 c.show()
                 shown_charts[k] = c
@@ -227,6 +207,7 @@
     def connect_signals(self, top_level, chart):
         tvb = top_level.plotItem.vb
         cvb = chart.plotItem.vb
+        scene = self.scene()
         for axis_name in chart.axes:
             # link axis to view
             axis = self.axes[axis_name]
@@ -263,6 +244,8 @@
         # resize plotitem according to the master one
         # resizing it's view doesn't work for some reason
         self.vb.sigResized.connect(lambda vb: chart.plotItem.setGeometry(vb.sceneBoundingRect()))
+        # fix prepareForPaint by outofculture
+        scene.sigPrepareForPaint.connect(cvb.prepareForPaint)
         try:
             cvb.sigMouseDragged.disconnect()
         except (TypeError, RuntimeError):
@@ -276,6 +259,8 @@
         except (TypeError, RuntimeError):
             pass
         if cvb is not tvb:
+            # FROM "https://github.com/pyqtgraph/pyqtgraph/pull/2010" by herodotus77
+            # propagate mouse actions to charts "hidden" behind
             tvb.sigMouseDragged.connect(cvb.mouseDragEvent)
             tvb.sigMouseWheel.connect(cvb.wheelEvent)
             tvb.sigHistoryChanged.connect(cvb.scaleHistory)
