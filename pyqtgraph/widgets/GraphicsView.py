--- conflicted
+++ resolved
@@ -409,10 +409,6 @@
         
     def dragEnterEvent(self, ev):
         ev.ignore()  ## not sure why, but for some reason this class likes to consume drag events
-<<<<<<< HEAD
-        
-
-=======
 
     def _del(self):
         try:
@@ -427,5 +423,4 @@
             pass
 
 if sys.version_info[0] == 3 and sys.version_info[1] >= 4:
-    GraphicsView.__del__ = GraphicsView._del
->>>>>>> 7abf7d36
+    GraphicsView.__del__ = GraphicsView._del