"""
PyQtGraph - Scientific Graphics and GUI Library for Python
www.pyqtgraph.org
"""

__version__ = '0.12.3'

### import all the goodies and add some helper functions for easy CLI use

import os
import sys

import numpy  # # pyqtgraph requires numpy

## 'Qt' is a local module; it is intended mainly to cover up the differences
## between PyQt and PySide.
from .Qt import QtCore, QtGui, QtWidgets
from .Qt import exec_ as exec
from .Qt import mkQApp

## not really safe--If we accidentally create another QApplication, the process hangs (and it is very difficult to trace the cause)
#if QtWidgets.QApplication.instance() is None:
    #app = QtWidgets.QApplication([])

              ## (import here to avoid massive error dump later on if numpy is not available)


## in general openGL is poorly supported with Qt+GraphicsView.
## we only enable it where the performance benefit is critical.
## Note this only applies to 2D graphics; 3D graphics always use OpenGL.
if 'linux' in sys.platform:  ## linux has numerous bugs in opengl implementation
    useOpenGL = False
elif 'darwin' in sys.platform: ## openGL can have a major impact on mac, but also has serious bugs
    useOpenGL = False
else:
    useOpenGL = False  ## on windows there's a more even performance / bugginess tradeoff. 
                
CONFIG_OPTIONS = {
    'useOpenGL': useOpenGL, ## by default, this is platform-dependent (see widgets/GraphicsView). Set to True or False to explicitly enable/disable opengl.
    'leftButtonPan': True,  ## if false, left button drags a rubber band for zooming in viewbox
    # foreground/background take any arguments to the 'mkColor' in /pyqtgraph/functions.py
    'foreground': 'd',  ## default foreground color for axes, labels, etc.
    'background': 'k',        ## default background for GraphicsWidget
    'antialias': False,
    'editorCommand': None,  ## command used to invoke code editor from ConsoleWidgets
    'exitCleanup': True,    ## Attempt to work around some exit crash bugs in PyQt and PySide
    'enableExperimental': False, ## Enable experimental features (the curious can search for this key in the code)
    'crashWarning': False,  # If True, print warnings about situations that may result in a crash
    'mouseRateLimit': 100,  # For ignoring frequent mouse events, max number of mouse move events per second, if <= 0, then it is switched off
    'imageAxisOrder': 'col-major',  # For 'row-major', image data is expected in the standard (row, col) order.
                                 # For 'col-major', image data is expected in reversed (col, row) order.
                                 # The default is 'col-major' for backward compatibility, but this may
                                 # change in the future.
    'useCupy': False,  # When True, attempt to use cupy ( currently only with ImageItem and related functions )
    'useNumba': False, # When True, use numba
} 


def setConfigOption(opt, value):
    if opt not in CONFIG_OPTIONS:
        raise KeyError('Unknown configuration option "%s"' % opt)
    if opt == 'imageAxisOrder' and value not in ('row-major', 'col-major'):
        raise ValueError('imageAxisOrder must be either "row-major" or "col-major"')
    CONFIG_OPTIONS[opt] = value

def setConfigOptions(**opts):
    """Set global configuration options. 
    
    Each keyword argument sets one global option. 
    """
    for k,v in opts.items():
        setConfigOption(k, v)

def getConfigOption(opt):
    """Return the value of a single global configuration option.
    """
    return CONFIG_OPTIONS[opt]


def systemInfo():
    print("sys.platform: %s" % sys.platform)
    print("sys.version: %s" % sys.version)
    from .Qt import VERSION_INFO
    print("qt bindings: %s" % VERSION_INFO)
    
    global __version__
    rev = None
    if __version__ is None:  ## this code was probably checked out from bzr; look up the last-revision file
        lastRevFile = os.path.join(os.path.dirname(__file__), '..', '.bzr', 'branch', 'last-revision')
        if os.path.exists(lastRevFile):
            with open(lastRevFile, 'r') as fd:
                rev = fd.read().strip()
    
    print("pyqtgraph: %s; %s" % (__version__, rev))
    print("config:")
    import pprint
    pprint.pprint(CONFIG_OPTIONS)

## Rename orphaned .pyc files. This is *probably* safe :)
## We only do this if __version__ is None, indicating the code was probably pulled
## from the repository. 
def renamePyc(startDir):
    ### Used to rename orphaned .pyc files
    ### When a python file changes its location in the repository, usually the .pyc file
    ### is left behind, possibly causing mysterious and difficult to track bugs. 

    ### Note that this is no longer necessary for python 3.2; from PEP 3147:
    ### "If the py source file is missing, the pyc file inside __pycache__ will be ignored. 
    ### This eliminates the problem of accidental stale pyc file imports."
    
    printed = False
    startDir = os.path.abspath(startDir)
    for path, dirs, files in os.walk(startDir):
        if '__pycache__' in path:
            continue
        for f in files:
            fileName = os.path.join(path, f)
            base, ext = os.path.splitext(fileName)
            py = base + ".py"
            if ext == '.pyc' and not os.path.isfile(py):
                if not printed:
                    print("NOTE: Renaming orphaned .pyc files:")
                    printed = True
                n = 1
                while True:
                    name2 = fileName + ".renamed%d" % n
                    if not os.path.exists(name2):
                        break
                    n += 1
                print("  " + fileName + "  ==>")
                print("  " + name2)
                os.rename(fileName, name2)
                
path = os.path.split(__file__)[0]

## Import almost everything to make it available from a single namespace
## don't import the more complex systems--canvas, parametertree, flowchart, dockarea
## these must be imported separately.
#from . import frozenSupport
#def importModules(path, globals, locals, excludes=()):
    #"""Import all modules residing within *path*, return a dict of name: module pairs.
    
    #Note that *path* MUST be relative to the module doing the import.    
    #"""
    #d = os.path.join(os.path.split(globals['__file__'])[0], path)
    #files = set()
    #for f in frozenSupport.listdir(d):
        #if frozenSupport.isdir(os.path.join(d, f)) and f not in ['__pycache__', 'tests']:
            #files.add(f)
        #elif f[-3:] == '.py' and f != '__init__.py':
            #files.add(f[:-3])
        #elif f[-4:] == '.pyc' and f != '__init__.pyc':
            #files.add(f[:-4])
        
    #mods = {}
    #path = path.replace(os.sep, '.')
    #for modName in files:
        #if modName in excludes:
            #continue
        #try:
            #if len(path) > 0:
                #modName = path + '.' + modName
            #print( "from .%s import * " % modName)
            #mod = __import__(modName, globals, locals, ['*'], 1)
            #mods[modName] = mod
        #except:
            #import traceback
            #traceback.print_stack()
            #sys.excepthook(*sys.exc_info())
            #print("[Error importing module: %s]" % modName)
            
    #return mods

#def importAll(path, globals, locals, excludes=()):
    #"""Given a list of modules, import all names from each module into the global namespace."""
    #mods = importModules(path, globals, locals, excludes)
    #for mod in mods.values():
        #if hasattr(mod, '__all__'):
            #names = mod.__all__
        #else:
            #names = [n for n in dir(mod) if n[0] != '_']
        #for k in names:
            #if hasattr(mod, k):
                #globals[k] = getattr(mod, k)

# Dynamic imports are disabled. This causes too many problems.
#importAll('graphicsItems', globals(), locals())
#importAll('widgets', globals(), locals(),
          #excludes=['MatplotlibWidget', 'RawImageWidget', 'RemoteGraphicsView'])

## Attempts to work around exit crashes:
import atexit

from .colormap import *
<<<<<<< HEAD
from .ptime import time
from .Qt import isQObjectAlive
=======
from .functions import *
from .graphicsItems.ArrowItem import *
from .graphicsItems.AxisItem import *
from .graphicsItems.BarGraphItem import *
from .graphicsItems.ButtonItem import *
from .graphicsItems.ColorBarItem import *
from .graphicsItems.CurvePoint import *
from .graphicsItems.DateAxisItem import *
from .graphicsItems.ErrorBarItem import *
from .graphicsItems.FillBetweenItem import *
from .graphicsItems.GradientEditorItem import *
from .graphicsItems.GradientLegend import *
from .graphicsItems.GraphicsItem import *
from .graphicsItems.GraphicsLayout import *
from .graphicsItems.GraphicsObject import *
from .graphicsItems.GraphicsWidget import *
from .graphicsItems.GraphicsWidgetAnchor import *
from .graphicsItems.GraphItem import *
from .graphicsItems.GridItem import *
from .graphicsItems.HistogramLUTItem import *
from .graphicsItems.ImageItem import *
from .graphicsItems.InfiniteLine import *
from .graphicsItems.IsocurveItem import *
from .graphicsItems.ItemGroup import *
from .graphicsItems.LabelItem import *
from .graphicsItems.LegendItem import *
from .graphicsItems.LinearRegionItem import *
from .graphicsItems.MultiPlotItem import *
from .graphicsItems.PColorMeshItem import *
from .graphicsItems.PlotCurveItem import *
from .graphicsItems.PlotDataItem import *
from .graphicsItems.PlotItem import *
from .graphicsItems.ROI import *
from .graphicsItems.ScaleBar import *
from .graphicsItems.ScatterPlotItem import *
from .graphicsItems.TargetItem import *
from .graphicsItems.TextItem import *
from .graphicsItems.UIGraphicsItem import *
from .graphicsItems.ViewBox import *
from .graphicsItems.VTickGroup import *
>>>>>>> 21d77dbe

# indirect imports used within library
from .GraphicsScene import GraphicsScene
from .graphicsWindows import *
from .imageview import *

# indirect imports known to be used outside of the library
from .metaarray import MetaArray
from .ordereddict import OrderedDict
from .Point import Point
from .ptime import time
from .Qt import isQObjectAlive
from .SignalProxy import *
from .SRTTransform import SRTTransform
from .SRTTransform3D import SRTTransform3D
from .ThreadsafeTimer import *
from .Transform3D import Transform3D
from .util.cupy_helper import getCupy
from .Vector import Vector
from .WidgetGroup import *
from .widgets.BusyCursor import *
from .widgets.CheckTable import *
from .widgets.ColorButton import *
from .widgets.ColorMapWidget import *
from .widgets.ComboBox import *
from .widgets.DataFilterWidget import *
from .widgets.DataTreeWidget import *
from .widgets.DiffTreeWidget import *
from .widgets.FeedbackButton import *
from .widgets.FileDialog import *
from .widgets.GradientWidget import *
from .widgets.GraphicsLayoutWidget import *
from .widgets.GraphicsView import *
from .widgets.GroupBox import GroupBox
from .widgets.HistogramLUTWidget import *
from .widgets.JoystickButton import *
from .widgets.LayoutWidget import *
from .widgets.MultiPlotWidget import *
from .widgets.PathButton import *
from .widgets.PlotWidget import *
from .widgets.ProgressDialog import *
from .widgets.RemoteGraphicsView import RemoteGraphicsView
from .widgets.ScatterPlotWidget import *
from .widgets.SpinBox import *
from .widgets.TableWidget import *
from .widgets.TreeWidget import *
from .widgets.ValueLabel import *
from .widgets.VerticalLabel import *

##############################################################
## PyQt and PySide both are prone to crashing on exit. 
## There are two general approaches to dealing with this:
##  1. Install atexit handlers that assist in tearing down to avoid crashes.
##     This helps, but is never perfect.
##  2. Terminate the process before python starts tearing down
##     This is potentially dangerous

_cleanupCalled = False
def cleanup():
    global _cleanupCalled
    if _cleanupCalled:
        return
    
    if not getConfigOption('exitCleanup'):
        return
    
    ViewBox.quit()  ## tell ViewBox that it doesn't need to deregister views anymore.
    
    ## Workaround for Qt exit crash:
    ## ALL QGraphicsItems must have a scene before they are deleted.
    ## This is potentially very expensive, but preferred over crashing.
    ## Note: this appears to be fixed in PySide as of 2012.12, but it should be left in for a while longer..
    app = QtWidgets.QApplication.instance()
    if app is None or not isinstance(app, QtWidgets.QApplication):
        # app was never constructed is already deleted or is an
        # QCoreApplication/QGuiApplication and not a full QApplication
        return
    import gc
    s = QtWidgets.QGraphicsScene()
    for o in gc.get_objects():
        try:
            if isinstance(o, QtWidgets.QGraphicsItem) and isQObjectAlive(o) and o.scene() is None:
                if getConfigOption('crashWarning'):
                    sys.stderr.write('Error: graphics item without scene. '
                        'Make sure ViewBox.close() and GraphicsView.close() '
                        'are properly called before app shutdown (%s)\n' % (o,))
                
                s.addItem(o)
        except (RuntimeError, ReferenceError):  ## occurs if a python wrapper no longer has its underlying C++ object
            continue
    _cleanupCalled = True

atexit.register(cleanup)

# Call cleanup when QApplication quits. This is necessary because sometimes
# the QApplication will quit before the atexit callbacks are invoked.
# Note: cannot connect this function until QApplication has been created, so
# instead we have GraphicsView.__init__ call this for us.
_cleanupConnected = False
def _connectCleanup():
    global _cleanupConnected
    if _cleanupConnected:
        return
    QtWidgets.QApplication.instance().aboutToQuit.connect(cleanup)
    _cleanupConnected = True


## Optional function for exiting immediately (with some manual teardown)
def exit():
    """
    Causes python to exit without garbage-collecting any objects, and thus avoids
    calling object destructor methods. This is a sledgehammer workaround for 
    a variety of bugs in PyQt and Pyside that cause crashes on exit.
    
    This function does the following in an attempt to 'safely' terminate
    the process:
    
      * Invoke atexit callbacks
      * Close all open file handles
      * os._exit()
    
    Note: there is some potential for causing damage with this function if you
    are using objects that _require_ their destructors to be called (for example,
    to properly terminate log files, disconnect from devices, etc). Situations
    like this are probably quite rare, but use at your own risk.
    """
    
    ## first disable our own cleanup function; won't be needing it.
    setConfigOptions(exitCleanup=False)
    
    ## invoke atexit callbacks
    atexit._run_exitfuncs()
    
    ## close file handles
    if sys.platform == 'darwin':
        for fd in range(3, 4096):
            if fd in [7]:  # trying to close 7 produces an illegal instruction on the Mac.
                continue
            try:
                os.close(fd)
            except OSError:
                pass
    else:
        os.closerange(3, 4096) ## just guessing on the maximum descriptor count..

    os._exit(0)
    

## Convenience functions for command-line use
plots = []
images = []
QAPP = None

def plot(*args, **kargs):
    """
    Create and return a :class:`PlotWidget <pyqtgraph.PlotWinPlotWidgetdow>` 
    Accepts a *title* argument to set the title of the window.
    All other arguments are used to plot data. (see :func:`PlotItem.plot() <pyqtgraph.PlotItem.plot>`)
    """
    mkQApp()
    pwArgList = ['title', 'labels', 'name', 'left', 'right', 'top', 'bottom', 'background']
    pwArgs = {}
    dataArgs = {}
    for k in kargs:
        if k in pwArgList:
            pwArgs[k] = kargs[k]
        else:
            dataArgs[k] = kargs[k]
    windowTitle = pwArgs.pop("title", "PlotWidget")
    w = PlotWidget(**pwArgs)
    w.setWindowTitle(windowTitle)
    if len(args) > 0 or len(dataArgs) > 0:
        w.plot(*args, **dataArgs)
    plots.append(w)
    w.show()
    return w

def image(*args, **kargs):
    """
    Create and return an :class:`ImageView <pyqtgraph.ImageView>` 
    Will show 2D or 3D image data.
    Accepts a *title* argument to set the title of the window.
    All other arguments are used to show data. (see :func:`ImageView.setImage() <pyqtgraph.ImageView.setImage>`)
    """
    mkQApp()
    w = ImageView()
    windowTitle = kargs.pop("title", "ImageView")
    w.setWindowTitle(windowTitle)
    w.setImage(*args, **kargs)
    images.append(w)
    w.show()
    return w
show = image  ## for backward compatibility


def dbg(*args, **kwds):
    """
    Create a console window and begin watching for exceptions.
    
    All arguments are passed to :func:`ConsoleWidget.__init__() <pyqtgraph.console.ConsoleWidget.__init__>`.
    """
    mkQApp()
    from . import console
    c = console.ConsoleWidget(*args, **kwds)
    c.catchAllExceptions()
    c.show()
    global consoles
    try:
        consoles.append(c)
    except NameError:
        consoles = [c]
    return c


def stack(*args, **kwds):
    """
    Create a console window and show the current stack trace.
    
    All arguments are passed to :func:`ConsoleWidget.__init__() <pyqtgraph.console.ConsoleWidget.__init__>`.
    """
    mkQApp()
    from . import console
    c = console.ConsoleWidget(*args, **kwds)
    c.setStack()
    c.show()
    global consoles
    try:
        consoles.append(c)
    except NameError:
        consoles = [c]
    return c<|MERGE_RESOLUTION|>--- conflicted
+++ resolved
@@ -192,10 +192,6 @@
 import atexit
 
 from .colormap import *
-<<<<<<< HEAD
-from .ptime import time
-from .Qt import isQObjectAlive
-=======
 from .functions import *
 from .graphicsItems.ArrowItem import *
 from .graphicsItems.AxisItem import *
@@ -236,7 +232,6 @@
 from .graphicsItems.UIGraphicsItem import *
 from .graphicsItems.ViewBox import *
 from .graphicsItems.VTickGroup import *
->>>>>>> 21d77dbe
 
 # indirect imports used within library
 from .GraphicsScene import GraphicsScene
