--- conflicted
+++ resolved
@@ -17,10 +17,6 @@
 
 import numpy as np
 
-<<<<<<< HEAD
-=======
-from .. import ImageItem, ViewBox
->>>>>>> 569fa4e1
 from .. import debug as debug
 from .. import functions as fn
 from .. import getConfigOption
