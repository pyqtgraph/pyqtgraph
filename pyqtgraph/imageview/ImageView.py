--- conflicted
+++ resolved
@@ -163,18 +163,12 @@
         self.normRoi.setZValue(20)
         self.view.addItem(self.normRoi)
         self.normRoi.hide()
-<<<<<<< HEAD
         self.roiCurve = self.ui.roiPlot.plot()
         self.timeLine = InfiniteLine(0, movable=True)
         if getConfigOption('background')=='w':
             self.timeLine.setPen((20, 80,80, 200))
         else:
             self.timeLine.setPen((255, 255, 0, 200))
-=======
-        self.roiCurves = []
-        self.timeLine = InfiniteLine(0, movable=True, markers=[('^', 0), ('v', 1)])
-        self.timeLine.setPen((255, 255, 0, 200))
->>>>>>> 0e62913b
         self.timeLine.setZValue(1)
         self.ui.roiPlot.addItem(self.timeLine)
         self.ui.splitter.setSizes([self.height()-35, 35])
@@ -564,13 +558,8 @@
             #self.ui.roiPlot.show()
             self.ui.roiPlot.setMouseEnabled(True, True)
             self.ui.splitter.setSizes([self.height()*0.6, self.height()*0.4])
-<<<<<<< HEAD
             self.ui.splitter.handle(1).setEnabled(True)
             self.roiCurve.show()
-=======
-            for c in self.roiCurves:
-                c.show()
->>>>>>> 0e62913b
             self.roiChanged()
             self.ui.roiPlot.showAxis('left')
         else:
