--- conflicted
+++ resolved
@@ -498,12 +498,8 @@
         if not self.hasTimeAxis():
             super().keyPressEvent(ev)
             return
-<<<<<<< HEAD
-        if ev.key() == QtCore.Qt.Key_Space:
-=======
 
         if ev.key() == QtCore.Qt.Key.Key_Space:
->>>>>>> 2fb04b75
             if self.playRate == 0:
                 fps = (self.nframes-1) / (self.tVals[-1] - self.tVals[0])
                 self.play(fps)
@@ -514,13 +510,8 @@
             self.setCurrentIndex(0)
             self.play(0)
             ev.accept()
-<<<<<<< HEAD
-        elif ev.key() == QtCore.Qt.Key_End:
+        elif ev.key() == QtCore.Qt.Key.Key_End:
             self.setCurrentIndex(self.nframes-1)
-=======
-        elif ev.key() == QtCore.Qt.Key.Key_End:
-            self.setCurrentIndex(self.getProcessedImage().shape[0]-1)
->>>>>>> 2fb04b75
             self.play(0)
             ev.accept()
         elif ev.key() in self.noRepeatKeys:
@@ -588,15 +579,10 @@
         
     def setCurrentIndex(self, ind):
         """Set the currently displayed frame index."""
-<<<<<<< HEAD
-        index = np.clip(ind, 0, self.nframes-1)
+        index = fn.clip_scalar(ind, 0, self.nframes-1)
         self.currentIndex = index
         self.updateImage()
         self.ignoreTimeLine = True
-=======
-        index = fn.clip_scalar(ind, 0, self.getProcessedImage().shape[self.axes['t']]-1)
-        self.ignorePlaying = True
->>>>>>> 2fb04b75
         # Implicitly call timeLineChanged
         self.timeLine.setValue(self.tVals[index])
         self.ignoreTimeLine = False
