"""
This module exists to smooth out some of the differences between PySide and PyQt4:

* Automatically import either PyQt4 or PySide depending on availability
* Allow to import QtCore/QtGui pyqtgraph.Qt without specifying which Qt wrapper
  you want to use.
* Declare QtCore.Signal, .Slot in PyQt4  
* Declare loadUiType function for Pyside

"""

import sys, re

<<<<<<< HEAD
from .python2_3 import asUnicode
=======
PYSIDE = 'PySide'
PYQT4 = 'PyQt4'
PYQT5 = 'PyQt5'

QT_LIB = None
>>>>>>> 52d7f214

## Automatically determine whether to use PyQt or PySide. 
## This is done by first checking to see whether one of the libraries
## is already imported. If not, then attempt to import PyQt4, then PySide.
libOrder = [PYQT4, PYSIDE, PYQT5]

for lib in libOrder:
    if lib in sys.modules:
        QT_LIB = lib
        break

if QT_LIB is None:
    for lib in libOrder:
        try:
            __import__(lib)
            QT_LIB = lib
            break
        except ImportError:
            pass

if QT_LIB == None:
    raise Exception("PyQtGraph requires one of PyQt4, PyQt5 or PySide; none of these packages could be imported.")

if QT_LIB == PYSIDE:
    from PySide import QtGui, QtCore, QtOpenGL, QtSvg
    try:
        from PySide import QtTest
    except ImportError:
        pass
    import PySide
    try:
        from PySide import shiboken
        isQObjectAlive = shiboken.isValid
    except ImportError:
        def isQObjectAlive(obj):
            try:
                if hasattr(obj, 'parent'):
                    obj.parent()
                elif hasattr(obj, 'parentItem'):
                    obj.parentItem()
                else:
                    raise Exception("Cannot determine whether Qt object %s is still alive." % obj)
            except RuntimeError:
                return False
            else:
                return True
    
    VERSION_INFO = 'PySide ' + PySide.__version__
    
    # Make a loadUiType function like PyQt has
    
    # Credit: 
    # http://stackoverflow.com/questions/4442286/python-code-genration-with-pyside-uic/14195313#14195313

    class StringIO(object):
        """Alternative to built-in StringIO needed to circumvent unicode/ascii issues"""
        def __init__(self):
            self.data = []
        
        def write(self, data):
            self.data.append(data)
            
        def getvalue(self):
            return ''.join(map(asUnicode, self.data)).encode('utf8')
        
    def loadUiType(uiFile):
        """
        Pyside "loadUiType" command like PyQt4 has one, so we have to convert the ui file to py code in-memory first    and then execute it in a special frame to retrieve the form_class.
        """
        import pysideuic
        import xml.etree.ElementTree as xml
        #from io import StringIO
        
        parsed = xml.parse(uiFile)
        widget_class = parsed.find('widget').get('class')
        form_class = parsed.find('class').text
        
        with open(uiFile, 'r') as f:
            o = StringIO()
            frame = {}

            pysideuic.compileUi(f, o, indent=0)
            pyc = compile(o.getvalue(), '<string>', 'exec')
            exec(pyc, frame)

            #Fetch the base_class and form class based on their type in the xml from designer
            form_class = frame['Ui_%s'%form_class]
            base_class = eval('QtGui.%s'%widget_class)

        return form_class, base_class

elif QT_LIB == PYQT4:

    from PyQt4 import QtGui, QtCore, uic
    try:
        from PyQt4 import QtSvg
    except ImportError:
        pass
    try:
        from PyQt4 import QtOpenGL
    except ImportError:
        pass
    try:
        from PyQt4 import QtTest
    except ImportError:
        pass

    VERSION_INFO = 'PyQt4 ' + QtCore.PYQT_VERSION_STR + ' Qt ' + QtCore.QT_VERSION_STR

elif QT_LIB == PYQT5:
    
    # We're using PyQt5 which has a different structure so we're going to use a shim to
    # recreate the Qt4 structure for Qt5
    from PyQt5 import QtGui, QtCore, QtWidgets, Qt, uic
    try:
        from PyQt5 import QtSvg
    except ImportError:
        pass
    try:
        from PyQt5 import QtOpenGL
    except ImportError:
        pass

    # Re-implement deprecated APIs
    def scale(self, sx, sy):
        tr = self.transform()
        tr.scale(sx, sy)
        self.setTransform(tr)
    QtWidgets.QGraphicsItem.scale = scale

    def rotate(self, angle):
        tr = self.transform()
        tr.rotate(angle)
        self.setTransform(tr)
    QtWidgets.QGraphicsItem.rotate = rotate

    def translate(self, dx, dy):
        tr = self.transform()
        tr.translate(dx, dy)
        self.setTransform(tr)
    QtWidgets.QGraphicsItem.translate = translate

    def setMargin(self, i):
        self.setContentsMargins(i, i, i, i)
    QtWidgets.QGridLayout.setMargin = setMargin

    def setResizeMode(self, mode):
        self.setSectionResizeMode(mode)
    QtWidgets.QHeaderView.setResizeMode = setResizeMode

    
    QtGui.QApplication = QtWidgets.QApplication
    QtGui.QGraphicsScene = QtWidgets.QGraphicsScene
    QtGui.QGraphicsObject = QtWidgets.QGraphicsObject
    QtGui.QGraphicsWidget = QtWidgets.QGraphicsWidget

    QtGui.QApplication.setGraphicsSystem = None
    
    # Import all QtWidgets objects into QtGui
    for o in dir(QtWidgets):
        if o.startswith('Q'):
            setattr(QtGui, o, getattr(QtWidgets,o) )
    
    VERSION_INFO = 'PyQt5 ' + QtCore.PYQT_VERSION_STR + ' Qt ' + QtCore.QT_VERSION_STR

# Common to PyQt4 and 5
if QT_LIB.startswith('PyQt'):
    import sip
    def isQObjectAlive(obj):
        return not sip.isdeleted(obj)
    loadUiType = uic.loadUiType

    QtCore.Signal = QtCore.pyqtSignal
    

    
## Make sure we have Qt >= 4.7
versionReq = [4, 7]
USE_PYSIDE = QT_LIB == PYSIDE
USE_PYQT4 = QT_LIB == PYQT4
USE_PYQT5 = QT_LIB == PYQT5
QtVersion = PySide.QtCore.__version__ if QT_LIB == PYSIDE else QtCore.QT_VERSION_STR
m = re.match(r'(\d+)\.(\d+).*', QtVersion)
if m is not None and list(map(int, m.groups())) < versionReq:
    print(list(map(int, m.groups())))
    raise Exception('pyqtgraph requires Qt version >= %d.%d  (your version is %s)' % (versionReq[0], versionReq[1], QtVersion))<|MERGE_RESOLUTION|>--- conflicted
+++ resolved
@@ -11,15 +11,13 @@
 
 import sys, re
 
-<<<<<<< HEAD
 from .python2_3 import asUnicode
-=======
+
 PYSIDE = 'PySide'
 PYQT4 = 'PyQt4'
 PYQT5 = 'PyQt5'
 
 QT_LIB = None
->>>>>>> 52d7f214
 
 ## Automatically determine whether to use PyQt or PySide. 
 ## This is done by first checking to see whether one of the libraries
