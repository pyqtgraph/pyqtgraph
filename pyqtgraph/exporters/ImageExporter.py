--- conflicted
+++ resolved
@@ -47,29 +47,17 @@
 
     @staticmethod
     def getSupportedImageFormats():
-        if USE_PYSIDE:
-            filter = ["*."+str(f) for f in QtGui.QImageWriter.supportedImageFormats()]
-        else:
-            filter = ["*."+bytes(f).decode('utf-8') for f in QtGui.QImageWriter.supportedImageFormats()]
-        preferred = ['*.png', '*.tif', '*.jpg']
-        for p in preferred[::-1]:
-            if p in filter:
-                filter.remove(p)
-                filter.insert(0, p) 
-        return filter  
-
-    def export(self, fileName=None, toBytes=False, copy=False):
-        if fileName is None and not toBytes and not copy:
-<<<<<<< HEAD
-            filter = self.getSupportedImageFormats()
-=======
             filter    = ["*."+f.data().decode('utf-8') for f in QtGui.QImageWriter.supportedImageFormats()]
             preferred = ['*.png', '*.tif', '*.jpg']
             for p in preferred[::-1]:
                 if p in filter:
                     filter.remove(p)
                     filter.insert(0, p)
->>>>>>> 245d8903
+        return filter  
+
+    def export(self, fileName=None, toBytes=False, copy=False):
+        if fileName is None and not toBytes and not copy:
+            filter = self.getSupportedImageFormats()
             self.fileSaveDialog(filter=filter)
             return
 
