from ..Qt import QtCore, QtGui, QtOpenGL, QT_LIB
from OpenGL.GL import *
import OpenGL.GL.framebufferobjects as glfbo
import numpy as np
from .. import Vector
from .. import functions as fn

##Vector = QtGui.QVector3D

ShareWidget = None

class GLViewWidget(QtOpenGL.QGLWidget):
    
    def __init__(self, parent=None, devicePixelRatio=None, rotationMethod='euler'):
        """    
        Basic widget for displaying 3D data
        - Rotation/scale controls
        - Axis/grid display
        - Export options

<<<<<<< HEAD
        ================ ==============================================================
        **Arguments:**
        parent           (QObject, optional): Parent QObject. Defaults to None.
        devicePixelRatio (float, optional):  High-DPI displays Qt5 should automatically
                         detect the correct resolution. For Qt4, specify the 
                         ``devicePixelRatio`` argument when initializing the widget 
                         (usually this value is 1-2). Defaults to None.
        rotationMethod   (str): Mechanimsm to drive the rotation method, options are 
                         'euler' and 'quaternion'. Defaults to 'euler'.
        """
=======
    High-DPI displays: Qt5 should automatically detect the correct resolution.
    For Qt4, specify the ``devicePixelRatio`` argument when initializing the
    widget (usually this value is 1-2).
    """
    
    def __init__(self, parent=None, devicePixelRatio=None):
>>>>>>> c0301800
        global ShareWidget

        if ShareWidget is None:
            ## create a dummy widget to allow sharing objects (textures, shaders, etc) between views
            ShareWidget = QtOpenGL.QGLWidget()
            
        QtOpenGL.QGLWidget.__init__(self, parent, ShareWidget)
        
        self.setFocusPolicy(QtCore.Qt.ClickFocus)
<<<<<<< HEAD

        if rotationMethod not in {"euler", "quaternion"}:
            raise RuntimeError("Rotation method should be either 'euler' or 'quaternion'")
        
        self.opts = {
            'center': Vector(0,0,0),  ## will always appear at the center of the widget
            'rotation' : QtGui.QQuaternion(1,0,0,0), ## camera rotation (quaternion:wxyz)
            'distance': 10.0,         ## distance of camera from center
            'fov':  60,               ## horizontal field of view in degrees
            'elevation': 30,          ## camera's angle of elevation in degrees
            'azimuth': 45,            ## camera's azimuthal angle in degrees 	
                                      ## (rotation around z-axis 0 points along x-axis)	
            'viewport': None,         ## glViewport params; None == whole widget
            'devicePixelRatio': devicePixelRatio,
            'rotationMethod': rotationMethod
=======
        self.opts = {
            'devicePixelRatio': devicePixelRatio
>>>>>>> c0301800
        }
        self.reset()
        self.items = []
        
        self.noRepeatKeys = [QtCore.Qt.Key_Right, QtCore.Qt.Key_Left, QtCore.Qt.Key_Up, QtCore.Qt.Key_Down, QtCore.Qt.Key_PageUp, QtCore.Qt.Key_PageDown]
        self.keysPressed = {}
        self.keyTimer = QtCore.QTimer()
        self.keyTimer.timeout.connect(self.evalKeyState)
        
        self.makeCurrent()
        
    def reset(self):
        """
        Initialize the widget state or reset the current state to the original state.
        """
        self.opts['center'] = Vector(0,0,0)  ## will always appear at the center of the widget
        self.opts['distance'] = 10.0         ## distance of camera from center
        self.opts['fov'] = 60                ## horizontal field of view in degrees
        self.opts['elevation'] = 30          ## camera's angle of elevation in degrees
        self.opts['azimuth'] = 45            ## camera's azimuthal angle in degrees 
                                             ## (rotation around z-axis 0 points along x-axis)
        self.opts['viewport'] = None         ## glViewport params; None == whole widget
        self.setBackgroundColor('k')        

    def addItem(self, item):
        self.items.append(item)
        if hasattr(item, 'initializeGL'):
            self.makeCurrent()
            try:
                item.initializeGL()
            except:
                self.checkOpenGLVersion('Error while adding item %s to GLViewWidget.' % str(item))
                
        item._setView(self)
        #print "set view", item, self, item.view()
        self.update()
        
    def removeItem(self, item):
        """
        Remove the item from the scene.
        """
        self.items.remove(item)
        item._setView(None)
        self.update()

    def clear(self):
        """
        Remove all items from the scene.
        """
        for item in self.items:
            item._setView(None)
        self.items = []
        self.update()        
        
    def initializeGL(self):
        self.resizeGL(self.width(), self.height())
        
    def setBackgroundColor(self, *args, **kwds):
        """
        Set the background color of the widget. Accepts the same arguments as
        pg.mkColor() and pg.glColor().
        """
        self.opts['bgcolor'] = fn.glColor(*args, **kwds)
        self.update()
        
    def getViewport(self):
        vp = self.opts['viewport']
        dpr = self.devicePixelRatio()
        if vp is None:
            return (0, 0, int(self.width() * dpr), int(self.height() * dpr))
        else:
            return tuple([int(x * dpr) for x in vp])
        
    def devicePixelRatio(self):
        dpr = self.opts['devicePixelRatio']
        if dpr is not None:
            return dpr
        
        if hasattr(QtOpenGL.QGLWidget, 'devicePixelRatio'):
            return QtOpenGL.QGLWidget.devicePixelRatio(self)
        else:
            return 1.0
        
    def resizeGL(self, w, h):
        pass
        #glViewport(*self.getViewport())
        #self.update()

    def setProjection(self, region=None):
        m = self.projectionMatrix(region)
        glMatrixMode(GL_PROJECTION)
        glLoadIdentity()
        a = np.array(m.copyDataTo()).reshape((4,4))
        glMultMatrixf(a.transpose())

    def projectionMatrix(self, region=None):
        if region is None:
            dpr = self.devicePixelRatio()
            region = (0, 0, self.width() * dpr, self.height() * dpr)
        
        x0, y0, w, h = self.getViewport()
        dist = self.opts['distance']
        fov = self.opts['fov']
        nearClip = dist * 0.001
        farClip = dist * 1000.

        r = nearClip * np.tan(fov * 0.5 * np.pi / 180.)
        t = r * h / w

        ## Note that X0 and width in these equations must be the values used in viewport
        left  = r * ((region[0]-x0) * (2.0/w) - 1)
        right = r * ((region[0]+region[2]-x0) * (2.0/w) - 1)
        bottom = t * ((region[1]-y0) * (2.0/h) - 1)
        top    = t * ((region[1]+region[3]-y0) * (2.0/h) - 1)

        tr = QtGui.QMatrix4x4()
        tr.frustum(left, right, bottom, top, nearClip, farClip)
        return tr
        
    def setModelview(self):
        glMatrixMode(GL_MODELVIEW)
        glLoadIdentity()
        m = self.viewMatrix()
        a = np.array(m.copyDataTo()).reshape((4,4))
        glMultMatrixf(a.transpose())
        
    def viewMatrix(self):
        tr = QtGui.QMatrix4x4()
        tr.translate( 0.0, 0.0, -self.opts['distance'])
        if self.opts['rotationMethod'] == 'quaternion':
            tr.rotate(self.opts['rotation'])
        else:
            # default rotation method
            tr.rotate(self.opts['elevation']-90, 1, 0, 0)
            tr.rotate(self.opts['azimuth']+90, 0, 0, -1)  
        center = self.opts['center']
        tr.translate(-center.x(), -center.y(), -center.z())
        return tr

    def itemsAt(self, region=None):
        """
        Return a list of the items displayed in the region (x, y, w, h)
        relative to the widget.        
        """
        region = (region[0], self.height()-(region[1]+region[3]), region[2], region[3])
        
        #buf = np.zeros(100000, dtype=np.uint)
        buf = glSelectBuffer(100000)
        try:
            glRenderMode(GL_SELECT)
            glInitNames()
            glPushName(0)
            self._itemNames = {}
            self.paintGL(region=region, useItemNames=True)
            
        finally:
            hits = glRenderMode(GL_RENDER)
            
        items = [(h.near, h.names[0]) for h in hits]
        items.sort(key=lambda i: i[0])
        return [self._itemNames[i[1]] for i in items]
    
    def paintGL(self, region=None, viewport=None, useItemNames=False):
        """
        viewport specifies the arguments to glViewport. If None, then we use self.opts['viewport']
        region specifies the sub-region of self.opts['viewport'] that should be rendered.
        Note that we may use viewport != self.opts['viewport'] when exporting.
        """
        if viewport is None:
            glViewport(*self.getViewport())
        else:
            glViewport(*viewport)
        self.setProjection(region=region)
        self.setModelview()
        bgcolor = self.opts['bgcolor']
        glClearColor(*bgcolor)
        glClear( GL_DEPTH_BUFFER_BIT | GL_COLOR_BUFFER_BIT )
        self.drawItemTree(useItemNames=useItemNames)
        
    def drawItemTree(self, item=None, useItemNames=False):
        if item is None:
            items = [x for x in self.items if x.parentItem() is None]
        else:
            items = item.childItems()
            items.append(item)
        items.sort(key=lambda a: a.depthValue())
        for i in items:
            if not i.visible():
                continue
            if i is item:
                try:
                    glPushAttrib(GL_ALL_ATTRIB_BITS)
                    if useItemNames:
                        glLoadName(i._id)
                        self._itemNames[i._id] = i
                    i.paint()
                except:
                    from .. import debug
                    debug.printExc()
                    msg = "Error while drawing item %s." % str(item)
                    ver = glGetString(GL_VERSION)
                    if ver is not None:
                        ver = ver.split()[0]
                        if int(ver.split(b'.')[0]) < 2:
                            print(msg + " The original exception is printed above; however, pyqtgraph requires OpenGL version 2.0 or greater for many of its 3D features and your OpenGL version is %s. Installing updated display drivers may resolve this issue." % ver)
                        else:
                            print(msg)
                    
                finally:
                    glPopAttrib()
            else:
                glMatrixMode(GL_MODELVIEW)
                glPushMatrix()
                try:
                    tr = i.transform()
                    a = np.array(tr.copyDataTo()).reshape((4,4))
                    glMultMatrixf(a.transpose())
                    self.drawItemTree(i, useItemNames=useItemNames)
                finally:
                    glMatrixMode(GL_MODELVIEW)
                    glPopMatrix()
            
<<<<<<< HEAD
    def setCameraPosition(self, pos=None, distance=None, elevation=None, azimuth=None, rotation=None):
        if pos is not None:
            self.opts['pos'] = pos
=======
    def setCameraPosition(self, pos=None, distance=None, elevation=None, azimuth=None):
        if pos is not None:
            self.opts['center'] = pos
>>>>>>> c0301800
        if distance is not None:
            self.opts['distance'] = distance

        if rotation is not None:
            # set with quaternion
            self.opts['rotation'] = rotation
        else:
            # set with elevation-azimuth, restored for compatibility
            eu = self.opts['rotation'].toEulerAngles()
            if azimuth is not None:
                eu.setZ(-azimuth-90)
            if elevation is not None:
                eu.setX(elevation-90)
            self.opts['rotation'] = QtGui.QQuaternion.fromEulerAngles(eu)
        self.update()
        
    def cameraPosition(self):
        """Return current position of camera based on center, dist, elevation, and azimuth"""
        center = self.opts['center']
        dist = self.opts['distance']
        if self.opts['rotationMethod'] == "quaternion":
            pos = center - self.opts['rotation'].rotatedVector( Vector(0,0,dist) )
        else:
            # using 'euler' rotation method
            elev = self.opts['elevation'] * np.pi / 180
            azim = self.opts['azimuth'] * np.pi / 180
            pos = Vector(
                center.x() + dist * np.cos(elev) * np.cos(azim),
                center.y() + dist * np.cos(elev) * np.sin(azim),
                center.z() + dist * np.sin(elev)
            )
        return pos

    def orbit(self, azim, elev):
        """Orbits the camera around the center position. *azim* and *elev* are given in degrees."""
        if self.opts['rotationMethod'] == 'quaternion':
            q = QtGui.QQuaternion.fromEulerAngles(
                    elev, -azim, 0
                    ) # rx-ry-rz
            q *= self.opts['rotation']
            self.opts['rotation'] = q
        else: # default euler rotation method
            self.opts['azimuth'] += azim
            self.opts['elevation'] = np.clip(self.opts['elevation'] + elev, -90, 90)
        self.update()
        
    def pan(self, dx, dy, dz, relative='global'):
        """
        Moves the center (look-at) position while holding the camera in place. 
        
        ==============  =======================================================
        **Arguments:**
        *dx*            Distance to pan in x direction
        *dy*            Distance to pan in y direction
        *dx*            Distance to pan in z direction
        *relative*      String that determines the direction of dx,dy,dz. 
                        If "global", then the global coordinate system is used.
                        If "view", then the z axis is aligned with the view
                        direction, and x and y axes are inthe plane of the
                        view: +x points right, +y points up. 
                        If "view-upright", then x is in the global xy plane and
                        points to the right side of the view, y is in the
                        global xy plane and orthogonal to x, and z points in
                        the global z direction.
        ==============  =======================================================
        
        Distances are scaled roughly such that a value of 1.0 moves
        by one pixel on screen.
        
        Prior to version 0.11, *relative* was expected to be either True (x-aligned) or
        False (global). These values are deprecated but still recognized.
        """
        # for backward compatibility:
        relative = {True: "view-upright", False: "global"}.get(relative, relative)
        
        if relative == 'global':
            self.opts['center'] += QtGui.QVector3D(dx, dy, dz)
        elif relative == 'view-upright':
            cPos = self.cameraPosition()
            cVec = self.opts['center'] - cPos
            dist = cVec.length()  ## distance from camera to center
            xDist = dist * 2. * np.tan(0.5 * self.opts['fov'] * np.pi / 180.)  ## approx. width of view at distance of center point
            xScale = xDist / self.width()
            zVec = QtGui.QVector3D(0,0,1)
            xVec = QtGui.QVector3D.crossProduct(zVec, cVec).normalized()
            yVec = QtGui.QVector3D.crossProduct(xVec, zVec).normalized()
            self.opts['center'] = self.opts['center'] + xVec * xScale * dx + yVec * xScale * dy + zVec * xScale * dz
        elif relative == 'view':
            # pan in plane of camera

            if self.opts['rotationMethod'] == 'quaternion':
                # obtain basis vectors
                qc = self.opts['rotation'].conjugated()
                xv = qc.rotatedVector( Vector(1,0,0) )
                yv = qc.rotatedVector( Vector(0,1,0) )
                zv = qc.rotatedVector( Vector(0,0,1) )

                scale_factor = self.pixelSize( self.opts['center'] )

                # apply translation
                self.opts['center'] += scale_factor * (xv*-dx + yv*dy + zv*dz)
            else: # use default euler rotation method
                elev = np.radians(self.opts['elevation'])
                azim = np.radians(self.opts['azimuth'])
                fov = np.radians(self.opts['fov'])
                dist = (self.opts['center'] - self.camerPosition()).length()
                fov_factor = np.tan(fov / 2) * 2
                scale_factor = dist * fov_factor / self.width()
                z = scale_factor * np.cos(elev) * dy
                x = scale_factor * (np.sin(azim) * dx - np.sin(elev) * np.cos(azim) * dy)
                y = scale_factor * (np.cos(azim) * dx + np.sin(elev) * np.sin(azim) * dy)
                self.opts['center'] += QtGui.QVector3D(x, -y, z)
        else:
            raise ValueError("relative argument must be global, view, or view-upright")
        
        self.update()
        
    def pixelSize(self, pos):
        """
        Return the approximate size of a screen pixel at the location pos
        Pos may be a Vector or an (N,3) array of locations
        """
        cam = self.cameraPosition()
        if isinstance(pos, np.ndarray):
            cam = np.array(cam).reshape((1,)*(pos.ndim-1)+(3,))
            dist = ((pos-cam)**2).sum(axis=-1)**0.5
        else:
            dist = (pos-cam).length()
        xDist = dist * 2. * np.tan(0.5 * self.opts['fov'] * np.pi / 180.)
        return xDist / self.width()
        
    def mousePressEvent(self, ev):
        self.mousePos = ev.pos()
        
    def mouseMoveEvent(self, ev):
        diff = ev.pos() - self.mousePos
        self.mousePos = ev.pos()
        
        if ev.buttons() == QtCore.Qt.LeftButton:
            if (ev.modifiers() & QtCore.Qt.ControlModifier):
                self.pan(diff.x(), diff.y(), 0, relative='view')
            else:
                self.orbit(-diff.x(), diff.y())
        elif ev.buttons() == QtCore.Qt.MidButton:
            if (ev.modifiers() & QtCore.Qt.ControlModifier):
                self.pan(diff.x(), 0, diff.y(), relative='view-upright')
            else:
                self.pan(diff.x(), diff.y(), 0, relative='view-upright')
        
    def mouseReleaseEvent(self, ev):
        pass
        # Example item selection code:
        #region = (ev.pos().x()-5, ev.pos().y()-5, 10, 10)
        #print(self.itemsAt(region))
        
        ## debugging code: draw the picking region
        #glViewport(*self.getViewport())
        #glClear( GL_DEPTH_BUFFER_BIT | GL_COLOR_BUFFER_BIT )
        #region = (region[0], self.height()-(region[1]+region[3]), region[2], region[3])
        #self.paintGL(region=region)
        #self.swapBuffers()
        
    def wheelEvent(self, ev):
        delta = 0
        if QT_LIB in ['PyQt4', 'PySide']:
            delta = ev.delta()
        else:
            delta = ev.angleDelta().x()
            if delta == 0:
                delta = ev.angleDelta().y()
        if (ev.modifiers() & QtCore.Qt.ControlModifier):
            self.opts['fov'] *= 0.999**delta
        else:
            self.opts['distance'] *= 0.999**delta
        self.update()

    def keyPressEvent(self, ev):
        if ev.key() in self.noRepeatKeys:
            ev.accept()
            if ev.isAutoRepeat():
                return
            self.keysPressed[ev.key()] = 1
            self.evalKeyState()
      
    def keyReleaseEvent(self, ev):
        if ev.key() in self.noRepeatKeys:
            ev.accept()
            if ev.isAutoRepeat():
                return
            try:
                del self.keysPressed[ev.key()]
            except:
                self.keysPressed = {}
            self.evalKeyState()
        
    def evalKeyState(self):
        speed = 2.0
        if len(self.keysPressed) > 0:
            for key in self.keysPressed:
                if key == QtCore.Qt.Key_Right:
                    self.orbit(azim=-speed, elev=0)
                elif key == QtCore.Qt.Key_Left:
                    self.orbit(azim=speed, elev=0)
                elif key == QtCore.Qt.Key_Up:
                    self.orbit(azim=0, elev=-speed)
                elif key == QtCore.Qt.Key_Down:
                    self.orbit(azim=0, elev=speed)
                elif key == QtCore.Qt.Key_PageUp:
                    pass
                elif key == QtCore.Qt.Key_PageDown:
                    pass
                self.keyTimer.start(16)
        else:
            self.keyTimer.stop()

    def checkOpenGLVersion(self, msg):
        """
        Give exception additional context about version support.

        Only to be called from within exception handler.
        As this check is only performed on error,
        unsupported versions might still work!
        """

        # Check for unsupported version
        verString = glGetString(GL_VERSION)
        ver = verString.split()[0]
        # If not OpenGL ES...
        if str(ver.split(b'.')[0]).isdigit():
            verNumber = int(ver.split(b'.')[0])
            # ...and version is supported:
            if verNumber >= 2:
                # OpenGL version is fine, raise the original exception
                raise

        # Print original exception
        from .. import debug
        debug.printExc()

        # Notify about unsupported version
        raise Exception(
            msg + "\n" + \
            "pyqtgraph.opengl: Requires >= OpenGL 2.0 (not ES); Found %s" % verString
        )
 
    def readQImage(self):
        """
        Read the current buffer pixels out as a QImage.
        """
        w = self.width()
        h = self.height()
        self.repaint()
        pixels = np.empty((h, w, 4), dtype=np.ubyte)
        pixels[:] = 128
        pixels[...,0] = 50
        pixels[...,3] = 255
        
        glReadPixels(0, 0, w, h, GL_RGBA, GL_UNSIGNED_BYTE, pixels)
        
        # swap B,R channels for Qt
        tmp = pixels[...,0].copy()
        pixels[...,0] = pixels[...,2]
        pixels[...,2] = tmp
        pixels = pixels[::-1] # flip vertical
        
        img = fn.makeQImage(pixels, transpose=False)
        return img
        
    def renderToArray(self, size, format=GL_BGRA, type=GL_UNSIGNED_BYTE, textureSize=1024, padding=256):
        w,h = map(int, size)
        
        self.makeCurrent()
        tex = None
        fb = None
        try:
            output = np.empty((w, h, 4), dtype=np.ubyte)
            fb = glfbo.glGenFramebuffers(1)
            glfbo.glBindFramebuffer(glfbo.GL_FRAMEBUFFER, fb )
            
            glEnable(GL_TEXTURE_2D)
            tex = glGenTextures(1)
            glBindTexture(GL_TEXTURE_2D, tex)
            texwidth = textureSize
            data = np.zeros((texwidth,texwidth,4), dtype=np.ubyte)
            
            ## Test texture dimensions first
            glTexImage2D(GL_PROXY_TEXTURE_2D, 0, GL_RGBA, texwidth, texwidth, 0, GL_RGBA, GL_UNSIGNED_BYTE, None)
            if glGetTexLevelParameteriv(GL_PROXY_TEXTURE_2D, 0, GL_TEXTURE_WIDTH) == 0:
                raise Exception("OpenGL failed to create 2D texture (%dx%d); too large for this hardware." % shape[:2])
            ## create teture
            glTexImage2D(GL_TEXTURE_2D, 0, GL_RGBA, texwidth, texwidth, 0, GL_RGBA, GL_UNSIGNED_BYTE, data.transpose((1,0,2)))
            
            self.opts['viewport'] = (0, 0, w, h)  # viewport is the complete image; this ensures that paintGL(region=...) 
                                                  # is interpreted correctly.
            p2 = 2 * padding
            for x in range(-padding, w-padding, texwidth-p2):
                for y in range(-padding, h-padding, texwidth-p2):
                    x2 = min(x+texwidth, w+padding)
                    y2 = min(y+texwidth, h+padding)
                    w2 = x2-x
                    h2 = y2-y
                    
                    ## render to texture
                    glfbo.glFramebufferTexture2D(glfbo.GL_FRAMEBUFFER, glfbo.GL_COLOR_ATTACHMENT0, GL_TEXTURE_2D, tex, 0)
                    
                    self.paintGL(region=(x, h-y-h2, w2, h2), viewport=(0, 0, w2, h2))  # only render sub-region
                    glBindTexture(GL_TEXTURE_2D, tex) # fixes issue #366
                    
                    ## read texture back to array
                    data = glGetTexImage(GL_TEXTURE_2D, 0, format, type)
                    data = np.fromstring(data, dtype=np.ubyte).reshape(texwidth,texwidth,4).transpose(1,0,2)[:, ::-1]
                    output[x+padding:x2-padding, y+padding:y2-padding] = data[padding:w2-padding, -(h2-padding):-padding]
                    
        finally:
            self.opts['viewport'] = None
            glfbo.glBindFramebuffer(glfbo.GL_FRAMEBUFFER, 0)
            glBindTexture(GL_TEXTURE_2D, 0)
            if tex is not None:
                glDeleteTextures([tex])
            if fb is not None:
                glfbo.glDeleteFramebuffers([fb])
            
        return output
 <|MERGE_RESOLUTION|>--- conflicted
+++ resolved
@@ -18,7 +18,6 @@
         - Axis/grid display
         - Export options
 
-<<<<<<< HEAD
         ================ ==============================================================
         **Arguments:**
         parent           (QObject, optional): Parent QObject. Defaults to None.
@@ -29,14 +28,7 @@
         rotationMethod   (str): Mechanimsm to drive the rotation method, options are 
                          'euler' and 'quaternion'. Defaults to 'euler'.
         """
-=======
-    High-DPI displays: Qt5 should automatically detect the correct resolution.
-    For Qt4, specify the ``devicePixelRatio`` argument when initializing the
-    widget (usually this value is 1-2).
-    """
-    
-    def __init__(self, parent=None, devicePixelRatio=None):
->>>>>>> c0301800
+
         global ShareWidget
 
         if ShareWidget is None:
@@ -46,7 +38,6 @@
         QtOpenGL.QGLWidget.__init__(self, parent, ShareWidget)
         
         self.setFocusPolicy(QtCore.Qt.ClickFocus)
-<<<<<<< HEAD
 
         if rotationMethod not in {"euler", "quaternion"}:
             raise RuntimeError("Rotation method should be either 'euler' or 'quaternion'")
@@ -62,10 +53,6 @@
             'viewport': None,         ## glViewport params; None == whole widget
             'devicePixelRatio': devicePixelRatio,
             'rotationMethod': rotationMethod
-=======
-        self.opts = {
-            'devicePixelRatio': devicePixelRatio
->>>>>>> c0301800
         }
         self.reset()
         self.items = []
@@ -288,18 +275,11 @@
                     glMatrixMode(GL_MODELVIEW)
                     glPopMatrix()
             
-<<<<<<< HEAD
     def setCameraPosition(self, pos=None, distance=None, elevation=None, azimuth=None, rotation=None):
         if pos is not None:
-            self.opts['pos'] = pos
-=======
-    def setCameraPosition(self, pos=None, distance=None, elevation=None, azimuth=None):
-        if pos is not None:
             self.opts['center'] = pos
->>>>>>> c0301800
         if distance is not None:
             self.opts['distance'] = distance
-
         if rotation is not None:
             # set with quaternion
             self.opts['rotation'] = rotation
