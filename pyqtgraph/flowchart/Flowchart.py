# -*- coding: utf-8 -*-
from ..Qt import QtCore, QtGui, QT_LIB
from .Node import *
from ..pgcollections import OrderedDict
from ..widgets.TreeWidget import *
from .. import FileDialog, DataTreeWidget
from ..python2_3 import asUnicode

## pyside and pyqt use incompatible ui files.
if QT_LIB == 'PySide':
    from . import FlowchartTemplate_pyside as FlowchartTemplate
    from . import FlowchartCtrlTemplate_pyside as FlowchartCtrlTemplate
elif QT_LIB == 'PySide2':
    from . import FlowchartTemplate_pyside2 as FlowchartTemplate
    from . import FlowchartCtrlTemplate_pyside2 as FlowchartCtrlTemplate
elif QT_LIB == 'PyQt5':
    from . import FlowchartTemplate_pyqt5 as FlowchartTemplate
    from . import FlowchartCtrlTemplate_pyqt5 as FlowchartCtrlTemplate
else:
    from . import FlowchartTemplate_pyqt as FlowchartTemplate
    from . import FlowchartCtrlTemplate_pyqt as FlowchartCtrlTemplate
    
from .Terminal import Terminal
from numpy import ndarray
from .library import LIBRARY
from ..debug import printExc
from .. import configfile as configfile
from .. import dockarea as dockarea
from . import FlowchartGraphicsView
from .. import functions as fn

def strDict(d):
    return dict([(str(k), v) for k, v in d.items()])


        

class Flowchart(Node):
    sigFileLoaded = QtCore.Signal(object)
    sigFileSaved = QtCore.Signal(object)
    
    
    #sigOutputChanged = QtCore.Signal() ## inherited from Node
    sigChartLoaded = QtCore.Signal()
    sigStateChanged = QtCore.Signal()  # called when output is expected to have changed
    sigChartChanged = QtCore.Signal(object, object, object) # called when nodes are added, removed, or renamed.
                                                            # (self, action, node)
    
    def __init__(self, terminals=None, name=None, filePath=None, library=None):
        self.library = library or LIBRARY
        if name is None:
            name = "Flowchart"
        if terminals is None:
            terminals = {}
        self.filePath = filePath
        Node.__init__(self, name, allowAddInput=True, allowAddOutput=True)  ## create node without terminals; we'll add these later
        
        
        self.inputWasSet = False  ## flag allows detection of changes in the absence of input change.
        self._nodes = {}
        self.nextZVal = 10
        #self.connects = []
        #self._chartGraphicsItem = FlowchartGraphicsItem(self)
        self._widget = None
        self._scene = None
        self.processing = False ## flag that prevents recursive node updates
        
        self.widget()
        
        self.inputNode = Node('Input', allowRemove=False, allowAddOutput=True)
        self.outputNode = Node('Output', allowRemove=False, allowAddInput=True)
        self.addNode(self.inputNode, 'Input', [-150, 0])
        self.addNode(self.outputNode, 'Output', [300, 0])
        
        self.outputNode.sigOutputChanged.connect(self.outputChanged)
        self.outputNode.sigTerminalRenamed.connect(self.internalTerminalRenamed)
        self.inputNode.sigTerminalRenamed.connect(self.internalTerminalRenamed)
        self.outputNode.sigTerminalRemoved.connect(self.internalTerminalRemoved)
        self.inputNode.sigTerminalRemoved.connect(self.internalTerminalRemoved)
        self.outputNode.sigTerminalAdded.connect(self.internalTerminalAdded)
        self.inputNode.sigTerminalAdded.connect(self.internalTerminalAdded)
        
        self.viewBox.autoRange(padding = 0.04)
            
        for name, opts in terminals.items():
            self.addTerminal(name, **opts)
      
    def setLibrary(self, lib):
        self.library = lib
        self.widget().chartWidget.buildMenu()
      
    def setInput(self, **args):
        """Set the input values of the flowchart. This will automatically propagate
        the new values throughout the flowchart, (possibly) causing the output to change.
        """
        #print "setInput", args
        #Node.setInput(self, **args)
        #print "  ....."
        self.inputWasSet = True
        self.inputNode.setOutput(**args)
        
    def outputChanged(self):
        ## called when output of internal node has changed
        vals = self.outputNode.inputValues()
        self.widget().outputChanged(vals)
        self.setOutput(**vals)
        #self.sigOutputChanged.emit(self)
        
    def output(self):
        """Return a dict of the values on the Flowchart's output terminals.
        """
        return self.outputNode.inputValues()
        
    def nodes(self):
        return self._nodes
        
    def addTerminal(self, name, **opts):
        term = Node.addTerminal(self, name, **opts)
        name = term.name()
        if opts['io'] == 'in':  ## inputs to the flowchart become outputs on the input node
            opts['io'] = 'out'
            opts['multi'] = False
            self.inputNode.sigTerminalAdded.disconnect(self.internalTerminalAdded)
            try:
                term2 = self.inputNode.addTerminal(name, **opts)
            finally:
                self.inputNode.sigTerminalAdded.connect(self.internalTerminalAdded)
                
        else:
            opts['io'] = 'in'
            #opts['multi'] = False
            self.outputNode.sigTerminalAdded.disconnect(self.internalTerminalAdded)
            try:
                term2 = self.outputNode.addTerminal(name, **opts)
            finally:
                self.outputNode.sigTerminalAdded.connect(self.internalTerminalAdded)
        return term

    def removeTerminal(self, name):
        #print "remove:", name
        term = self[name]
        inTerm = self.internalTerminal(term)
        Node.removeTerminal(self, name)
        inTerm.node().removeTerminal(inTerm.name())
        
    def internalTerminalRenamed(self, term, oldName):
        self[oldName].rename(term.name())
        
    def internalTerminalAdded(self, node, term):
        if term._io == 'in':
            io = 'out'
        else:
            io = 'in'
        Node.addTerminal(self, term.name(), io=io, renamable=term.isRenamable(), removable=term.isRemovable(), multiable=term.isMultiable())
        
    def internalTerminalRemoved(self, node, term):
        try:
            Node.removeTerminal(self, term.name())
        except KeyError:
            pass
        
    def terminalRenamed(self, term, oldName):
        newName = term.name()
        #print "flowchart rename", newName, oldName
        #print self.terminals
        Node.terminalRenamed(self, self[oldName], oldName)
        #print self.terminals
        for n in [self.inputNode, self.outputNode]:
            if oldName in n.terminals:
                n[oldName].rename(newName)

    def createNode(self, nodeType, name=None, pos=None):
        """Create a new Node and add it to this flowchart.
        """
        if name is None:
            n = 0
            while True:
                name = "%s.%d" % (nodeType, n)
                if name not in self._nodes:
                    break
                n += 1
                
        node = self.library.getNodeType(nodeType)(name)
        self.addNode(node, name, pos)
        return node
        
    def addNode(self, node, name, pos=None):
        """Add an existing Node to this flowchart.
        
        See also: createNode()
        """
        if pos is None:
            pos = [0, 0]
        if type(pos) in [QtCore.QPoint, QtCore.QPointF]:
            pos = [pos.x(), pos.y()]
        item = node.graphicsItem()
        item.setZValue(self.nextZVal*2)
        self.nextZVal += 1
        self.viewBox.addItem(item)
        item.moveBy(*pos)
        self._nodes[name] = node
        if node is not self.inputNode and node is not self.outputNode:
            self.widget().addNode(node) 
        node.sigClosed.connect(self.nodeClosed)
        node.sigRenamed.connect(self.nodeRenamed)
        node.sigOutputChanged.connect(self.nodeOutputChanged)
        self.sigChartChanged.emit(self, 'add', node)
        
    def removeNode(self, node):
        """Remove a Node from this flowchart.
        """
        node.close()
        
    def nodeClosed(self, node):
        del self._nodes[node.name()]
        self.widget().removeNode(node)
        for signal in ['sigClosed', 'sigRenamed', 'sigOutputChanged']:
            try:
                getattr(node, signal).disconnect(self.nodeClosed)
            except (TypeError, RuntimeError):
                pass
        self.sigChartChanged.emit(self, 'remove', node)
        
    def nodeRenamed(self, node, oldName):
        del self._nodes[oldName]
        self._nodes[node.name()] = node
        self.widget().nodeRenamed(node, oldName)
        self.sigChartChanged.emit(self, 'rename', node)
        
    def arrangeNodes(self):
        pass
        
    def internalTerminal(self, term):
        """If the terminal belongs to the external Node, return the corresponding internal terminal"""
        if term.node() is self:
            if term.isInput():
                return self.inputNode[term.name()]
            else:
                return self.outputNode[term.name()]
        else:
            return term
        
    def connectTerminals(self, term1, term2):
        """Connect two terminals together within this flowchart."""
        term1 = self.internalTerminal(term1)
        term2 = self.internalTerminal(term2)
        term1.connectTo(term2)
        
    def process(self, **args):
        """
        Process data through the flowchart, returning the output.
        
        Keyword arguments must be the names of input terminals. 
        The return value is a dict with one key per output terminal.
        
        """
        data = {}  ## Stores terminal:value pairs
        
        ## determine order of operations
        ## order should look like [('p', node1), ('p', node2), ('d', terminal1), ...] 
        ## Each tuple specifies either (p)rocess this node or (d)elete the result from this terminal
        order = self.processOrder()
        #print "ORDER:", order
        
        ## Record inputs given to process()
        for n, t in self.inputNode.outputs().items():
            # if n not in args:
            #     raise Exception("Parameter %s required to process this chart." % n)
            if n in args:
                data[t] = args[n]
        
        ret = {}
            
        ## process all in order
        for c, arg in order:
            
            if c == 'p':     ## Process a single node
                #print "===> process:", arg
                node = arg
                if node is self.inputNode:
                    continue  ## input node has already been processed.
                
                            
                ## get input and output terminals for this node
                outs = list(node.outputs().values())
                ins = list(node.inputs().values())
                
                ## construct input value dictionary
                args = {}
                for inp in ins:
                    inputs = inp.inputTerminals()
                    if len(inputs) == 0:
                        continue
                    if inp.isMultiValue():  ## multi-input terminals require a dict of all inputs
                        args[inp.name()] = dict([(i, data[i]) for i in inputs if i in data])
                    else:                   ## single-inputs terminals only need the single input value available
                        args[inp.name()] = data[inputs[0]]  
                        
                if node is self.outputNode:
                    ret = args  ## we now have the return value, but must keep processing in case there are other endpoint nodes in the chart
                else:
                    try:
                        if node.isBypassed():
                            result = node.processBypassed(args)
                        else:
                            result = node.process(display=False, **args)
                    except:
                        print("Error processing node %s. Args are: %s" % (str(node), str(args)))
                        raise
                    for out in outs:
                        #print "    Output:", out, out.name()
                        #print out.name()
                        try:
                            data[out] = result[out.name()]
                        except KeyError:
                            pass
            elif c == 'd':   ## delete a terminal result (no longer needed; may be holding a lot of memory)
                #print "===> delete", arg
                if arg in data:
                    del data[arg]

        return ret
        
    def processOrder(self):
        """Return the order of operations required to process this chart.
        The order returned should look like [('p', node1), ('p', node2), ('d', terminal1), ...] 
        where each tuple specifies either (p)rocess this node or (d)elete the result from this terminal
        """
        
        ## first collect list of nodes/terminals and their dependencies
        deps = {}
        tdeps = {}   ## {terminal: [nodes that depend on terminal]}
        for name, node in self._nodes.items():
            deps[node] = node.dependentNodes()
            for t in node.outputs().values():
                tdeps[t] = t.dependentNodes()
            
        #print "DEPS:", deps
        ## determine correct node-processing order
        order = fn.toposort(deps)
        #print "ORDER1:", order
        
        ## construct list of operations
        ops = [('p', n) for n in order]
        
        ## determine when it is safe to delete terminal values
        dels = []
        for t, nodes in tdeps.items():
            lastInd = 0
            lastNode = None
            for n in nodes:  ## determine which node is the last to be processed according to order
                if n is self:
                    lastInd = None
                    break
                else:
                    try:
                        ind = order.index(n)
                    except ValueError:
                        continue
                if lastNode is None or ind > lastInd:
                    lastNode = n
                    lastInd = ind
            if lastInd is not None:
                dels.append((lastInd+1, t))
        dels.sort(key=lambda a: a[0], reverse=True)
        for i, t in dels:
            ops.insert(i, ('d', t))
        return ops
        
        
    def nodeOutputChanged(self, startNode):
        """Triggered when a node's output values have changed. (NOT called during process())
        Propagates new data forward through network."""
        ## first collect list of nodes/terminals and their dependencies
        
        if self.processing:
            return
        self.processing = True
        try:
            deps = {}
            for name, node in self._nodes.items():
                deps[node] = []
                for t in node.outputs().values():
                    deps[node].extend(t.dependentNodes())
            
            ## determine order of updates 
            order = fn.toposort(deps, nodes=[startNode])
            order.reverse()
            
            ## keep track of terminals that have been updated
            terms = set(startNode.outputs().values())
            
            #print "======= Updating", startNode
            # print("Order:", order)
            for node in order[1:]:
                # print("Processing node", node)
                update = False
                for term in list(node.inputs().values()):
                    # print("  checking terminal", term)
                    deps = list(term.connections().keys())
                    for d in deps:
                        if d in terms:
                            # print("    ..input", d, "changed")
                            update |= True
                            term.inputChanged(d, process=False)
                if update:
                    # print("  processing..")
                    node.update()
                    terms |= set(node.outputs().values())
                    
        finally:
            self.processing = False
            if self.inputWasSet:
                self.inputWasSet = False
            else:
                self.sigStateChanged.emit()

    def chartGraphicsItem(self):
        """Return the graphicsItem that displays the internal nodes and
        connections of this flowchart.
        
        Note that the similar method `graphicsItem()` is inherited from Node
        and returns the *external* graphical representation of this flowchart."""
        return self.viewBox
        
    def widget(self):
        """Return the control widget for this flowchart.
        
        This widget provides GUI access to the parameters for each node and a
        graphical representation of the flowchart.
        """
        if self._widget is None:
            self._widget = FlowchartCtrlWidget(self)
            self.scene = self._widget.scene()
            self.viewBox = self._widget.viewBox()
        return self._widget

    def listConnections(self):
        conn = set()
        for n in self._nodes.values():
            terms = n.outputs()
            for n, t in terms.items():
                for c in t.connections():
                    conn.add((t, c))
        return conn

    def saveState(self):
        """Return a serializable data structure representing the current state of this flowchart. 
        """
        state = Node.saveState(self)
        state['nodes'] = []
        state['connects'] = []
        
        for name, node in self._nodes.items():
            cls = type(node)
            if hasattr(cls, 'nodeName'):
                clsName = cls.nodeName
                pos = node.graphicsItem().pos()
                ns = {'class': clsName, 'name': name, 'pos': (pos.x(), pos.y()), 'state': node.saveState()}
                state['nodes'].append(ns)
            
        conn = self.listConnections()
        for a, b in conn:
            state['connects'].append((a.node().name(), a.name(), b.node().name(), b.name()))
        
        state['inputNode'] = self.inputNode.saveState()
        state['outputNode'] = self.outputNode.saveState()
        
        return state
        
    def restoreState(self, state, clear=False):
        """Restore the state of this flowchart from a previous call to `saveState()`.
        """
        self.blockSignals(True)
        try:
            if clear:
                self.clear()
            Node.restoreState(self, state)
            nodes = state['nodes']
            nodes.sort(key=lambda a: a['pos'][0])
            for n in nodes:
                if n['name'] in self._nodes:
                    self._nodes[n['name']].restoreState(n['state'])
                    continue
                try:
                    node = self.createNode(n['class'], name=n['name'])
                    node.restoreState(n['state'])
                except:
                    printExc("Error creating node %s: (continuing anyway)" % n['name'])
                
            self.inputNode.restoreState(state.get('inputNode', {}))
            self.outputNode.restoreState(state.get('outputNode', {}))
                
            #self.restoreTerminals(state['terminals'])
            for n1, t1, n2, t2 in state['connects']:
                try:
                    self.connectTerminals(self._nodes[n1][t1], self._nodes[n2][t2])
                except:
                    print(self._nodes[n1].terminals)
                    print(self._nodes[n2].terminals)
                    printExc("Error connecting terminals %s.%s - %s.%s:" % (n1, t1, n2, t2))
                
        finally:
            self.blockSignals(False)
            
        self.sigChartLoaded.emit()
        self.outputChanged()
        self.sigStateChanged.emit()
            
    def loadFile(self, fileName=None, startDir=None):
        """Load a flowchart (*.fc) file.
        """
        if fileName is None:
            if startDir is None:
                startDir = self.filePath
            if startDir is None:
                startDir = '.'
            self.fileDialog = FileDialog(None, "Load Flowchart..", startDir, "Flowchart (*.fc)")
            self.fileDialog.show()
            self.fileDialog.fileSelected.connect(self.loadFile)
            return
            ## NOTE: was previously using a real widget for the file dialog's parent, but this caused weird mouse event bugs..
<<<<<<< HEAD
            #fileName = QtGui.QFileDialog.getOpenFileName(None, "Load Flowchart..", startDir, "Flowchart (*.fc)")
        fileName = asUnicode(fileName)
=======
        fileName = unicode(fileName)
>>>>>>> 229f650a
        state = configfile.readConfigFile(fileName)
        self.restoreState(state, clear=True)
        self.viewBox.autoRange()
        self.sigFileLoaded.emit(fileName)
        
    def saveFile(self, fileName=None, startDir=None, suggestedFileName='flowchart.fc'):
        """Save this flowchart to a .fc file
        """
        if fileName is None:
            if startDir is None:
                startDir = self.filePath
            if startDir is None:
                startDir = '.'
            self.fileDialog = FileDialog(None, "Save Flowchart..", startDir, "Flowchart (*.fc)")
            self.fileDialog.setAcceptMode(QtGui.QFileDialog.AcceptSave) 
            self.fileDialog.show()
            self.fileDialog.fileSelected.connect(self.saveFile)
            return
<<<<<<< HEAD
            #fileName = QtGui.QFileDialog.getSaveFileName(None, "Save Flowchart..", startDir, "Flowchart (*.fc)")
        fileName = asUnicode(fileName)
=======
        fileName = unicode(fileName)
>>>>>>> 229f650a
        configfile.writeConfigFile(self.saveState(), fileName)
        self.sigFileSaved.emit(fileName)

    def clear(self):
        """Remove all nodes from this flowchart except the original input/output nodes.
        """
        for n in list(self._nodes.values()):
            if n is self.inputNode or n is self.outputNode:
                continue
            n.close()  ## calls self.nodeClosed(n) by signal
        #self.clearTerminals()
        self.widget().clear()
        
    def clearTerminals(self):
        Node.clearTerminals(self)
        self.inputNode.clearTerminals()
        self.outputNode.clearTerminals()


class FlowchartGraphicsItem(GraphicsObject):
    
    def __init__(self, chart):
        GraphicsObject.__init__(self)
        self.chart = chart ## chart is an instance of Flowchart()
        self.updateTerminals()
        
    def updateTerminals(self):
        self.terminals = {}
        bounds = self.boundingRect()
        inp = self.chart.inputs()
        dy = bounds.height() / (len(inp)+1)
        y = dy
        for n, t in inp.items():
            item = t.graphicsItem()
            self.terminals[n] = item
            item.setParentItem(self)
            item.setAnchor(bounds.width(), y)
            y += dy
        out = self.chart.outputs()
        dy = bounds.height() / (len(out)+1)
        y = dy
        for n, t in out.items():
            item = t.graphicsItem()
            self.terminals[n] = item
            item.setParentItem(self)
            item.setAnchor(0, y)
            y += dy
        
    def boundingRect(self):
        #print "FlowchartGraphicsItem.boundingRect"
        return QtCore.QRectF()
        
    def paint(self, p, *args):
        #print "FlowchartGraphicsItem.paint"
        pass
        #p.drawRect(self.boundingRect())
    

class FlowchartCtrlWidget(QtGui.QWidget):
    """The widget that contains the list of all the nodes in a flowchart and their controls, as well as buttons for loading/saving flowcharts."""
    
    def __init__(self, chart):
        self.items = {}
        #self.loadDir = loadDir  ## where to look initially for chart files
        self.currentFileName = None
        QtGui.QWidget.__init__(self)
        self.chart = chart
        self.ui = FlowchartCtrlTemplate.Ui_Form()
        self.ui.setupUi(self)
        self.ui.ctrlList.setColumnCount(2)
        #self.ui.ctrlList.setColumnWidth(0, 200)
        self.ui.ctrlList.setColumnWidth(1, 20)
        self.ui.ctrlList.setVerticalScrollMode(self.ui.ctrlList.ScrollPerPixel)
        self.ui.ctrlList.setHorizontalScrollBarPolicy(QtCore.Qt.ScrollBarAlwaysOff)
        
        self.chartWidget = FlowchartWidget(chart, self)
        #self.chartWidget.viewBox().autoRange()
        self.cwWin = QtGui.QMainWindow()
        self.cwWin.setWindowTitle('Flowchart')
        self.cwWin.setCentralWidget(self.chartWidget)
        self.cwWin.resize(1000,800)
        
        h = self.ui.ctrlList.header()
        if QT_LIB in ['PyQt4', 'PySide']:
            h.setResizeMode(0, h.Stretch)
        else:
            h.setSectionResizeMode(0, h.Stretch)
        
        self.ui.ctrlList.itemChanged.connect(self.itemChanged)
        self.ui.loadBtn.clicked.connect(self.loadClicked)
        self.ui.saveBtn.clicked.connect(self.saveClicked)
        self.ui.saveAsBtn.clicked.connect(self.saveAsClicked)
        self.ui.showChartBtn.toggled.connect(self.chartToggled)
        self.chart.sigFileLoaded.connect(self.setCurrentFile)
        self.ui.reloadBtn.clicked.connect(self.reloadClicked)
        self.chart.sigFileSaved.connect(self.fileSaved)
        
    
        
    #def resizeEvent(self, ev):
        #QtGui.QWidget.resizeEvent(self, ev)
        #self.ui.ctrlList.setColumnWidth(0, self.ui.ctrlList.viewport().width()-20)
        
    def chartToggled(self, b):
        if b:
            self.cwWin.show()
        else:
            self.cwWin.hide()

    def reloadClicked(self):
        try:
            self.chartWidget.reloadLibrary()
            self.ui.reloadBtn.success("Reloaded.")
        except:
            self.ui.reloadBtn.success("Error.")
            raise
            
            
    def loadClicked(self):
        newFile = self.chart.loadFile()
        #self.setCurrentFile(newFile)
        
    def fileSaved(self, fileName):
        self.setCurrentFile(asUnicode(fileName))
        self.ui.saveBtn.success("Saved.")
        
    def saveClicked(self):
        if self.currentFileName is None:
            self.saveAsClicked()
        else:
            try:
                self.chart.saveFile(self.currentFileName)
                #self.ui.saveBtn.success("Saved.")
            except:
                self.ui.saveBtn.failure("Error")
                raise
        
    def saveAsClicked(self):
        try:
            if self.currentFileName is None:
                newFile = self.chart.saveFile()
            else:
                newFile = self.chart.saveFile(suggestedFileName=self.currentFileName)
            #self.ui.saveAsBtn.success("Saved.")
            #print "Back to saveAsClicked."
        except:
            self.ui.saveBtn.failure("Error")
            raise
            
        #self.setCurrentFile(newFile)
            
    def setCurrentFile(self, fileName):
        self.currentFileName = asUnicode(fileName)
        if fileName is None:
            self.ui.fileNameLabel.setText("<b>[ new ]</b>")
        else:
            self.ui.fileNameLabel.setText("<b>%s</b>" % os.path.split(self.currentFileName)[1])
        self.resizeEvent(None)

    def itemChanged(self, *args):
        pass
    
    def scene(self):
        return self.chartWidget.scene() ## returns the GraphicsScene object
    
    def viewBox(self):
        return self.chartWidget.viewBox()

    def nodeRenamed(self, node, oldName):
        self.items[node].setText(0, node.name())

    def addNode(self, node):
        ctrl = node.ctrlWidget()
        #if ctrl is None:
            #return
        item = QtGui.QTreeWidgetItem([node.name(), '', ''])
        self.ui.ctrlList.addTopLevelItem(item)
        byp = QtGui.QPushButton('X')
        byp.setCheckable(True)
        byp.setFixedWidth(20)
        item.bypassBtn = byp
        self.ui.ctrlList.setItemWidget(item, 1, byp)
        byp.node = node
        node.bypassButton = byp
        byp.setChecked(node.isBypassed())
        byp.clicked.connect(self.bypassClicked)
        
        if ctrl is not None:
            item2 = QtGui.QTreeWidgetItem()
            item.addChild(item2)
            self.ui.ctrlList.setItemWidget(item2, 0, ctrl)
            
        self.items[node] = item
        
    def removeNode(self, node):
        if node in self.items:
            item = self.items[node]
            #self.disconnect(item.bypassBtn, QtCore.SIGNAL('clicked()'), self.bypassClicked)
            try:
                item.bypassBtn.clicked.disconnect(self.bypassClicked)
            except (TypeError, RuntimeError):
                pass
            self.ui.ctrlList.removeTopLevelItem(item)
            
    def bypassClicked(self):
        btn = QtCore.QObject.sender(self)
        btn.node.bypass(btn.isChecked())
            
    def chartWidget(self):
        return self.chartWidget

    def outputChanged(self, data):
        pass
        #self.ui.outputTree.setData(data, hideRoot=True)

    def clear(self):
        self.chartWidget.clear()
        
    def select(self, node):
        item = self.items[node]
        self.ui.ctrlList.setCurrentItem(item)


class FlowchartWidget(dockarea.DockArea):
    """Includes the actual graphical flowchart and debugging interface"""
    def __init__(self, chart, ctrl):
        #QtGui.QWidget.__init__(self)
        dockarea.DockArea.__init__(self)
        self.chart = chart
        self.ctrl = ctrl
        self.hoverItem = None
        #self.setMinimumWidth(250)
        #self.setSizePolicy(QtGui.QSizePolicy(QtGui.QSizePolicy.Preferred, QtGui.QSizePolicy.Expanding))
        
        #self.ui = FlowchartTemplate.Ui_Form()
        #self.ui.setupUi(self)
        
        ## build user interface (it was easier to do it here than via developer)
        self.view = FlowchartGraphicsView.FlowchartGraphicsView(self)
        self.viewDock = dockarea.Dock('view', size=(1000,600))
        self.viewDock.addWidget(self.view)
        self.viewDock.hideTitleBar()
        self.addDock(self.viewDock)
    

        self.hoverText = QtGui.QTextEdit()
        self.hoverText.setReadOnly(True)
        self.hoverDock = dockarea.Dock('Hover Info', size=(1000,20))
        self.hoverDock.addWidget(self.hoverText)
        self.addDock(self.hoverDock, 'bottom')

        self.selInfo = QtGui.QWidget()
        self.selInfoLayout = QtGui.QGridLayout()
        self.selInfo.setLayout(self.selInfoLayout)
        self.selDescLabel = QtGui.QLabel()
        self.selNameLabel = QtGui.QLabel()
        self.selDescLabel.setWordWrap(True)
        self.selectedTree = DataTreeWidget()
        #self.selectedTree.setHorizontalScrollBarPolicy(QtCore.Qt.ScrollBarAsNeeded)
        #self.selInfoLayout.addWidget(self.selNameLabel)
        self.selInfoLayout.addWidget(self.selDescLabel)
        self.selInfoLayout.addWidget(self.selectedTree)
        self.selDock = dockarea.Dock('Selected Node', size=(1000,200))
        self.selDock.addWidget(self.selInfo)
        self.addDock(self.selDock, 'bottom')
        
        self._scene = self.view.scene()
        self._viewBox = self.view.viewBox()
        #self._scene = QtGui.QGraphicsScene()
        #self._scene = FlowchartGraphicsView.FlowchartGraphicsScene()
        #self.view.setScene(self._scene)
        
        self.buildMenu()
        #self.ui.addNodeBtn.mouseReleaseEvent = self.addNodeBtnReleased
            
        self._scene.selectionChanged.connect(self.selectionChanged)
        self._scene.sigMouseHover.connect(self.hoverOver)
        #self.view.sigClicked.connect(self.showViewMenu)
        #self._scene.sigSceneContextMenu.connect(self.showViewMenu)
        #self._viewBox.sigActionPositionChanged.connect(self.menuPosChanged)
        
        
    def reloadLibrary(self):
        #QtCore.QObject.disconnect(self.nodeMenu, QtCore.SIGNAL('triggered(QAction*)'), self.nodeMenuTriggered)
        self.nodeMenu.triggered.disconnect(self.nodeMenuTriggered)
        self.nodeMenu = None
        self.subMenus = []
        self.chart.library.reload()
        self.buildMenu()
        
    def buildMenu(self, pos=None):
        def buildSubMenu(node, rootMenu, subMenus, pos=None):
            for section, node in node.items():
                menu = QtGui.QMenu(section)
                rootMenu.addMenu(menu)
                if isinstance(node, OrderedDict): 
                    buildSubMenu(node, menu, subMenus, pos=pos)
                    subMenus.append(menu)
                else:
                    act = rootMenu.addAction(section)
                    act.nodeType = section
                    act.pos = pos
        self.nodeMenu = QtGui.QMenu()
        self.subMenus = []       
        buildSubMenu(self.chart.library.getNodeTree(), self.nodeMenu, self.subMenus, pos=pos)
        self.nodeMenu.triggered.connect(self.nodeMenuTriggered)
        return self.nodeMenu
    
    def menuPosChanged(self, pos):
        self.menuPos = pos
    
    def showViewMenu(self, ev):
        #QtGui.QPushButton.mouseReleaseEvent(self.ui.addNodeBtn, ev)
        #if ev.button() == QtCore.Qt.RightButton:
            #self.menuPos = self.view.mapToScene(ev.pos())
            #self.nodeMenu.popup(ev.globalPos())
        #print "Flowchart.showViewMenu called"

        #self.menuPos = ev.scenePos()
        self.buildMenu(ev.scenePos())
        self.nodeMenu.popup(ev.screenPos())
        
    def scene(self):
        return self._scene ## the GraphicsScene item

    def viewBox(self):
        return self._viewBox ## the viewBox that items should be added to

    def nodeMenuTriggered(self, action):
        nodeType = action.nodeType
        if action.pos is not None:
            pos = action.pos
        else:
            pos = self.menuPos
        pos = self.viewBox().mapSceneToView(pos)

        self.chart.createNode(nodeType, pos=pos)


    def selectionChanged(self):
        #print "FlowchartWidget.selectionChanged called."
        items = self._scene.selectedItems()
        #print "     scene.selectedItems: ", items
        if len(items) == 0:
            data = None
        else:
            item = items[0]
            if hasattr(item, 'node') and isinstance(item.node, Node):
                n = item.node
                self.ctrl.select(n)
                data = {'outputs': n.outputValues(), 'inputs': n.inputValues()}
                self.selNameLabel.setText(n.name())
                if hasattr(n, 'nodeName'):
                    self.selDescLabel.setText("<b>%s</b>: %s" % (n.nodeName, n.__class__.__doc__))
                else:
                    self.selDescLabel.setText("")
                if n.exception is not None:
                    data['exception'] = n.exception
            else:
                data = None
        self.selectedTree.setData(data, hideRoot=True)

    def hoverOver(self, items):
        #print "FlowchartWidget.hoverOver called."
        term = None
        for item in items:
            if item is self.hoverItem:
                return
            self.hoverItem = item
            if hasattr(item, 'term') and isinstance(item.term, Terminal):
                term = item.term
                break
        if term is None:
            self.hoverText.setPlainText("")
        else:
            val = term.value()
            if isinstance(val, ndarray):
                val = "%s %s %s" % (type(val).__name__, str(val.shape), str(val.dtype))
            else:
                val = str(val)
                if len(val) > 400:
                    val = val[:400] + "..."
            self.hoverText.setPlainText("%s.%s = %s" % (term.node().name(), term.name(), val))
            #self.hoverLabel.setCursorPosition(0)

    

    def clear(self):
        #self.outputTree.setData(None)
        self.selectedTree.setData(None)
        self.hoverText.setPlainText('')
        self.selNameLabel.setText('')
        self.selDescLabel.setText('')
        
        
class FlowchartNode(Node):
    pass
<|MERGE_RESOLUTION|>--- conflicted
+++ resolved
@@ -520,12 +520,8 @@
             self.fileDialog.fileSelected.connect(self.loadFile)
             return
             ## NOTE: was previously using a real widget for the file dialog's parent, but this caused weird mouse event bugs..
-<<<<<<< HEAD
             #fileName = QtGui.QFileDialog.getOpenFileName(None, "Load Flowchart..", startDir, "Flowchart (*.fc)")
         fileName = asUnicode(fileName)
-=======
-        fileName = unicode(fileName)
->>>>>>> 229f650a
         state = configfile.readConfigFile(fileName)
         self.restoreState(state, clear=True)
         self.viewBox.autoRange()
@@ -544,12 +540,8 @@
             self.fileDialog.show()
             self.fileDialog.fileSelected.connect(self.saveFile)
             return
-<<<<<<< HEAD
             #fileName = QtGui.QFileDialog.getSaveFileName(None, "Save Flowchart..", startDir, "Flowchart (*.fc)")
         fileName = asUnicode(fileName)
-=======
-        fileName = unicode(fileName)
->>>>>>> 229f650a
         configfile.writeConfigFile(self.saveState(), fileName)
         self.sigFileSaved.emit(fileName)
 
