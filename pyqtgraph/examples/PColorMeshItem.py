"""
Demonstrates very basic use of PColorMeshItem
"""

import time

import numpy as np

import pyqtgraph as pg
from pyqtgraph.Qt import QtCore

app = pg.mkQApp("PColorMesh Example")

## Create window with GraphicsView widget
win = pg.GraphicsLayoutWidget()
win.show()  ## show widget alone in its own window
win.setWindowTitle('pyqtgraph example: pColorMeshItem')
view_auto_scale = win.addPlot(0,0,1,1, title="Auto-scaling colorscheme", enableMenu=False)
view_consistent_scale = win.addPlot(1,0,1,1, title="Consistent colorscheme", enableMenu=False)


## Create data

# To enhance the non-grid meshing, we randomize the polygon vertices per and 
# certain amount
randomness = 5

# x and y being the vertices of the polygons, they share the same shape
# However the shape can be different in both dimension
xn = 50 # nb points along x
yn = 40 # nb points along y


x = np.repeat(np.arange(1, xn+1), yn).reshape(xn, yn)\
    + np.random.random((xn, yn))*randomness
y = np.tile(np.arange(1, yn+1), xn).reshape(xn, yn)\
    + np.random.random((xn, yn))*randomness
x.sort(axis=0)
y.sort(axis=0)


# z being the color of the polygons its shape must be decreased by one in each dimension
z = np.exp(-(x*xn)**2/1000)[:-1,:-1]

## Create autoscaling image item
edgecolors   = None
antialiasing = False
cmap         = pg.colormap.get('viridis')
levels       = (-2,2) # Will be overwritten unless enableAutoLevels is set to False
# edgecolors = {'color':'w', 'width':2} # May be uncommented to see edgecolor effect
# antialiasing = True # May be uncommented to see antialiasing effect
# cmap         = pg.colormap.get('plasma') # May be uncommented to see a different colormap than the default 'viridis'
pcmi_auto = pg.PColorMeshItem(edgecolors=edgecolors, antialiasing=antialiasing, colorMap=cmap, levels=levels, enableAutoLevels=True)
view_auto_scale.addItem(pcmi_auto)

# Add colorbar
bar = pg.ColorBarItem(
    label = "Z value [arbitrary unit]",
    interactive=False, # Setting `interactive=True` would override `enableAutoLevels=True` of pcmi_auto (resulting in consistent colors)
    rounding=0.1)
bar.setImageItem( [pcmi_auto] )
win.addItem(bar, 0,1,1,1)

# Create image item with consistent colors and an interactive colorbar
pcmi_consistent = pg.PColorMeshItem(edgecolors=edgecolors, antialiasing=antialiasing, colorMap=cmap, levels=levels, enableAutoLevels=False)
view_consistent_scale.addItem(pcmi_consistent)

# Add colorbar
bar_static = pg.ColorBarItem(
    label = "Z value [arbitrary unit]",
    interactive=True,
    rounding=0.1)
bar_static.setImageItem( [pcmi_consistent] )
win.addItem(bar_static,1,1,1,1)

# Add timing label to the autoscaling view
textitem = pg.TextItem(anchor=(1, 0))
view_auto_scale.addItem(textitem)

## Set the animation
fps = 25 # Frame per second of the animation

# Wave parameters
wave_amplitude  = 3
wave_speed      = 0.3
wave_length     = 10
color_speed     = 0.3
color_noise_freq = 0.05

# display info in top-right corner
miny = np.min(y) - wave_amplitude
maxy = np.max(y) + wave_amplitude
view.setYRange(miny, maxy)
textitem.setPos(np.max(x), maxy)

timer = QtCore.QTimer()
timer.setSingleShot(True)
# not using QTimer.singleShot() because of persistence on PyQt. see PR #1605

textpos = None
i=0
def updateData():
    global i
    global textpos
    
    ## Display the new data set
    t0 = time.perf_counter()
    color_noise = np.sin(i * 2*np.pi*color_noise_freq) 
    new_x = x
    new_y = y+wave_amplitude*np.cos(x/wave_length+i)
    new_z = np.exp(-(x-np.cos(i*color_speed)*xn)**2/1000)[:-1,:-1] + color_noise
    t1 = time.perf_counter()
    pcmi_auto.setData(new_x,
                 new_y,
                 new_z)
    pcmi_consistent.setData(new_x,
                 new_y,
                 new_z)
    t2 = time.perf_counter()

    i += wave_speed

<<<<<<< HEAD
    # display info in top-right corner of the autoscaling plot
    textitem.setText(f'{(t2 - t1)*1000:.1f} ms')
    if textpos is None:
        textpos = pcmi_auto.width(), pcmi_auto.height()
        textitem.setPos(*textpos)
=======
    textitem.setText(f'{(t2 - t1)*1000:.1f} ms')
>>>>>>> 3ab66ab5

    # cap update rate at fps
    delay = max(1000/fps - (t2 - t0), 0)
    timer.start(int(delay))

timer.timeout.connect(updateData)
updateData()

if __name__ == '__main__':
    pg.exec()<|MERGE_RESOLUTION|>--- conflicted
+++ resolved
@@ -90,7 +90,7 @@
 # display info in top-right corner
 miny = np.min(y) - wave_amplitude
 maxy = np.max(y) + wave_amplitude
-view.setYRange(miny, maxy)
+view_auto_scale.setYRange(miny, maxy)
 textitem.setPos(np.max(x), maxy)
 
 timer = QtCore.QTimer()
@@ -120,15 +120,7 @@
 
     i += wave_speed
 
-<<<<<<< HEAD
-    # display info in top-right corner of the autoscaling plot
     textitem.setText(f'{(t2 - t1)*1000:.1f} ms')
-    if textpos is None:
-        textpos = pcmi_auto.width(), pcmi_auto.height()
-        textitem.setPos(*textpos)
-=======
-    textitem.setText(f'{(t2 - t1)*1000:.1f} ms')
->>>>>>> 3ab66ab5
 
     # cap update rate at fps
     delay = max(1000/fps - (t2 - t0), 0)
