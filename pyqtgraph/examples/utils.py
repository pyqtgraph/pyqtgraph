--- conflicted
+++ resolved
@@ -5,14 +5,9 @@
 examples_ = OrderedDict([
     ('Command-line usage', 'CLIexample.py'),
     ('Basic Plotting', Namespace(filename='Plotting.py', recommended=True)),
-<<<<<<< HEAD
     ('ImageView', Namespace(filename='ImageView.py', recommended=True)),
     ('ParameterTree', Namespace(filename='parametertree.py', recommended=True)),
-=======
     ('Plotting Datasets', 'MultiDataPlot.py'),
-    ('ImageView', 'ImageView.py'),
-    ('ParameterTree', 'parametertree.py'),
->>>>>>> d1653ece
     ('Parameter-Function Interaction', 'InteractiveParameter.py'),
     ('Crosshair / Mouse interaction', 'crosshair.py'),
     ('Data Slicing', 'DataSlicing.py'),
