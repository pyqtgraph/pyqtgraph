--- conflicted
+++ resolved
@@ -66,14 +66,9 @@
         {'name': 'Integer', 'type': 'int', 'value': 10},
         {'name': 'Float', 'type': 'float', 'value': 10.5, 'step': 0.1, 'finite': False},
         {'name': 'String', 'type': 'str', 'value': "hi", 'tip': 'Well hello'},
-<<<<<<< HEAD
-        {'name': 'List', 'type': 'list', 'values': [1,2,3], 'value': 2},
         {'name': 'Checklist', 'type': 'checklist', 'limits': [1,2,3], 'value': 2},
-        {'name': 'Named List', 'type': 'list', 'values': {"one": 1, "two": "twosies", "three": [3,3,3]}, 'value': 2},
-=======
         {'name': 'List', 'type': 'list', 'limits': [1,2,3], 'value': 2},
         {'name': 'Named List', 'type': 'list', 'limits': {"one": 1, "two": "twosies", "three": [3,3,3]}, 'value': 2},
->>>>>>> 2a66460a
         {'name': 'Boolean', 'type': 'bool', 'value': True, 'tip': "This is a checkbox"},
         {'name': 'Color', 'type': 'color', 'value': "#FF0", 'tip': "This is a color button"},
         {'name': 'Gradient', 'type': 'colormap'},
