from collections import OrderedDict
from copy import deepcopy

import numpy as np
import pytest
from numpy.testing import assert_array_almost_equal

import pyqtgraph as pg
from pyqtgraph.functions import arrayToQPath, eq, SignalBlock
from pyqtgraph.Qt import QtCore, QtGui

np.random.seed(12345)


def testSolve3D():
    p1 = np.array([[0,0,0,1],
                   [1,0,0,1],
                   [0,1,0,1],
                   [0,0,1,1]], dtype=float)
    
    # transform points through random matrix
    tr = np.random.normal(size=(4, 4))
    tr[3] = (0,0,0,1)
    p2 = np.dot(tr, p1.T).T[:,:3]
    
    # solve to see if we can recover the transformation matrix.
    tr2 = pg.solve3DTransform(p1, p2)
    
    assert_array_almost_equal(tr[:3], tr2[:3])


def test_interpolateArray_order0():
    check_interpolateArray(order=0)


def test_interpolateArray_order1():
    check_interpolateArray(order=1)


def check_interpolateArray(order):
    pytest.importorskip("scipy")

    def interpolateArray(data, x):
        result = pg.interpolateArray(data, x, order=order)
        assert result.shape == x.shape[:-1] + data.shape[x.shape[-1]:]
        return result
    
    data = np.array([[ 1.,   2.,   4.  ],
                     [ 10.,  20.,  40. ],
                     [ 100., 200., 400.]])
    
    # test various x shapes
    interpolateArray(data, np.ones((1,)))
    interpolateArray(data, np.ones((2,)))
    interpolateArray(data, np.ones((1, 1)))
    interpolateArray(data, np.ones((1, 2)))
    interpolateArray(data, np.ones((5, 1)))
    interpolateArray(data, np.ones((5, 2)))
    interpolateArray(data, np.ones((5, 5, 1)))
    interpolateArray(data, np.ones((5, 5, 2)))
    with pytest.raises(TypeError):
        interpolateArray(data, np.ones((3,)))
    with pytest.raises(TypeError):
        interpolateArray(data, np.ones((1, 3,)))
    with pytest.raises(TypeError):
        interpolateArray(data, np.ones((5, 5, 3,)))
    
    x = np.array([[  0.3,   0.6],
                  [  1. ,   1. ],
                  [  0.501,   1. ],   # NOTE: testing at exactly 0.5 can yield different results from map_coordinates
                  [  0.501,   2.501],  # due to differences in rounding
                  [ 10. ,  10. ]])
    
    result = interpolateArray(data, x)
    # make sure results match ndimage.map_coordinates
    import scipy.ndimage
    spresult = scipy.ndimage.map_coordinates(data, x.T, order=order)
    #spresult = np.array([  5.92,  20.  ,  11.  ,   0.  ,   0.  ])  # generated with the above line
    
    assert_array_almost_equal(result, spresult)
    
    # test mapping when x.shape[-1] < data.ndim
    x = np.array([[  0.3,   0],
                  [  0.3,   1],
                  [  0.3,   2]])
    r1 = interpolateArray(data, x)
    x = np.array([0.3])  # should broadcast across axis 1
    r2 = interpolateArray(data, x)
    
    assert_array_almost_equal(r1, r2)
    
    
    # test mapping 2D array of locations
    x = np.array([[[0.501, 0.501], [0.501, 1.0], [0.501, 1.501]],
                  [[1.501, 0.501], [1.501, 1.0], [1.501, 1.501]]])
    
    r1 = interpolateArray(data, x)
    r2 = scipy.ndimage.map_coordinates(data, x.transpose(2,0,1), order=order)
    #r2 = np.array([[   8.25,   11.  ,   16.5 ],  # generated with the above line
                   #[  82.5 ,  110.  ,  165.  ]])

    assert_array_almost_equal(r1, r2)


def test_subArray():
    a = np.array([0, 0, 111, 112, 113, 0, 121, 122, 123, 0, 0, 0, 211, 212, 213, 0, 221, 222, 223, 0, 0, 0, 0])
    b = pg.subArray(a, offset=2, shape=(2,2,3), stride=(10,4,1))
    c = np.array([[[111,112,113], [121,122,123]], [[211,212,213], [221,222,223]]])
    assert np.all(b == c)
    
    # operate over first axis; broadcast over the rest
    aa = np.vstack([a, a/100.]).T
    cc = np.empty(c.shape + (2,))
    cc[..., 0] = c
    cc[..., 1] = c / 100.
    bb = pg.subArray(aa, offset=2, shape=(2,2,3), stride=(10,4,1))
    assert np.all(bb == cc)
    
    
def test_rescaleData():
    rng = np.random.default_rng(12345)
    dtypes = map(np.dtype, ('ubyte', 'uint16', 'byte', 'int16', 'int', 'float'))
    for dtype1 in dtypes:
        for dtype2 in dtypes:
            if dtype1.kind in 'iu':
                lim = np.iinfo(dtype1)
                data = rng.integers(lim.min, lim.max, size=10, dtype=dtype1, endpoint=True)
            else:
                data = (rng.random(size=10) * 2**32 - 2**31).astype(dtype1)
            for scale, offset in [(10, 0), (10., 0.), (1, -50), (0.2, 0.5), (0.001, 0)]:
                if dtype2.kind in 'iu':
                    lim = np.iinfo(dtype2)
                    lim = lim.min, lim.max
                else:
                    lim = (-np.inf, np.inf)
                s1 = np.clip(float(scale) * (data-float(offset)), *lim).astype(dtype2)
                s2 = pg.rescaleData(data, scale, offset, dtype2)
                assert s1.dtype == s2.dtype
                if dtype2.kind in 'iu':
                    assert np.all(s1 == s2)
                else:
                    assert np.allclose(s1, s2)


def test_eq():
    eq = pg.functions.eq
    
    zeros = [0, 0.0, np.float64(0), np.float32(0), np.int32(0), np.int64(0)]
    for i,x in enumerate(zeros):
        for y in zeros[i:]:
            assert eq(x, y)
            assert eq(y, x)
    
    assert eq(np.nan, np.nan)
    
    # test 
    class NotEq(object):
        def __eq__(self, x):
            return False
        
    noteq = NotEq()
    assert eq(noteq, noteq)  # passes because they are the same object
    assert not eq(noteq, NotEq())


    # Should be able to test for equivalence even if the test raises certain
    # exceptions
    class NoEq(object):
        def __init__(self, err):
            self.err = err
        def __eq__(self, x):
            raise self.err
        
    noeq1 = NoEq(AttributeError())
    noeq2 = NoEq(ValueError())
    noeq3 = NoEq(Exception())
    
    assert eq(noeq1, noeq1)
    assert not eq(noeq1, noeq2)
    assert not eq(noeq2, noeq1)
    with pytest.raises(Exception):
        eq(noeq3, noeq2)

    # test array equivalence
    # note that numpy has a weird behavior here--np.all() always returns True
    # if one of the arrays has size=0; eq() will only return True if both arrays
    # have the same shape.
    a1 = np.zeros((10, 20)).astype('float')
    a2 = a1 + 1
    a3 = a2.astype('int')
    a4 = np.empty((0, 20))
    assert not eq(a1, a2)  # same shape/dtype, different values
    assert not eq(a1, a3)  # same shape, different dtype and values
    assert not eq(a1, a4)  # different shape (note: np.all gives True if one array has size 0)

    assert not eq(a2, a3)  # same values, but different dtype
    assert not eq(a2, a4)  # different shape
    
    assert not eq(a3, a4)  # different shape and dtype
    
    assert eq(a4, a4.copy())
    assert not eq(a4, a4.T)

    # test containers

    assert not eq({'a': 1}, {'a': 1, 'b': 2})
    assert not eq({'a': 1}, {'a': 2})
    d1 = {'x': 1, 'y': np.nan, 3: ['a', np.nan, a3, 7, 2.3], 4: a4}
    d2 = deepcopy(d1)
    assert eq(d1, d2)
    d1_ordered = OrderedDict(d1)
    d2_ordered = deepcopy(d1_ordered)
    assert eq(d1_ordered, d2_ordered)
    assert not eq(d1_ordered, d2)
    items = list(d1.items())
    assert not eq(OrderedDict(items), OrderedDict(reversed(items)))
    
    assert not eq([1,2,3], [1,2,3,4])
    l1 = [d1, np.inf, -np.inf, np.nan]
    l2 = deepcopy(l1)
    t1 = tuple(l1)
    t2 = tuple(l2)
    assert eq(l1, l2)
    assert eq(t1, t2)

    assert eq(set(range(10)), set(range(10)))
    assert not eq(set(range(10)), set(range(9)))


@pytest.mark.parametrize("s,suffix,expected", [
    # usual cases
    ("100 uV", "V", ("100", "u", "V")),
    ("100 µV", "V", ("100", "µ", "V")),
    ("4.2 nV", None, ("4.2", "n", "V")),
    ("1.2 m", "m", ("1.2", "", "m")),
    ("1.2 m", None, ("1.2", "", "m")),
    ("5.0e9", None, ("5.0e9", "", "")),
    ("2 units", "units", ("2", "", "units")),
    # siPrefix with explicit empty suffix
    ("1.2 m", "", ("1.2", "m", "")),
    ("5.0e-9 M", "", ("5.0e-9", "M", "")),
    # weirder cases that should return the reasonable thing
    ("4.2 nV", "nV", ("4.2", "", "nV")),
    ("4.2 nV", "", ("4.2", "n", "")),
    ("1.2 j", "", ("1.2", "", "")),
    ("1.2 j", None, ("1.2", "", "j")),
    # expected error cases
    ("100 uV", "v", ValueError),
])
def test_siParse(s, suffix, expected):
    if isinstance(expected, tuple):
        assert pg.siParse(s, suffix=suffix) == expected
    else:
        with pytest.raises(expected):
            pg.siParse(s, suffix=suffix)

<<<<<<< HEAD
@pytest.mark.parametrize("s,suffix,power,expected", [
    # usual cases
    ("100 uV", "V", 1, 1e-4),
    ("100 µV", "V", 1, 1e-4),
    ("4.2 nV", None, 1, 4.2e-9),
    ("1.2 m", "m", 1, 1.2),
    # siPrefix with explicit empty suffix
    ("1.2 m", "", 1, 1.2e-3),
    ("5.0e-9 M", "", 1, 5.0e-3),
    # weirder cases that should return the reasonable thing    
    ("4.2 nV", "", 1, 4.2e-9),
    ("1.2 j", "", 1, 1.2),
    ("1.2 j", None, 1, 1.2),
    # cases with power != 1
    ("100 uV^2", "V^2", 2, 1e-10),
    ("4.2 nV^2", None, 3, 4.2e-27),
    ("100.2 um^(1/2)", "m^(1/2)", 0.5, 0.1002),
    ("100 km^2", "m^2", 2, 1e+8),
])
def test_siEval(s, suffix, power, expected):
    result = pg.siEval(s, suffix=suffix, unitPower=power)
    assert np.isclose(result, expected)
=======
@pytest.mark.parametrize("s,suffix,expected", [
    ("1,2 j", "", ("1,2", "", "")),
    ("1,2 j", None, ("1,2", "", "j")),
    (",2 j", None, (",2", "", "j")),])
def test_siParse_with_comma_as_decimal_separator(s, suffix, expected):
    assert pg.siParse(s, suffix=suffix, regex=pg.functions.FLOAT_REGEX_COMMA) == expected
>>>>>>> bb76c858

def test_CIELab_reconversion():
    color_list = [ pg.Qt.QtGui.QColor('#100235') ] # known problematic values
    for _ in range(20):
        qcol = pg.Qt.QtGui.QColor()
        qcol.setRgbF( *np.random.random((3)) )
        color_list.append(qcol)
    
    for qcol1 in color_list:
        vec_Lab  = pg.functions.colorCIELab( qcol1 )
        qcol2 = pg.functions.CIELabColor(*vec_Lab)
        for val1, val2 in zip( qcol1.getRgb(), qcol2.getRgb() ):
            assert abs(val1-val2)<=1, f'Excess CIELab reconversion error ({qcol1.name() } > {vec_Lab } > {qcol2.name()})'

MoveToElement = pg.QtGui.QPainterPath.ElementType.MoveToElement
LineToElement = pg.QtGui.QPainterPath.ElementType.LineToElement
_dtypes = []
for bits in 32, 64:
    for base in 'int', 'float', 'uint':
        _dtypes.append(f'{base}{bits}')
_dtypes.extend(['uint8', 'uint16'])

def _handle_underflow(dtype, *elements):
    """Wrapper around path description which converts underflow into proper points"""
    out = []
    dtype = np.dtype(dtype)
    # get the signed integer type of the same width
    dtype_int = np.dtype(f'i{dtype.itemsize}')
    for el in elements:
        newElement = [el[0]]
        for ii in range(1, 3):
            coord = el[ii]
            if dtype.kind == 'u' and coord < 0:
                # coord is a float with a negative integral value.
                # for unsigned integer types, we want negative values to
                # wrap-around. to get consistent wrap-around behavior
                # across different numpy versions and machine platforms,
                # we first convert coord to a signed integer.
                coord = np.array(coord, dtype=dtype_int).astype(dtype)
            newElement.append(float(coord))
        out.append(tuple(newElement))
    return out

@pytest.mark.parametrize(
    "xs, ys, connect, expected", [
        *(
            (
                np.arange(6, dtype=dtype), np.arange(0, -6, step=-1).astype(dtype), 'all',
                _handle_underflow(dtype,
                                  (MoveToElement, 0.0, 0.0),
                                  (LineToElement, 1.0, -1.0),
                                  (LineToElement, 2.0, -2.0),
                                  (LineToElement, 3.0, -3.0),
                                  (LineToElement, 4.0, -4.0),
                                  (LineToElement, 5.0, -5.0)
                                  )
            ) for dtype in _dtypes
        ),
        *(
            (
                np.arange(6, dtype=dtype), np.arange(0, -6, step=-1).astype(dtype), 'pairs',
                _handle_underflow(dtype,
                                  (MoveToElement, 0.0, 0.0),
                                  (LineToElement, 1.0, -1.0),
                                  (MoveToElement, 2.0, -2.0),
                                  (LineToElement, 3.0, -3.0),
                                  (MoveToElement, 4.0, -4.0),
                                  (LineToElement, 5.0, -5.0),
                                  )
            ) for dtype in _dtypes
        ),
        *(
            (
                np.arange(5, dtype=dtype), np.arange(0, -5, step=-1).astype(dtype), 'pairs',
                _handle_underflow(dtype,
                                  (MoveToElement, 0.0, 0.0),
                                  (LineToElement, 1.0, -1.0),
                                  (MoveToElement, 2.0, -2.0),
                                  (LineToElement, 3.0, -3.0),
                                  (MoveToElement, 4.0, -4.0)
                                  )
            ) for dtype in _dtypes
        ),
        # NaN types don't coerce to integers, don't test for all types since that doesn't make sense
        (
            np.arange(5), np.array([0, -1, np.nan, -3, -4]), 'finite', (
                (MoveToElement, 0.0, 0.0),
                (LineToElement, 1.0, -1.0),
                (LineToElement, 1.0, -1.0),
                (MoveToElement, 3.0, -3.0),
                (LineToElement, 4.0, -4.0)
            ) 
        ),
        (
            np.array([0, 1, np.nan, 3, 4]), np.arange(0, -5, step=-1), 'finite', (
                (MoveToElement, 0.0, 0.0),
                (LineToElement, 1.0, -1.0),
                (LineToElement, 1.0, -1.0),
                (MoveToElement, 3.0, -3.0),
                (LineToElement, 4.0, -4.0)
            )
        ),
        *(
            (
                np.arange(5, dtype=dtype), np.arange(0, -5, step=-1).astype(dtype), np.array([0, 1, 0, 1, 0]),
                _handle_underflow(dtype,
                                  (MoveToElement, 0.0, 0.0),
                                  (MoveToElement, 1.0, -1.0),
                                  (LineToElement, 2.0, -2.0),
                                  (MoveToElement, 3.0, -3.0),
                                  (LineToElement, 4.0, -4.0)
                                  )
            ) for dtype in _dtypes
        ),
        # Empty path with all types of connection
        *(
            (
                np.arange(0), np.arange(0, dtype=dtype), conn, ()
            ) for conn in ['all', 'pairs', 'finite', np.array([])] for dtype in _dtypes
        ),
    ]
)
def test_arrayToQPath(xs, ys, connect, expected):
    path = arrayToQPath(xs, ys, connect=connect)
    element = None
    for i in range(path.elementCount()):
        # nan elements add two line-segments, for simplicity of test config
        # we can ignore the second segment
        if element is not None and (eq(element.x, np.nan) or eq(element.y, np.nan)):
            continue
        element = path.elementAt(i)
        assert eq(expected[i], (element.type, element.x, element.y))


def test_ndarray_from_qpolygonf():
    # test that we get an empty ndarray from an empty QPolygonF
    poly = pg.functions.create_qpolygonf(0)
    arr = pg.functions.ndarray_from_qpolygonf(poly)
    assert isinstance(arr, np.ndarray)


def test_ndarray_from_qimage():
    # for QImages created w/o specifying bytesPerLine, Qt will pad
    # each line to a multiple of 4-bytes.
    # test that we can handle such QImages.
    h = 10

    fmt = QtGui.QImage.Format.Format_RGB888
    for w in [5, 6, 7, 8]:
        qimg = QtGui.QImage(w, h, fmt)
        qimg.fill(0)
        arr = pg.functions.ndarray_from_qimage(qimg)
        assert arr.shape == (h, w, 3)

    fmt = QtGui.QImage.Format.Format_Grayscale8
    for w in [5, 6, 7, 8]:
        qimg = QtGui.QImage(w, h, fmt)
        qimg.fill(0)
        arr = pg.functions.ndarray_from_qimage(qimg)
        assert arr.shape == (h, w)

def test_colorDistance():
    pg.colorDistance([pg.Qt.QtGui.QColor(0,0,0), pg.Qt.QtGui.QColor(255,0,0)])
    pg.colorDistance([])


@pytest.mark.parametrize(
    "test_input,expected",
    [
        (["r"], [255, 0, 0, 255]),
        (["g"], [0, 255, 0, 255]),
        (["b"], [0, 0, 255, 255]),
        (["c"], [0, 255, 255, 255]),
        (["m"], [255, 0, 255, 255]),
        (["y"], [255, 255, 0, 255]),
        (["k"], [0, 0, 0, 255]),
        (["w"], [255, 255, 255, 255]),
        (["d"], [150, 150, 150, 255]),
        (["l"], [200, 200, 200, 255]),
        (["s"], [100, 100, 150, 255]),
        ([0.75], [191, 191, 191, 255]),
        ([11, 22, 33], [11, 22, 33, 255]),
        ([11, 22, 33, 44], [11, 22, 33, 44]),
        ([(11, 22, 33)], [11, 22, 33, 255]),
        ([(11, 22, 33, 44)], [11, 22, 33, 44]),
        ([0], [255, 0, 0, 255]),
        ([1], [255, 170, 0, 255]),
        ([2], [170, 255, 0, 255]),
        ([3], [0, 255, 0, 255]),
        ([4], [0, 255, 170, 255]),
        ([5], [0, 170, 255, 255]),
        ([9], [255, 0, 0, 255]),
        ([(0, 2)], [255, 0, 0, 255]),
        ([(1, 2)], [0, 255, 255, 255]),
        ([(2, 2)], [255, 0, 0, 255]),
        (["#89a"], [136, 153, 170, 255]),
        (["#89ab"], [136, 153, 170, 187]),
        (["#4488cc"], [68, 136, 204, 255]),
        (["#4488cc00"], [68, 136, 204, 0]),
        ([QtGui.QColor(1, 2, 3, 4)], [1, 2, 3, 4]),
        (["steelblue"], [70, 130, 180, 255]),
        (["lawngreen"], [124, 252, 0, 255]),
    ],
)
def test_mkColor(test_input, expected):
    qcol: QtGui.QColor = pg.functions.mkColor(*test_input)
    assert list(qcol.getRgb()) == expected

def test_signal_block_unconnected():
    """Test that SignalBlock does not end up connecting an unconnected slot"""
    class Sender(QtCore.QObject):
        signal = QtCore.Signal()

    class Receiver:
        def __init__(self):
            self.counter = 0

        def slot(self):
            self.counter += 1

    sender = Sender()
    receiver = Receiver()
    with SignalBlock(sender.signal, receiver.slot):
        pass
    sender.signal.emit()
    assert receiver.counter == 0

@pytest.mark.parametrize("x,precision,suffix,power,expected", [
    # usual cases
    (0, 3, 'V', 1, "0 V"),
    (1, 3, 'V', 1, "1 V"),
    (1.2, 3, 'V', 1, "1.2 V"),
    (1.23456, 3, 'V', 1, "1.23 V"),
    (1.23456, 4, 'V', 1, "1.235 V"),
    (12.3456, 3, 'V', 1, "12.3 V"),
    (123.456, 3, 'V', 1, "123 V"),
    (1234.56, 3, 'V', 1, "1.23 kV"),
    (12345.6, 3, 'V', 1, "12.3 kV"),
    (123456., 3, 'V', 1, "123 kV"),
    (1234567., 3, 'V', 1, "1.23 MV"),
    (12345678., 3, 'V', 1, "12.3 MV"),
    (123456789., 3, 'V', 1, "123 MV"),
    (1234567890., 3, 'V', 1, "1.23 GV"),
    (12345678900., 3, 'V', 1, "12.3 GV"),
    (123456789000., 3, 'V', 1, "123 GV"),
    (0.123456789, 3, 'V', 1, "123 mV"),
    (0.0123456789, 3, 'V', 1, "12.3 mV"),
    (0.00123456789, 3, 'V', 1, "1.23 mV"),
    # Different power
    (0, 3, 'V²', 2, "0 V²"),
    (123.456, 3, 'V²', 2, "123 V²"),
    (1234.56, 4, 'V²', 2, "1235 V²"),
    (1234567.8, 3, 'V²', 2, "1.23 kV²"),
    (0.00000123, 3, 'V²', 2, "1.23 mV²"),
    (1, 3, 'V^-1', -1, "1 V^-1"),
    (0.1, 3, 'V^-1', -1, "100 kV^-1"),
    (0.001, 3, 'V^-1', -1, "1 kV^-1"),
    (123.456, 3, 'V^-1', -1, "123 V^-1"),
    (123456.7, 3, 'V^-1', -1, "123 mV^-1"),
    (12345.6, 3, 'V^-1', -1, "12.3 mV^-1"),
    (12345.6, 3, 'V^(1/2)', 0.5, "12.3 MV^(1/2)"),

])
def test_siFormat(x, precision, suffix, power, expected):
    result = pg.siFormat(x, precision=precision, suffix=suffix, power=power)
    assert result == expected<|MERGE_RESOLUTION|>--- conflicted
+++ resolved
@@ -254,7 +254,6 @@
         with pytest.raises(expected):
             pg.siParse(s, suffix=suffix)
 
-<<<<<<< HEAD
 @pytest.mark.parametrize("s,suffix,power,expected", [
     # usual cases
     ("100 uV", "V", 1, 1e-4),
@@ -277,14 +276,13 @@
 def test_siEval(s, suffix, power, expected):
     result = pg.siEval(s, suffix=suffix, unitPower=power)
     assert np.isclose(result, expected)
-=======
+
 @pytest.mark.parametrize("s,suffix,expected", [
     ("1,2 j", "", ("1,2", "", "")),
     ("1,2 j", None, ("1,2", "", "j")),
     (",2 j", None, (",2", "", "j")),])
 def test_siParse_with_comma_as_decimal_separator(s, suffix, expected):
     assert pg.siParse(s, suffix=suffix, regex=pg.functions.FLOAT_REGEX_COMMA) == expected
->>>>>>> bb76c858
 
 def test_CIELab_reconversion():
     color_list = [ pg.Qt.QtGui.QColor('#100235') ] # known problematic values
