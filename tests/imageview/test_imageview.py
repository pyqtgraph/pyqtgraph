--- conflicted
+++ resolved
@@ -1,8 +1,3 @@
-<<<<<<< HEAD
-# -*- coding: utf-8 -*-
-import pyqtgraph as pg
-=======
->>>>>>> c9645929
 import numpy as np
 
 import pyqtgraph as pg
@@ -18,7 +13,6 @@
     app.processEvents()
     v.window().close()
 
-<<<<<<< HEAD
 
 def test_timeslide_snap():
     count = 30
@@ -34,10 +28,10 @@
     # :TODO: this val isn't what I expect, nor did I expect the `- 1` in the next statement.
     assert ind == (count / 2) - 1
     # assert val == 0.5
-=======
+
+
 def test_init_with_mode_and_imageitem():
     data = np.random.randint(256, size=(256, 256, 3))
     imgitem = pg.ImageItem(data)
     pg.ImageView(imageItem=imgitem, levelMode="rgba")
-    assert(pg.image is not None)
->>>>>>> c9645929
+    assert(pg.image is not None)