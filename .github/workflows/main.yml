name: main

on:
  push:
    branches-ignore: ["dependabot/**"]
  pull_request:
    paths-ignore:
      - "**.md"

env:
  PIP_DISABLE_PIP_VERSION_CHECK: 1

concurrency:
  group: ${{ github.head_ref || github.run_id }}
  cancel-in-progress: true

jobs:
  make_dash_docset:
    runs-on: macos-latest
    steps:
      - uses: actions/checkout@v4
      - name: Setup Python
        uses: actions/setup-python@v5
        with:
          python-version: "3.x"
          cache: pip
      - name: Install Build Dependencies
        run: |
          python -m pip install --upgrade doc2dash setuptools -r doc/requirements.txt
      - name: Build docset
        run: |
          make -C doc dash
      - run: tar --exclude='.DS_Store' -cvzf pyqtgraph.tgz doc/pyqtgraph.docset
      - name: Upload docset
        uses: actions/upload-artifact@v4
        with:
          name: pyqtgraph.docset
          path: pyqtgraph.tgz
  run-mypy:
    runs-on: ubuntu-latest
    steps:
      - name: Setup Python
        uses: actions/setup-python@v5
        with:
          python-version: "3.12"
      - name: Checkout
        uses: actions/checkout@v4
      - name: Install mypy
        run: pip install mypy
      - name: Run mypy
        run: mypy
  tests-pip:
    runs-on: ${{ matrix.os }}
    timeout-minutes: 30
    strategy:
      fail-fast: false
      matrix:
        os: [ubuntu-latest, windows-latest, macos-latest]
        qt-lib: [pyqt, pyside]
        python-version: ["3.10", "3.11", "3.12"]
        include:
          - python-version: "3.10"
            qt-lib: "pyqt"
            qt-version: "PyQt5~=5.15.0"
          - python-version: "3.10"
            qt-lib: "pyside"
            qt-version: "PySide2~=5.15.0"
          - python-version: "3.11"
            qt-lib: "pyqt"
            qt-version: "PyQt6~=6.2.0 PyQt6-Qt6~=6.2.0"
          - python-version: "3.11"
            qt-lib: "pyside"
            qt-version: "PySide6-Essentials~=6.4.0"
          - python-version: "3.12"
            qt-lib: "pyqt"
            qt-version: "PyQt6"
          - python-version: "3.12"
            qt-lib: "pyside"
            qt-version: "PySide6-Essentials"
        exclude:
          - os: macos-latest
            python-version: "3.10"
            qt-lib: "pyside"
    steps:
      - name: Checkout
        uses: actions/checkout@v4
      - name: Setup Python ${{ matrix.python-version }}
        uses: actions/setup-python@v5
        with:
          python-version: ${{ matrix.python-version }}
          cache: pip
      - name: "Install Windows-Mesa OpenGL DLL"
        if: runner.os == 'Windows'
        run: |
          curl -L --output mesa.7z --url https://github.com/pal1000/mesa-dist-win/releases/download/24.0.6/mesa3d-24.0.6-release-msvc.7z
          7z x mesa.7z -o*
          powershell.exe mesa\systemwidedeploy.cmd 1
      - name: Install Dependencies
        run: |
          python -m pip install -r .github/workflows/etc/requirements.txt ${{ matrix.qt-version }} . "coverage[toml]"
      - name: "Install Linux VirtualDisplay"
        if: runner.os == 'Linux'
        run: |
          sudo apt-get update -y --allow-releaseinfo-change
          sudo apt-get install --no-install-recommends -y \
            libxkbcommon-x11-0 \
            x11-utils \
            libyaml-dev \
            libegl1-mesa \
            libxcb-icccm4 \
            libxcb-image0 \
            libxcb-keysyms1 \
            libxcb-randr0 \
            libxcb-render-util0 \
            libxcb-xinerama0 \
            libopengl0 \
            libxcb-cursor0
      - name: "Debug Info"
        run: |
          echo python location: `which python`
          echo python version: `python --version`
          echo pytest location: `which pytest`
          echo installed packages
          python -m pip list
          echo pyqtgraph system info
          python -c "import pyqtgraph as pg; pg.systemInfo()"
        shell: bash
        env:
          QT_DEBUG_PLUGINS: 1
      - name: "XVFB Display Info"
        run: |
          xvfb-run --server-args="-screen 0, 1920x1200x24 -ac +extension GLX +render -noreset" python -m pyqtgraph.util.glinfo
          xvfb-run --server-args="-screen 0, 1920x1200x24 -ac +extension GLX +render -noreset" python -m pyqtgraph.util.get_resolution
        if: runner.os == 'Linux'
      - name: "Display Info"
        run: |
          python -m pyqtgraph.util.glinfo
          python -m pyqtgraph.util.get_resolution
        if: runner.os != 'Linux'
      - name: Run Tests
        run: |
          mkdir "$SCREENSHOT_DIR"
          coverage run -m pytest tests -v
          pytest pyqtgraph/examples -v -n 2
        shell: bash
      - name: Upload coverage data
        uses: actions/upload-artifact@v4
        with:
          name: coverage-data-${{ matrix.python-version }}-${{ matrix.qt-lib }}-${{ matrix.os }}
          path: .coverage.*
          if-no-files-found: ignore
          include-hidden-files: true
      - name: Upload Screenshots
        if: failure()
        uses: actions/upload-artifact@v4
        with:
          name: Screenshots (Python ${{ matrix.python-version }} - Qt-Bindings ${{ matrix.qt-lib }} - OS ${{ matrix.os }})
          path: ${{ env.SCREENSHOT_DIR }}
          if-no-files-found: ignore
    env:
      SCREENSHOT_DIR: screenshots

  tests-conda:
    runs-on: ${{ matrix.os }}
    timeout-minutes: 30
    defaults:
      run:
        shell: bash -l {0}
    strategy:
      fail-fast: false
      matrix:
        os: [ubuntu-latest, windows-latest, macos-latest]
        qt-lib: [pyqt, pyside]
        include:
          - qt-lib: pyqt
            environment-file: .github/workflows/etc/environment-pyqt.yml
          - qt-lib: pyside
            environment-file: .github/workflows/etc/environment-pyside.yml
    steps:
<<<<<<< HEAD
    - name: Checkout
      uses: actions/checkout@v4
    - uses: conda-incubator/setup-miniconda@v3
      with:
        miniforge-version: latest
        miniforge-variant: Mambaforge
        environment-file: ${{ matrix.environment-file }}
        auto-update-conda: false
        python-version: "3.12"
        use-mamba: true
    - name: "Install Test Framework"
      run: pip install pytest pytest-qt pytest-xdist
    - name: "Install Windows-Mesa OpenGL DLL"
      if: runner.os == 'Windows'
      run: |
        curl -L --output mesa.7z --url https://github.com/pal1000/mesa-dist-win/releases/download/24.0.6/mesa3d-24.0.6-release-msvc.7z
        7z x mesa.7z -o*
        powershell.exe mesa\systemwidedeploy.cmd 1
      shell: pwsh
    - name: "Install Linux VirtualDisplay"
      if: runner.os == 'Linux'
      run: |
        sudo apt-get update -y --allow-releaseinfo-change
        sudo apt-get install -y --no-install-recommends \
          libxkbcommon-x11-0 \
          x11-utils \
          libyaml-dev \
          libegl1-mesa \
          libxcb-icccm4 \
          libxcb-image0 \
          libxcb-keysyms1 \
          libxcb-randr0 \
          libxcb-render-util0 \
          libxcb-xinerama0 \
          libopengl0 \
          libxcb-cursor0
        pip install pytest-xvfb
    - name: 'Debug Info'
      run: |
        echo python location: `which python`
        echo python version: `python --version`
        echo pytest location: `which pytest`
        echo installed packages
        conda list
        pip list
        echo pyqtgraph system info
        python -c "import pyqtgraph as pg; pg.systemInfo()"
      env:
        QT_DEBUG_PLUGINS: 1
    - name: 'XVFB Display Info'
      run: |
        xvfb-run --server-args="-screen 0, 1920x1200x24 -ac +extension GLX +render -noreset" python -m pyqtgraph.util.glinfo
        xvfb-run --server-args="-screen 0, 1920x1200x24 -ac +extension GLX +render -noreset" python -m pyqtgraph.util.get_resolution
      if: runner.os == 'Linux'
    - name: 'Display Info'
      run: |
        python -m pyqtgraph.util.glinfo
        python -m pyqtgraph.util.get_resolution
      if: runner.os != 'Linux'
    - name: Run Tests
      run: |
        mkdir "$SCREENSHOT_DIR"
        pytest tests -v
        pytest pyqtgraph/examples -v -n 2
    - name: Upload Screenshots
      if: failure()
      uses: actions/upload-artifact@v4
      with:
        name: Screenshots (Conda - Qt-Bindings ${{ matrix.qt-lib }} - OS ${{ matrix.os }})
        path: ${{ env.SCREENSHOT_DIR }}
        if-no-files-found: ignore
=======
      - name: Checkout
        uses: actions/checkout@v4
      - uses: conda-incubator/setup-miniconda@v3
        with:
          miniforge-version: latest
          environment-file: ${{ matrix.environment-file }}
          auto-update-conda: false
          python-version: "3.12"
      - name: "Install Test Framework"
        run: pip install pytest pytest-xdist
      - name: "Install Windows-Mesa OpenGL DLL"
        if: runner.os == 'Windows'
        run: |
          curl -L --output mesa.7z --url https://github.com/pal1000/mesa-dist-win/releases/download/24.0.6/mesa3d-24.0.6-release-msvc.7z
          7z x mesa.7z -o*
          powershell.exe mesa\systemwidedeploy.cmd 1
        shell: pwsh
      - name: "Install Linux VirtualDisplay"
        if: runner.os == 'Linux'
        run: |
          sudo apt-get update -y --allow-releaseinfo-change
          sudo apt-get install -y --no-install-recommends \
            libxkbcommon-x11-0 \
            x11-utils \
            libyaml-dev \
            libegl1-mesa \
            libxcb-icccm4 \
            libxcb-image0 \
            libxcb-keysyms1 \
            libxcb-randr0 \
            libxcb-render-util0 \
            libxcb-xinerama0 \
            libopengl0 \
            libxcb-cursor0
          pip install pytest-xvfb
      - name: "Debug Info"
        run: |
          echo python location: `which python`
          echo python version: `python --version`
          echo pytest location: `which pytest`
          echo installed packages
          conda list
          pip list
          echo pyqtgraph system info
          python -c "import pyqtgraph as pg; pg.systemInfo()"
        env:
          QT_DEBUG_PLUGINS: 1
      - name: "XVFB Display Info"
        run: |
          xvfb-run --server-args="-screen 0, 1920x1200x24 -ac +extension GLX +render -noreset" python -m pyqtgraph.util.glinfo
          xvfb-run --server-args="-screen 0, 1920x1200x24 -ac +extension GLX +render -noreset" python -m pyqtgraph.util.get_resolution
        if: runner.os == 'Linux'
      - name: "Display Info"
        run: |
          python -m pyqtgraph.util.glinfo
          python -m pyqtgraph.util.get_resolution
        if: runner.os != 'Linux'
      - name: Run Tests
        run: |
          mkdir "$SCREENSHOT_DIR"
          pytest tests -v
          pytest pyqtgraph/examples -v -n 2
      - name: Upload Screenshots
        if: failure()
        uses: actions/upload-artifact@v4
        with:
          name: Screenshots (Conda - Qt-Bindings ${{ matrix.qt-lib }} - OS ${{ matrix.os }})
          path: ${{ env.SCREENSHOT_DIR }}
          if-no-files-found: ignore
>>>>>>> b91d7087
    env:
      SCREENSHOT_DIR: screenshots

  build-wheel:
    name: build wheel
    runs-on: ubuntu-latest
    steps:
      - uses: actions/checkout@v4
      - name: Setup Python
        uses: actions/setup-python@v5
        with:
          python-version: "3.12"
          cache: pip
      - name: Build Wheel
        run: |
          pip install build
          python -m build --wheel
      - name: Upload Wheel
        uses: actions/upload-artifact@v4
        with:
          name: wheel
          path: dist/*.whl

  analyze:
    name: analyze
    runs-on: ubuntu-latest
    permissions:
      actions: read
      contents: read
      security-events: write
    steps:
      - name: Checkout repository
        uses: actions/checkout@v4
        with:
          fetch-depth: 2
      - name: Setup Python
        uses: actions/setup-python@v5
        with:
          python-version: "3.12"
          cache: pip
      - name: Install Dependencies
        run: |
          python -m pip install PyQt5 numpy scipy
      - name: Initialize CodeQL
        uses: github/codeql-action/init@v3
        with:
          languages: "python"
          queries: +security-and-quality
      - name: Autobuild
        uses: github/codeql-action/autobuild@v3
      - name: Perform CodeQL Analysis
        uses: github/codeql-action/analyze@v3

  coverage:
    name: combine & check coverage
    if: always()
    needs: tests-pip
    runs-on: ubuntu-latest

    steps:
      - uses: actions/checkout@v4
      - uses: actions/setup-python@v5
        with:
          # Use latest Python, so it understands all syntax.
          python-version: "3.12"

      - uses: actions/download-artifact@v4
        with:
          pattern: coverage-data-*
          merge-multiple: true

      - name: Combine coverage
        run: |
          python -m pip install --upgrade coverage

          coverage combine
          coverage html

          # Report and write to summary.
          coverage report --format=markdown >> $GITHUB_STEP_SUMMARY

          # Report again and fail if under 100%.
          # yeah... we're not going to do this just yet...
          # coverage report --fail-under=100

      - name: Upload HTML report
        uses: actions/upload-artifact@v4
        with:
          name: html-report
          path: htmlcov<|MERGE_RESOLUTION|>--- conflicted
+++ resolved
@@ -177,79 +177,6 @@
           - qt-lib: pyside
             environment-file: .github/workflows/etc/environment-pyside.yml
     steps:
-<<<<<<< HEAD
-    - name: Checkout
-      uses: actions/checkout@v4
-    - uses: conda-incubator/setup-miniconda@v3
-      with:
-        miniforge-version: latest
-        miniforge-variant: Mambaforge
-        environment-file: ${{ matrix.environment-file }}
-        auto-update-conda: false
-        python-version: "3.12"
-        use-mamba: true
-    - name: "Install Test Framework"
-      run: pip install pytest pytest-qt pytest-xdist
-    - name: "Install Windows-Mesa OpenGL DLL"
-      if: runner.os == 'Windows'
-      run: |
-        curl -L --output mesa.7z --url https://github.com/pal1000/mesa-dist-win/releases/download/24.0.6/mesa3d-24.0.6-release-msvc.7z
-        7z x mesa.7z -o*
-        powershell.exe mesa\systemwidedeploy.cmd 1
-      shell: pwsh
-    - name: "Install Linux VirtualDisplay"
-      if: runner.os == 'Linux'
-      run: |
-        sudo apt-get update -y --allow-releaseinfo-change
-        sudo apt-get install -y --no-install-recommends \
-          libxkbcommon-x11-0 \
-          x11-utils \
-          libyaml-dev \
-          libegl1-mesa \
-          libxcb-icccm4 \
-          libxcb-image0 \
-          libxcb-keysyms1 \
-          libxcb-randr0 \
-          libxcb-render-util0 \
-          libxcb-xinerama0 \
-          libopengl0 \
-          libxcb-cursor0
-        pip install pytest-xvfb
-    - name: 'Debug Info'
-      run: |
-        echo python location: `which python`
-        echo python version: `python --version`
-        echo pytest location: `which pytest`
-        echo installed packages
-        conda list
-        pip list
-        echo pyqtgraph system info
-        python -c "import pyqtgraph as pg; pg.systemInfo()"
-      env:
-        QT_DEBUG_PLUGINS: 1
-    - name: 'XVFB Display Info'
-      run: |
-        xvfb-run --server-args="-screen 0, 1920x1200x24 -ac +extension GLX +render -noreset" python -m pyqtgraph.util.glinfo
-        xvfb-run --server-args="-screen 0, 1920x1200x24 -ac +extension GLX +render -noreset" python -m pyqtgraph.util.get_resolution
-      if: runner.os == 'Linux'
-    - name: 'Display Info'
-      run: |
-        python -m pyqtgraph.util.glinfo
-        python -m pyqtgraph.util.get_resolution
-      if: runner.os != 'Linux'
-    - name: Run Tests
-      run: |
-        mkdir "$SCREENSHOT_DIR"
-        pytest tests -v
-        pytest pyqtgraph/examples -v -n 2
-    - name: Upload Screenshots
-      if: failure()
-      uses: actions/upload-artifact@v4
-      with:
-        name: Screenshots (Conda - Qt-Bindings ${{ matrix.qt-lib }} - OS ${{ matrix.os }})
-        path: ${{ env.SCREENSHOT_DIR }}
-        if-no-files-found: ignore
-=======
       - name: Checkout
         uses: actions/checkout@v4
       - uses: conda-incubator/setup-miniconda@v3
@@ -259,7 +186,7 @@
           auto-update-conda: false
           python-version: "3.12"
       - name: "Install Test Framework"
-        run: pip install pytest pytest-xdist
+        run: pip install pytest pytest-qt pytest-xdist
       - name: "Install Windows-Mesa OpenGL DLL"
         if: runner.os == 'Windows'
         run: |
@@ -319,7 +246,6 @@
           name: Screenshots (Conda - Qt-Bindings ${{ matrix.qt-lib }} - OS ${{ matrix.os }})
           path: ${{ env.SCREENSHOT_DIR }}
           if-no-files-found: ignore
->>>>>>> b91d7087
     env:
       SCREENSHOT_DIR: screenshots
 
